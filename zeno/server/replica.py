--- conflicted
+++ resolved
@@ -101,7 +101,7 @@
         # Indicates name of the primary replica of this protocol instance.
         # None in case the replica does not know who the primary of the
         # instance is
-        self._primaryName = None  # type: Optional[str]
+        self._primaryName = None    # type: Optional[str]
 
         # Requests waiting to be processed once the replica is able to decide
         # whether it is primary or not
@@ -151,7 +151,7 @@
         self.commits = Commits()
 
         # Set of tuples to keep track of ordered requests
-        self.ordered = set()  # type: Set[Tuple[int, int]]
+        self.ordered = set()        # type: Set[Tuple[int, int]]
 
         # Dictionary to keep track of the which replica was primary during each
         # view. Key is the view no and value is the name of the primary
@@ -318,7 +318,7 @@
                          "view. Request is {}".format(msg))
         else:
             return self.primaryName == sender if self.isMsgForCurrentView(
-                    msg) else self.primaryNames[msg.viewNo] == sender
+                msg) else self.primaryNames[msg.viewNo] == sender
 
     def _preProcessReqDigest(self, rd: ReqDigest) -> None:
         """
@@ -441,21 +441,6 @@
         :param pp: a prePrepareRequest
         :param sender: name of the node that sent this message
         """
-<<<<<<< HEAD
-        logger.debug("{} Receiving PRE-PREPARE {}".
-                     format(self, pp))
-        try:
-            if self.canProcessPrePrepare(pp, sender):
-                self.addToPrePrepares(pp)
-                if self.canSendPrepare(pp):
-                    self.sendPrepare(pp)
-                else:
-                    logger.debug("{} cannot send PREPARE".format(self))
-        except SuspiciousNode as ex:
-            logger.warning(
-                    "{} cannot process incoming PRE-PREPARE".format(self))
-            self.discard(pp, ex.reason, logger.debug)
-=======
         logger.debug("{} Receiving PRE-PREPARE at {}".
                      format(self, time.perf_counter()))
         if self.canProcessPrePrepare(pp, sender):
@@ -466,7 +451,6 @@
             self.doPrepare(pp)
         else:
             logger.debug("{} cannot send PREPARE".format(self))
->>>>>>> 263b99f0
 
     def processPrepare(self, prepare: Prepare, sender: str) -> None:
         """
@@ -574,7 +558,7 @@
         if self.prePrepares:
             lastProcessedPrePrepareSeqNo = list(self.prePrepares.keys())[-1][1]
             if pp.ppSeqNo > lastProcessedPrePrepareSeqNo + 1:
-                self.raiseSuspicion(sender, Suspicions.WRONG_PPSEQ_NO)
+                raise SuspiciousNode(sender, Suspicions.WRONG_PPSEQ_NO, pp)
 
         key = (pp.clientId, pp.reqId)
 
