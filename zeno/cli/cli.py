from __future__ import unicode_literals

# noinspection PyUnresolvedReferences
import zeno.cli.ensure_logging_not_setup

import time

from prompt_toolkit.history import FileHistory

from functools import reduce, partial
import logging
import sys
from collections import defaultdict

from ioflo.aid.consoling import Console

from prompt_toolkit.contrib.completers import WordCompleter
from prompt_toolkit.contrib.regular_languages.compiler import compile
from prompt_toolkit.contrib.regular_languages.completion import GrammarCompleter
from prompt_toolkit.contrib.regular_languages.lexer import GrammarLexer
from prompt_toolkit.interface import CommandLineInterface
from prompt_toolkit.shortcuts import create_prompt_application, \
    create_asyncio_eventloop
from prompt_toolkit.layout.lexers import SimpleLexer
from prompt_toolkit.styles import PygmentsStyle
from prompt_toolkit.terminal.vt100_output import Vt100_Output
from pygments.token import Token
from zeno.client.client import Client
from zeno.common.util import setupLogging, getlogger, CliHandler, \
    TRACE_LOG_LEVEL
from zeno.server.node import Node


class CustomOutput(Vt100_Output):
    """
    Subclassing Vt100 just to override the `ask_for_cpr` method which prints
    an escape character on the console. Not printing the escape character
    """
    def ask_for_cpr(self):
        """
        Asks for a cursor position report (CPR).
        """
        self.flush()


class Cli:

    isElectionStarted = False
    primariesSelected = 0
    electedPrimaries = set()

    # noinspection PyPep8
    def __init__(self, looper, tmpdir, nodeReg, cliNodeReg, debug=False):
        self.curClientPort = None
        logging.root.addHandler(CliHandler(self.out))

        self.looper = looper
        self.tmpdir = tmpdir
        self.nodeReg = nodeReg
        self.cliNodeReg = cliNodeReg

        # Used to store created clients
        self.clients = {}  # clientId -> Client
        # To store the created requests
        self.requests = {}
        # To store the nodes created
        self.nodes = {}

        self.cliCmds = {'new', 'status', 'list'}
        self.nodeCmds = {'new', 'status', 'list', 'keyshare'}
        self.helpablesCommands = self.cliCmds | self.nodeCmds
        self.simpleCmds = {'status', 'exit',
                           'quit',
                           'license'}
        self.commands = {'list', 'help'} | self.simpleCmds
        self.cliActions = {'send', 'show'}
        self.commands.update(self.cliCmds)
        self.commands.update(self.nodeCmds)
        self.node_or_cli = ['node', 'client']
        self.nodeNames = list(self.nodeReg.keys()) + ["all"]
        self.debug = debug

        '''
        examples:
        status

        new node Alpha
        new node all
        new client Joe
        client Joe send <msg>
        client Joe show 1
        '''

        def re(seq):
            return '(' + '|'.join(seq) + ')'

        grams = [
            "(\s* (?P<simple>{}) \s*) |".format(re(self.simpleCmds)),
<<<<<<< HEAD
            "(\s* (?P<command>{}) (\s+ (?P<helpable>[a-zA-Z0-9]+) )? (\s+ ("
            "?P<node_or_cli>{}) )?\s*) "
            "|".format(re(self.commands), re(self.node_or_cli)),
=======
            "(\s* (?P<command>{}) (\s+ (?P<helpable>[a-zA-Z0-9]+) )?\s*) "
            "|".format(re(self.commands)),
>>>>>>> fec4e0f1
            "(\s* (?P<client_command>{}) \s+ (?P<node_or_cli>clients?)   \s+ (?P<client_name>[a-zA-Z0-9]+) \s*) |"
                .format(re(self.cliCmds)),
            "(\s* (?P<node_command>{}) \s+ (?P<node_or_cli>nodes?)   \s+ (?P<node_name>[a-zA-Z0-9]+) \s*) |"
                .format(re(self.nodeCmds)),
            "(\s* (?P<client>client) \s+ (?P<client_name>[a-zA-Z0-9]+) \s+ (?P<cli_action>send) \s+ (?P<msg>\{\s*\".*\})  \s*)  |",
            "(\s* (?P<client>client) \s+ (?P<client_name>[a-zA-Z0-9]+) \s+ (?P<cli_action>show) \s+ (?P<req_id>[0-9]+)  \s*)  "

            ]

        self.grammar = compile("".join(grams))

        lexer = GrammarLexer(self.grammar, lexers={
            'node_command': SimpleLexer(Token.Keyword),
            'command': SimpleLexer(Token.Keyword),
            'helpable': SimpleLexer(Token.Keyword),
            'node_or_cli': SimpleLexer(Token.Keyword),
            'arg1': SimpleLexer(Token.Name),
            'node_name': SimpleLexer(Token.Name),
            'simple': SimpleLexer(Token.Keyword),
            'client_command': SimpleLexer(Token.Keyword),
        })

        self.clientWC = WordCompleter([])

        completer = GrammarCompleter(self.grammar, {
            'node_command': WordCompleter(self.nodeCmds),
            'client_command': WordCompleter(self.cliCmds),
            'client': WordCompleter(['client']),
            'command': WordCompleter(self.commands),
            'node_or_cli': WordCompleter(self.node_or_cli),
            'node_name': WordCompleter(self.nodeNames),
            'helpable': WordCompleter(self.helpablesCommands),
            'client_name': self.clientWC,
            'cli_action': WordCompleter(self.cliActions),
            'simple': WordCompleter(self.simpleCmds)
        })

        self.style = PygmentsStyle.from_defaults({
            Token.Operator: '#33aa33 bold',
            Token.Number: '#aa3333 bold',
            Token.Name: '#ffff00 bold',
            Token.Heading: 'bold',
            Token.TrailingInput: 'bg:#662222 #ffffff',
            Token.BoldGreen: '#33aa33 bold',
            Token.BoldOrange: '#ff4f2f bold',
            Token.BoldBlue: '#095cab bold'})

        self.functionMappings = self.createFunctionMappings()

        self.voidMsg = "<none>"

        # Create an asyncio `EventLoop` object. This is a wrapper around the
        # asyncio loop that can be passed into prompt_toolkit.
        eventloop = create_asyncio_eventloop(looper.loop)

        pers_hist = FileHistory('.zeno-cli-history')

        # Create interface.
        app = create_prompt_application('zeno> ',
                                        lexer=lexer,
                                        completer=completer,
                                        style=self.style,
                                        history=pers_hist)
        self.cli = CommandLineInterface(
                application=app,
                eventloop=eventloop,
                output=CustomOutput.from_pty(sys.__stdout__, true_color=True))

        # Patch stdout in something that will always print *above* the prompt
        # when something is written to stdout.
        sys.stdout = self.cli.stdout_proxy()
        setupLogging(TRACE_LOG_LEVEL,
                     Console.Wordage.mute,
                     filename="log/cli.log")

        self.logger = getlogger("cli")
        self.print("\nzeno-CLI (c) 2016 Evernym, Inc.")
        self.print("Node registry loaded.")
        self.print("None of these are created or running yet.")

        self.showNodeRegistry()
        self.print("Type 'help' for more information.")

    def createFunctionMappings(self):

        def newHelper():
            self.print("""Is used to create a new node or a client.
                     Usage: new <node/client> <nodeName/clientName>""")

        def statusHelper():
            self.print("status command helper")

        def nodeHelper():
            self.print("It is used to create a new node")

        def clientHelper():
            self.print("It is used to create a new client")

        def listHelper():
            self.print("List all the commands, you can use in this CLI.")

        def exitHelper():
            self.print("Exits the CLI")

        def licenseHelper():
            self.print("""
                        Copyright 2016 Evernym, Inc.
        Licensed under the Apache License, Version 2.0 (the "License");
        you may not use this file except in compliance with the License.
        You may obtain a copy of the License at

            http://www.apache.org/licenses/LICENSE-2.0

        Unless required by applicable law or agreed to in writing, software
        distributed under the License is distributed on an "AS IS" BASIS,
        WITHOUT WARRANTIES OR CONDITIONS OF ANY KIND, either express or implied.
        See the License for the specific language governing permissions and
        limitations under the License.
            """)

        def sendHelper():
            self.print("""Used to send a message from a client to nodes"
                     Usage: client <clientName> send <{Message}>""")

        def showHelper():
            self.print("""Used to show status of request sent by the client"
                     Usage: client <clientName> show <reqID>""")

        def defaultHelper():
            self.printHelp()

        mappings = {
            'new': newHelper,
            'status': statusHelper,
            'list': listHelper,
            'node': nodeHelper,
            'client': clientHelper,
            'license': licenseHelper,
            'send': sendHelper,
            'show': showHelper,
            'exit': exitHelper
        }

        return defaultdict(lambda: defaultHelper, **mappings)

    def print(self, msg, token=None, newline=True):
        if newline:
            msg += "\n"
        part = partial(self.cli.print_tokens, [(token, msg)])
        if self.debug:
            part()
        else:
            self.cli.run_in_terminal(part)

    def printVoid(self):
        self.print(self.voidMsg)

    def out(self, record, extra_cli_value=None):
        """
        Callback so that this cli can manage colors

        :param record: a log record served up from a custom handler
        :param extra_cli_value: the "cli" value in the extra dictionary
        :return:
        """
        if extra_cli_value in ("IMPORTANT", "ANNOUNCE"):
            self.print(record.msg, Token.BoldGreen)  # green
        elif extra_cli_value in ("WARNING",):
            self.print(record.msg, Token.BoldOrange)  # orange
        elif extra_cli_value in ("STATUS",):
            self.print(record.msg, Token.BoldBlue)  # blue
        elif extra_cli_value in ("PLAIN", "LOW_STATUS"):
            self.print(record.msg, Token)  # white
        else:
            self.print(record.msg, Token)

    def printHelp(self):
        self.print("""zeno-CLI, a simple command-line interface for an zeno
        protocol sandbox.
Commands:
    help - Shows this help message
    help <command> - Shows the help message of <command>
    new - creates a new node or client
    keyshare - manually starts key sharing of a node
    status - Shows general status of the sandbox
    status <node_name>|<client_name> - Shows specific status
    list - Shows the list of commands you can run
    license - Show the license
    exit - exit the command-line interface ('quit' also works)""")

    def printCmdHelper(self, command=None):
        self.functionMappings[command]()

    @staticmethod
    def joinTokens(tokens, separator=None, begin=None, end=None):
        if separator is None:
            separator = (Token, ', ')
        elif isinstance(separator, str):
            separator = (Token, separator)
        r = reduce(lambda x, y: x + [separator, y] if x else [y], tokens, [])
        if begin is not None:
            b = (Token, begin) if isinstance(begin, str) else begin
            r = [b] + r
        if end:
            if isinstance(end, str):
                r.append((Token, end))
        return r

    def printTokens(self, tokens, separator=None, begin=None, end=None):
        x = self.joinTokens(tokens, separator, begin, end)
        self.cli.print_tokens(x, style=self.style)

    def printNames(self, names, newline=False):
        tokens = [(Token.Name, n) for n in names]
        self.printTokens(tokens)
        if newline:
            self.printTokens([(Token, "\n")])

    def showValidNodes(self):
        self.printTokens([(Token, "Valid node names are: ")])
        self.printNames(self.nodeReg.keys(), newline=True)

    def showNodeRegistry(self):
        t = []
        for n, (ip, port) in self.nodeReg.items():
            t.append((Token.Name, "    " + n))
            t.append((Token, ": {}:{}\n".format(ip, port)))
        self.cli.print_tokens(t, style=self.style)

    def getStatus(self):
        if len(self.nodes) > 1:
            self.print("The following nodes are up and running: ")
        elif len(self.nodes) == 1:
            self.print("The following node is up and running: ")
        else:
            self.print("No nodes are running. Try typing 'new node <name>'.")
        for node in self.nodes:
            self.print(node)
        if len(self.clients) > 1:
            self.print("The following clients are up and running: ")
        elif len(self.clients) == 1:
            self.print("The following client is up and running: ")
        else:
            self.print("No clients are running. Try typing 'new client <name>'.")
        for client in self.clients:
            self.print(client)

    def keyshare(self, nodeName):
        node = self.nodes.get(nodeName, None)
        if node is not None:
            node = self.nodes[nodeName]
            node.startKeySharing()
        elif nodeName not in self.nodeReg:
            tokens = [(Token.Error, "Invalid node name '{}'. ".format(nodeName))]
            self.printTokens(tokens)
            self.showValidNodes()
            return
        else:
            tokens = [(Token.Error, "Node '{}' not started. ".format(nodeName))]
            self.printTokens(tokens)
            self.showStartedNodes()
            return

    def showStartedNodes(self):
        self.printTokens([(Token, "Started nodes are: ")])
        startedNodes = self.nodes.keys()
        if startedNodes:
            self.printNames(self.nodes.keys(), newline=True)
        else:
            self.print("None", newline=True)

    def newNode(self, nodeName):
        if nodeName in self.nodes:
            self.print("Node {} already exists.".format(nodeName))
            return

        if nodeName == "all":
            names = set(self.nodeReg.keys()) - set(self.nodes.keys())
        elif nodeName not in self.nodeReg:
            tokens = [(Token.Error, "Invalid node name '{}'. ".format(nodeName))]
            self.printTokens(tokens)
            self.showValidNodes()
            return
        else:
            names = [nodeName]
        for name in names:
            node = Node(name, self.nodeReg, basedirpath=self.tmpdir)
            self.nodes[name] = node
            self.looper.add(node)
            node.startKeySharing()
            for client in self.clients.values():
                self.bootstrapClientKey(client, node)

    def ensureValidClientId(self, clientId):
        """
        Ensures client id is not already used or is not starting with node
        names.

        :param clientId:
        :return:
        """
        if clientId in self.clients:
            raise ValueError("Client {} already exists.".format(clientId))

        if any([clientId.startswith(nm) for nm in self.nodeNames]):
            raise ValueError("Client name cannot start with node names, "
                             "which are {}."
                             .format(', '.join(self.nodeReg.keys())))

    def statusClient(self, clientId):
        if clientId == "all":
            for nm in self.clients:
                self.statusClient(nm)
            return
        if clientId not in self.clients:
            self.print("client not found", Token.Error)
        else:
            client = self.clients[clientId]  # type: Client

            self.printTokens([(Token.Heading, 'Status for client:'),
                              (Token.Name, client.name)],
                             separator=' ', end='\n')
            self.print("    age (seconds): {:.0f}".format(time.perf_counter() - client.created))
            self.print("    connected to: ", newline=False)
            if client._conns:
                self.printNames(client._conns, newline=True)
            else:
                self.printVoid()
            self.print("    identifier: {}".format(client.signer.identifier))
            self.print("    verification key: {}".format(client. signer.verkey))
            self.print("    submissions: {}".format(client.lastReqId))

    def statusNode(self, nodeName):
        if nodeName == "all":
            for nm in self.nodes:
                self.statusNode(nm)
            return
        if nodeName not in self.nodes:
            self.print("Node {} not found".format(nodeName), Token.Error)
        else:
            node = self.nodes[nodeName]  # type: Node

            self.printTokens([(Token.Heading, 'Status for node:'),
                              (Token.Name, node.name)],
                             separator=' ', end='\n')
            self.print("    status: {}".format(node.status.name))
            self.print("    age (seconds): {:.0f}".
                       format(time.perf_counter() - node.created))

            self.print("    connected nodes: ", newline=False)
            if node._conns:
                self.printNames(node._conns, newline=True)
            else:
                self.printVoid()

            self.print("    connected clients: ", newline=False)
            clis = node.clientstack.connecteds()
            if clis:
                self.printNames(clis, newline=True)
            else:
                self.printVoid()

            self.print("    client verification keys: ", newline=False)
            if clis and node.clientAuthNr.clients:
                self.print(str(node.clientAuthNr.clients))
            else:
                self.printVoid()

    def newClient(self, clientId):
        try:
            self.ensureValidClientId(clientId)
            client_addr = self.getNextAvailableAddr()

            client = Client(clientId,
                            ha=client_addr,
                            nodeReg=self.cliNodeReg,
                            basedirpath=self.tmpdir)
            self.looper.add(client)
            for node in self.nodes.values():
                self.bootstrapClientKey(client, node)
            self.clients[clientId] = client
            self.clientWC.words = list(self.clients.keys())
        except ValueError as ve:
            self.print(ve.args[0], Token.Error)

    @staticmethod
    def bootstrapClientKey(client, node):
        idAndKey = client.signer.identifier, client.signer.verkey
        node.clientAuthNr.addClient(*idAndKey)

    def sendMsg(self, clientName, msg):
        client = self.clients.get(clientName, None)
        if client:
            request, = client.submit(msg)
            self.requests[str(request.reqId)] = request.reqId
        else:
            self.print("No such client. See: 'help new' for more details")

    def getReply(self, clientName, reqId):
        client = self.clients.get(clientName, None)
        requestID = self.requests.get(reqId, None)
        if client and requestID:
            reply, status = client.getReply(requestID)
            self.print("Reply for the request: {}".format(reply))
            self.print("Status: {}".format(status))
        elif not client:
            self.print("No such client. See: 'help new' for more details")
        else:
            self.print("No such request. See: 'help new' for more details")

    def showDetails(self, clientName, reqId):
        client = self.clients.get(clientName, None)
        requestID = self.requests.get(reqId, None)
        if client and requestID:
            client.showReplyDetails(requestID)
        else:
            self.print("No such client. See: 'help new' for more details")

    async def shell(self, *commands, interactive=True):
        """
        Coroutine that runs command, including those from an interactive
        command line.

        :param commands: an iterable of commands to run first
        :param interactive: when True, this coroutine will process commands
            entered on the command line.
        :return:
        """
        # First handle any commands passed in
        for command in commands:
            self.print("\nRunning command: '{}'...\n".format(command))
            self.parse(command)

        # then handle commands from the prompt
        while interactive:
            try:
                result = await self.cli.run_async()
                self.parse(result.text)
            except (EOFError, KeyboardInterrupt, Exit):
                return

        print('Goodbye.')

    def parse(self, cmdText):
        m = self.grammar.match(cmdText)
        if m:
            matchedVars = m.variables()
            self.logger.info("CLI command entered: {}".format(cmdText),
                             extra={"cli": False})
            # Check for helper commands
            if matchedVars.get('simple'):
                cmd = matchedVars.get('simple')
                if cmd == 'status':
                    self.getStatus()
                elif cmd == 'license':
                    self.printCmdHelper('license')
                elif cmd in ['exit', 'quit']:
                    raise Exit
            elif matchedVars.get('command') == 'help':
                helpable = matchedVars.get('helpable')
<<<<<<< HEAD
                node_or_cli = matchedVars.get('node_or_cli')
                if helpable:
                    if node_or_cli:
                        self.printCmdHelper(command=node_or_cli)
                    else:
                        self.printCmdHelper(command=helpable)
=======
                if helpable:
                    self.printCmdHelper(command=helpable)
>>>>>>> fec4e0f1
                else:
                    self.printHelp()
            elif matchedVars.get('command') == 'list':
                for cmd in self.commands:
                    self.print(cmd)

            # Check for new commands
            elif matchedVars.get('node_command') == 'new':
                name = matchedVars.get('node_name')
                self.newNode(name)

            elif matchedVars.get('node_command') == 'status':
                node = matchedVars.get('node_name')
                self.statusNode(node)

            elif matchedVars.get('node_command') == 'keyshare':
                name = matchedVars.get('node_name')
                self.keyshare(name)

            elif matchedVars.get('client_command') == 'new':
                client = matchedVars.get('client_name')
                self.newClient(client)

            elif matchedVars.get('client_command') == 'status':
                client = matchedVars.get('client_name')
                self.statusClient(client)

            elif matchedVars.get('client') == 'client':
                client_name = matchedVars.get('client_name')
                client_action = matchedVars.get('cli_action')
                if client_action == 'send':
                    msg = matchedVars.get('msg')
                    self.sendMsg(client_name, msg)
                elif client_action == 'show':
                    req_id = matchedVars.get('req_id')
                    self.getReply(client_name, req_id)
                else:
                    self.printCmdHelper("sendmsg")

            # Fall back to the help saying, invalid command.
            else:
                self.invalidCmd(cmdText)
        else:
            if cmdText != "":
                self.invalidCmd(cmdText)

    def invalidCmd(self, cmdText):
        self.print("Invalid command: '{}'\n".format(cmdText))
        self.printCmdHelper(command=None)

    def getNextAvailableAddr(self):
        self.curClientPort = self.curClientPort or 8100
        self.curClientPort += 1
        return "127.0.0.1", self.curClientPort


class Exit(Exception):
    pass<|MERGE_RESOLUTION|>--- conflicted
+++ resolved
@@ -96,14 +96,9 @@
 
         grams = [
             "(\s* (?P<simple>{}) \s*) |".format(re(self.simpleCmds)),
-<<<<<<< HEAD
             "(\s* (?P<command>{}) (\s+ (?P<helpable>[a-zA-Z0-9]+) )? (\s+ ("
             "?P<node_or_cli>{}) )?\s*) "
             "|".format(re(self.commands), re(self.node_or_cli)),
-=======
-            "(\s* (?P<command>{}) (\s+ (?P<helpable>[a-zA-Z0-9]+) )?\s*) "
-            "|".format(re(self.commands)),
->>>>>>> fec4e0f1
             "(\s* (?P<client_command>{}) \s+ (?P<node_or_cli>clients?)   \s+ (?P<client_name>[a-zA-Z0-9]+) \s*) |"
                 .format(re(self.cliCmds)),
             "(\s* (?P<node_command>{}) \s+ (?P<node_or_cli>nodes?)   \s+ (?P<node_name>[a-zA-Z0-9]+) \s*) |"
@@ -564,17 +559,12 @@
                     raise Exit
             elif matchedVars.get('command') == 'help':
                 helpable = matchedVars.get('helpable')
-<<<<<<< HEAD
                 node_or_cli = matchedVars.get('node_or_cli')
                 if helpable:
                     if node_or_cli:
                         self.printCmdHelper(command=node_or_cli)
                     else:
                         self.printCmdHelper(command=helpable)
-=======
-                if helpable:
-                    self.printCmdHelper(command=helpable)
->>>>>>> fec4e0f1
                 else:
                     self.printHelp()
             elif matchedVars.get('command') == 'list':
