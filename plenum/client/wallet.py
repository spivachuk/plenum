from typing import Optional, Dict

import jsonpickle
from libnacl import crypto_secretbox_open, randombytes, \
    crypto_secretbox_NONCEBYTES, crypto_secretbox

<<<<<<< HEAD
from plenum.client.signer import Signer, SimpleSigner
from plenum.common.types import Identifier, Request
from plenum.common.util import getlogger
from plenum.client.request_id_store import *
=======
from plenum.client.id_data import IdData
from plenum.client.signer import SimpleSigner
from plenum.common.log import getlogger
from plenum.common.types import f, Identifier, Request
>>>>>>> e8dc4d1c

logger = getlogger()


class EncryptedWallet:
    def __init__(self, raw: bytes, nonce: bytes):
        self.raw = raw
        self.nonce = nonce

    def decrypt(self, key) -> 'Wallet':
        return Wallet.decrypt(self, key)


Alias = str


class Wallet:
    def __init__(self,
                 name: str,
                 requestIdStore: RequestIdStore
                 # DEPR
                 # storage: WalletStorage
                 ):
        self._name = name
        self.idsToSigners = {}  # type: Dict[Identifier, Signer]
        self.aliasesToIds = {}  # type: Dict[Alias, Identifier]
        self.defaultId = None
        self._requestIdStore = requestIdStore

    @property
    def name(self):
        return self._name

    @name.setter
    def name(self, newName):
        self._name = newName

    @staticmethod
    def decrypt(ec: EncryptedWallet, key: bytes) -> 'Wallet':
        decryped = crypto_secretbox_open(ec.raw, ec.nonce, key)
        decoded = decryped.decode()
        wallet = jsonpickle.decode(decoded)
        return wallet

    def encrypt(self, key: bytes,
                nonce: Optional[bytes] = None) -> EncryptedWallet:
        serialized = jsonpickle.encode(self)
        byts = serialized.encode()
        nonce = nonce if nonce else randombytes(crypto_secretbox_NONCEBYTES)
        raw = crypto_secretbox(byts, nonce, key)
        return EncryptedWallet(raw, nonce)

    def addSigner(self,
                  identifier=None,
                  seed=None,
                  signer=None):
        '''
        Adds signer to the wallet.
        Requires complete signer, identifier or seed.

        :param identifier: signer identifier or None to use random one
        :param seed: signer key seed or None to use random one
        :param signer: signer to add
        :return:
        '''

        signer = signer or SimpleSigner(identifier=identifier, seed=seed)
        self.idsToSigners[signer.identifier] = signer
        if self.defaultId is None:
            # setting this signer as default signer to let use sign* methods
            # without explicit specification of signer
            self.defaultId = signer.identifier
        if signer.alias:
            self.aliasesToIds[signer.alias] = signer.identifier
        return signer

    def _requiredIdr(self,
                     idr: Identifier=None,
                     alias: str=None,
                     other: Identifier=None):
        '''
        Checks whether signer identifier specified, or can it be
        inferred from alias or can be default used instead

        :param idr:
        :param alias:
        :param other:

        :return: signer identifier
        '''

        idr = idr or other or (self.aliasesToIds[alias] if alias else self.defaultId)
        if not idr:
            raise RuntimeError('identifier required, but none found')
        return idr

    def signMsg(self,
                msg: Dict,
                identifier: Identifier=None,
                otherIdentifier: Identifier=None):
        '''
        Creates signature for message using specified signer

        :param msg: message to sign
        :param identifier: signer identifier
        :param otherIdentifier:
        :return: signature that then can be assigned to request
        '''

        idr = self._requiredIdr(idr=identifier, other=otherIdentifier)
        signer = self._signerById(idr)
        signature = signer.sign(msg)
        return signature

    def signRequest(self,
                    req: Request,
                    identifier: Identifier=None) -> Request:
        """
        Signs request. Modifies reqId and signature. May modify identifier.

        :param req: request
        :param requestIdStore: request id generator
        :param identifier: signer identifier
        :return: signed request
        """

        idr = self._requiredIdr(idr=identifier, other=req.identifier)
        req.identifier = idr
<<<<<<< HEAD
        req.reqId = self._requestIdStore.nextId(signerId=idr)
=======
        idData = self._getIdData(idr)
        if not idData:
            raise RuntimeError("Identifier {} not present in wallet, "
                               "cannot sign".format(idr))
        req.reqId = idData.lastReqId + 1
>>>>>>> e8dc4d1c
        req.signature = self.signMsg(msg=req.getSigningState(),
                                     identifier=idr,
                                     otherIdentifier=req.identifier)
        return req

    def signOp(self,
               op: Dict,
               identifier: Identifier=None) -> Request:
        """
        Signs the message if a signer is configured

        :param identifier: signing identifier; if not supplied the default for
            the wallet is used.
        :param op: Operation to be signed
        :return: a signed Request object
        """
        request = Request(operation=op)
        return self.signRequest(request, identifier)

    # Removed:
    # _getIdData - removed in favor of passing RequestIdStore

    def _signerById(self, idr: Identifier):
        signer = self.idsToSigners.get(idr)
        if not signer:
            raise RuntimeError("No signer with idr '{}'".format(idr))
        return signer

<<<<<<< HEAD
    def _signerByAlias(self, alias: Alias):
        id = self.aliasesToIds.get(alias)
        if not id:
            raise RuntimeError("No signer with alias '{}'".format(alias))
        return self._signerById(id)
=======
    def _getIdData(self,
                   idr: Identifier=None,
                   alias: Alias=None) -> IdData:
        idr = self._requiredIdr(idr, alias)
        return self.ids.get(idr)
>>>>>>> e8dc4d1c

    def getVerKey(self, idr: Identifier=None) -> str:
        return self._signerById(idr or self.defaultId).verkey

    def getAlias(self, idr: Identifier):
        for alias, identifier in self.aliasesToIds.items():
            if identifier == idr:
                return alias

    @property
    def identifiers(self):
        return self.listIds()

    @property
    def defaultAlias(self):
        return self.getAlias(self.defaultId)

    def listIds(self, exclude=list()):
        """
        For each signer in this wallet, return its alias if present else
        return its identifier.

        :param exclude:
        :return: List of identifiers/aliases.
        """
        lst = list(self.aliasesToIds.keys())
        others = set(self.idsToSigners.keys()) - set(self.aliasesToIds.values())
        lst.extend(list(others))
        for x in exclude:
            lst.remove(x)
        return lst<|MERGE_RESOLUTION|>--- conflicted
+++ resolved
@@ -4,17 +4,12 @@
 from libnacl import crypto_secretbox_open, randombytes, \
     crypto_secretbox_NONCEBYTES, crypto_secretbox
 
-<<<<<<< HEAD
 from plenum.client.signer import Signer, SimpleSigner
 from plenum.common.types import Identifier, Request
-from plenum.common.util import getlogger
 from plenum.client.request_id_store import *
-=======
-from plenum.client.id_data import IdData
 from plenum.client.signer import SimpleSigner
 from plenum.common.log import getlogger
 from plenum.common.types import f, Identifier, Request
->>>>>>> e8dc4d1c
 
 logger = getlogger()
 
@@ -143,15 +138,7 @@
 
         idr = self._requiredIdr(idr=identifier, other=req.identifier)
         req.identifier = idr
-<<<<<<< HEAD
         req.reqId = self._requestIdStore.nextId(signerId=idr)
-=======
-        idData = self._getIdData(idr)
-        if not idData:
-            raise RuntimeError("Identifier {} not present in wallet, "
-                               "cannot sign".format(idr))
-        req.reqId = idData.lastReqId + 1
->>>>>>> e8dc4d1c
         req.signature = self.signMsg(msg=req.getSigningState(),
                                      identifier=idr,
                                      otherIdentifier=req.identifier)
@@ -180,19 +167,11 @@
             raise RuntimeError("No signer with idr '{}'".format(idr))
         return signer
 
-<<<<<<< HEAD
     def _signerByAlias(self, alias: Alias):
         id = self.aliasesToIds.get(alias)
         if not id:
             raise RuntimeError("No signer with alias '{}'".format(alias))
         return self._signerById(id)
-=======
-    def _getIdData(self,
-                   idr: Identifier=None,
-                   alias: Alias=None) -> IdData:
-        idr = self._requiredIdr(idr, alias)
-        return self.ids.get(idr)
->>>>>>> e8dc4d1c
 
     def getVerKey(self, idr: Identifier=None) -> str:
         return self._signerById(idr or self.defaultId).verkey
