from __future__ import unicode_literals

import glob
import shutil
from os.path import basename, dirname
from typing import Iterable

from jsonpickle import json
from ledger.compact_merkle_tree import CompactMerkleTree
from ledger.genesis_txn.genesis_txn_file_util import create_genesis_txn_init_ledger
from ledger.genesis_txn.genesis_txn_initiator_from_file import GenesisTxnInitiatorFromFile
from ledger.ledger import Ledger
from plenum.cli.command import helpCmd, statusNodeCmd, statusClientCmd, \
    loadPluginsCmd, clientSendCmd, clientShowCmd, newKeyCmd, \
    newWalletCmd, renameWalletCmd, useWalletCmd, saveWalletCmd, \
    listWalletCmd, listIdsCmd, useIdCmd, addGenesisTxnCmd, \
    createGenesisTxnFileCmd, changePromptCmd, exitCmd, quitCmd, Command
from plenum.cli.command import licenseCmd
from plenum.cli.command import newClientCmd
from plenum.cli.command import newNodeCmd
from plenum.cli.command import statusCmd
from plenum.cli.constants import SIMPLE_CMDS, CLI_CMDS, NODE_OR_CLI, NODE_CMDS, \
    PROMPT_ENV_SEPARATOR, WALLET_FILE_EXTENSION, NO_ENV
from plenum.cli.helper import getUtilGrams, getNodeGrams, getClientGrams, \
    getAllGrams
from plenum.cli.phrase_word_completer import PhraseWordCompleter
from plenum.client.wallet import Wallet, WalletStorageHelper
from plenum.common.constants import TXN_TYPE, TARGET_NYM, DATA, IDENTIFIER, \
    NODE, ALIAS, NODE_IP, NODE_PORT, CLIENT_PORT, CLIENT_IP, VERKEY, BY, \
    CLIENT_STACK_SUFFIX
from plenum.common.exceptions import NameAlreadyExists, KeysNotFoundException
from plenum.common.keygen_utils import learnKeysFromOthers, tellKeysToOthers, areKeysSetup
from plenum.common.plugin_helper import loadPlugins
from plenum.common.signer_did import DidSigner
from plenum.common.stack_manager import TxnStackManager
from plenum.common.transactions import PlenumTransactions
from prompt_toolkit.utils import is_windows, is_conemu_ansi
from storage.kv_in_memory import KeyValueStorageInMemory
from stp_core.crypto.util import cleanSeed, seedFromHex
from stp_core.network.port_dispenser import genHa
from stp_core.types import HA
from stp_raet.util import getLocalEstateData

import configparser
import os
from configparser import ConfigParser
from collections import OrderedDict
import time
import ast

from functools import reduce, partial
import sys

from prompt_toolkit.contrib.completers import WordCompleter
from prompt_toolkit.contrib.regular_languages.compiler import compile
from prompt_toolkit.contrib.regular_languages.completion import GrammarCompleter
from prompt_toolkit.contrib.regular_languages.lexer import GrammarLexer
from prompt_toolkit.interface import CommandLineInterface
from prompt_toolkit.shortcuts import create_prompt_application, \
    create_asyncio_eventloop
from prompt_toolkit.layout.lexers import SimpleLexer
from prompt_toolkit.styles import PygmentsStyle
from prompt_toolkit.terminal.vt100_output import Vt100_Output
from pygments.token import Token
from plenum.client.client import Client
from plenum.common.util import getMaxFailures, \
    firstValue, randomString, bootstrapClientKeys, \
    getFriendlyIdentifier, \
    normalizedWalletFileName, getWalletFilePath, \
    getLastSavedWalletFileName
from stp_core.common.log import \
    getlogger, Logger
from plenum.server.node import Node
from plenum.common.types import NodeDetail
from plenum.server.plugin_loader import PluginLoader
from plenum.server.replica import Replica
from plenum.common.config_util import getConfig
from plenum.__metadata__ import __version__
from plenum.cli.command_history import CliFileHistory

if is_windows():
    from prompt_toolkit.terminal.win32_output import Win32Output  # noqa
    from prompt_toolkit.terminal.conemu_output import ConEmuOutput  # noqa
else:
    from prompt_toolkit.terminal.vt100_output import Vt100_Output  # noqa


class CustomOutput(Vt100_Output):
    """
    Subclassing Vt100 just to override the `ask_for_cpr` method which prints
    an escape character on the console. Not printing the escape character
    """

    def ask_for_cpr(self):
        """
        Asks for a cursor position report (CPR).
        """
        self.flush()


class Cli:
    isElectionStarted = False
    primariesSelected = 0
    electedPrimaries = set()
    name = 'plenum'
    properName = 'Plenum'
    fullName = 'Plenum protocol'
    githubUrl = 'https://github.com/evernym/plenum'

    NodeClass = Node
    ClientClass = Client
    defaultWalletName = 'Default'

    _genesisTransactions = []

    # noinspection PyPep8
    def __init__(self, looper, basedirpath, nodeReg=None, cliNodeReg=None,
                 output=None, debug=False, logFileName=None, config=None,
                 useNodeReg=False, withNode=True, unique_name=None,
                 override_tags=None):
        self.unique_name = unique_name
        self.curClientPort = None
        self.basedirpath = os.path.expanduser(basedirpath)
        self._config = config or getConfig(self.basedirpath)

        Logger().enableCliLogging(self.out,
                                  override_tags=override_tags)
        self.looper = looper
        self.withNode = withNode
        self.__init_registry(useNodeReg, nodeReg, cliNodeReg)
        # Used to store created clients
        self.clients = {}  # clientName -> Client
        # To store the created requests
        self.requests = {}
        # To store the nodes created
        self.nodes = {}
        self.externalClientKeys = {}  # type: Dict[str,str]

        self.cliCmds = CLI_CMDS
        self.nodeCmds = NODE_CMDS
        self.helpablesCommands = self.cliCmds | self.nodeCmds
        self.simpleCmds = SIMPLE_CMDS
        self.commands = {'list', 'help'} | self.simpleCmds
        self.cliActions = {'send', 'show'}
        self.commands.update(self.cliCmds)
        self.commands.update(self.nodeCmds)
        self.node_or_cli = NODE_OR_CLI
        self.nodeNames = list(self.nodeReg.keys()) + ["all"]
        self.debug = debug
        self.plugins = {}
        self.pluginPaths = []
        self.defaultClient = None
        self.activeDID = None
        # Wallet and Client are the same from user perspective for now
        self._activeClient = None
        self._wallets = {}  # type: Dict[str, Wallet]
        self._activeWallet = None  # type: Wallet
        self.keyPairs = {}

        self._walletSaver = None

        '''
        examples:
        status

        new node Alpha
        new node all
        new client Joe
        client Joe send <Cmd>
        client Joe show 1
        '''

        self.utilGrams = getUtilGrams()

        self.nodeGrams = getNodeGrams()

        self.clientGrams = getClientGrams()

        self._allGrams = []

        self._lexers = {}

        self.clientWC = WordCompleter([])

        self._completers = {}

        self.initializeInputParser()

        self.style = PygmentsStyle.from_defaults({
            Token.Operator: '#33aa33 bold',
            Token.Gray: '#424242',
            Token.Number: '#aa3333 bold',
            Token.Name: '#ffff00 bold',
            Token.Heading: 'bold',
            Token.TrailingInput: 'bg:#662222 #ffffff',
            Token.BoldGreen: '#33aa33 bold',
            Token.BoldOrange: '#ff4f2f bold',
            Token.BoldBlue: '#095cab bold'})

        self.voidMsg = "<none>"

        # Create an asyncio `EventLoop` object. This is a wrapper around the
        # asyncio loop that can be passed into prompt_toolkit.
        eventloop = create_asyncio_eventloop(looper.loop)

        self.pers_hist = CliFileHistory(
            command_filter=self.mask_seed, filename='.{}-cli-history'.format(self.name))

        # Create interface.
        app = create_prompt_application('{}> '.format(self.name),
                                        lexer=self.grammarLexer,
                                        completer=self.grammarCompleter,
                                        style=self.style,
                                        history=self.pers_hist)
        self.currPromptText = self.name

        if output:
            out = output
        else:
            if is_windows():
                if is_conemu_ansi():
                    out = ConEmuOutput(sys.__stdout__)
                else:
                    out = Win32Output(sys.__stdout__)
            else:
                out = CustomOutput.from_pty(sys.__stdout__, true_color=True)

        self.cli = CommandLineInterface(
            application=app,
            eventloop=eventloop,
            output=out)

        # RAETVerbosity = getRAETLogLevelFromConfig("RAETLogLevelCli",
        #                                           Console.Wordage.mute,
        #                                           self.config)
        # RAETLogFile = getRAETLogFilePath("RAETLogFilePathCli", self.config)
        # Patch stdout in something that will always print *above* the prompt
        # when something is written to stdout.
        sys.stdout = self.cli.stdout_proxy()

        if logFileName:
            Logger().enableFileLogging(logFileName)

        # TODO: If we want RAET logging in CLI we need fix this. See INDY-315.
        # Logger().setupRaet(RAETVerbosity, RAETLogFile)

        self.logger = getlogger("cli")
        self.print("\n{}-CLI (c) 2017 Evernym, Inc.".format(self.properName))
        self._actions = []

        if nodeReg:
            self.print("Node registry loaded.")
            self.showNodeRegistry()

        self.print("Type 'help' for more information.")
        self.print("Running {} {}\n".format(self.properName,
                                            self.getCliVersion()))

        tp = loadPlugins(self.basedirpath)
        self.logger.debug("total plugins loaded in cli: {}".format(tp))

        self.restoreLastActiveWallet()

        self.checkIfCmdHandlerAndCmdMappingExists()

    def __init_registry(self, useNodeReg=False, nodeReg=None, cliNodeReg=None):
        self.nodeRegLoadedFromFile = False
        if not (useNodeReg and nodeReg and len(nodeReg) and
                cliNodeReg and len(cliNodeReg)):
            self.__init_registry_from_ledger()
        else:
            self.nodeReg = nodeReg
            self.cliNodeReg = cliNodeReg

        self.nodeRegistry = {}
        for nStkNm, nha in self.nodeReg.items():
            cStkNm = nStkNm + CLIENT_STACK_SUFFIX
            self.nodeRegistry[nStkNm] = NodeDetail(
                HA(*nha), cStkNm, HA(*self.cliNodeReg[cStkNm]))

    def __init_registry_from_ledger(self):
        self.nodeRegLoadedFromFile = True
        dataDir = self.basedirpath

        genesis_txn_initiator = GenesisTxnInitiatorFromFile(
            dataDir, self.config.poolTransactionsFile)
        ledger = Ledger(CompactMerkleTree(),
                        dataDir=dataDir,
                        fileName=self.config.poolTransactionsFile,
                        genesis_txn_initiator=genesis_txn_initiator,
                        transactionLogStore=KeyValueStorageInMemory())
        nodeReg, cliNodeReg, _ = TxnStackManager.parseLedgerForHaAndKeys(
            ledger)
        ledger.stop()

        self.nodeReg = nodeReg
        self.cliNodeReg = cliNodeReg

    def close(self):
        """
        Stops all the created clients and nodes.
        """
        for key in self.clients:
            self.clients[key].stop()
        for key in self.nodes:
            self.nodes[key].stop()

    def _getCmdMappingError(self, cmdHandlerFuncName, mappingFuncName):
        msg = "Command mapping not provided for '{}' command handler. " \
            "\nPlease add proper mapping for that command handler " \
            "(in function '{}') with corresponding command object.".\
            format(cmdHandlerFuncName, mappingFuncName)

        sep = "\n" + "*" * 125 + "\n"
        msg = sep + msg + sep
        return msg

    def checkIfCmdHandlerAndCmdMappingExists(self):
        for cmdHandlerFunc in self.actions:
            funcName = cmdHandlerFunc.__name__.replace("_", "")
            if funcName not in self.cmdHandlerToCmdMappings().keys():
                raise Exception(self._getCmdMappingError(
                    cmdHandlerFunc.__name__,
                    self.cmdHandlerToCmdMappings.__name__))

    @staticmethod
    def getCliVersion():
        return __version__

    @property
    def genesisTransactions(self):
        return self._genesisTransactions

    def reset(self):
        self._genesisTransactions = []

    @property
    def actions(self):
        if not self._actions:
            self._actions = [self._simpleAction, self._helpAction,
                             self._newNodeAction, self._newClientAction,
                             self._statusNodeAction, self._statusClientAction,
                             self._loadPluginDirAction,
                             self._clientCommand, self._addKeyAction,
                             self._newKeyAction, self._listIdsAction,
                             self._useIdentifierAction, self._addGenesisAction,
                             self._createGenTxnFileAction, self._changePrompt,
                             self._newWallet, self._renameWallet,
                             self._useWalletAction, self._saveWalletAction,
                             self._listWalletsAction]
        return self._actions

    @property
    def config(self):
        if self._config:
            return self._config
        else:
            self._config = getConfig()
            return self._config

    @property
    def walletSaver(self):
        if self._walletSaver is None:
            self._walletSaver = WalletStorageHelper(
                self.getWalletsBaseDir(),
                dmode=self.config.WALLET_DIR_MODE,
                fmode=self.config.WALLET_FILE_MODE)
        return self._walletSaver

    @property
    def allGrams(self):
        if not self._allGrams:
            self._allGrams = [self.utilGrams, self.nodeGrams, self.clientGrams]
        return self._allGrams

    @property
    def completers(self):
        if not self._completers:
            self._completers = {
                'node_command': WordCompleter(self.nodeCmds),
                'client_command': WordCompleter(self.cliCmds),
                'client': WordCompleter(['client']),
                'command': WordCompleter(self.commands),
                'node_or_cli': WordCompleter(self.node_or_cli),
                'node_name': WordCompleter(self.nodeNames),
                'more_nodes': WordCompleter(self.nodeNames),
                'helpable': WordCompleter(self.helpablesCommands),
                'load_plugins': PhraseWordCompleter('load plugins from'),
                'client_name': self.clientWC,
                'second_client_name': self.clientWC,
                'cli_action': WordCompleter(self.cliActions),
                'simple': WordCompleter(self.simpleCmds),
                'add_key': PhraseWordCompleter('add key'),
                'for_client': PhraseWordCompleter('for client'),
                'new_key': PhraseWordCompleter('new key'),
                'new_wallet': PhraseWordCompleter('new wallet'),
                'rename_wallet': PhraseWordCompleter('rename wallet'),
                'list_ids': PhraseWordCompleter('list ids'),
                'list_wallet': PhraseWordCompleter('list wallets'),
                'become': WordCompleter(['become']),
                'use_id': PhraseWordCompleter('use DID'),
                'use_wallet': PhraseWordCompleter('use wallet'),
                'save_wallet': PhraseWordCompleter('save wallet'),
                'add_gen_txn': PhraseWordCompleter('add genesis transaction'),
                'prompt': WordCompleter(['prompt']),
                'create_gen_txn_file': PhraseWordCompleter(
                    'create genesis transaction file')
            }
        return self._completers

    @property
    def lexers(self):
        if not self._lexers:
            lexerNames = {
                'node_command',
                'command',
                'helpable',
                'load_plugins',
                'load',
                'node_or_cli',
                'node_name',
                'more_nodes',
                'simple',
                'client_command',
                'add_key',
                'verkey',
                'for_client',
                'DID',
                'new_key',
                'list_ids',
                'list_wallets',
                'become',
                'use_id',
                'prompt',
                'new_wallet',
                'use_wallet',
                'save_wallet',
                'rename_wallet',
                'add_genesis',
                'create_gen_txn_file'
            }
            lexers = {n: SimpleLexer(Token.Keyword) for n in lexerNames}
            self._lexers = {**lexers}
        return self._lexers

    def _renameWalletFile(self, oldWalletName, newWalletName):
        walletsDir = self.getContextBasedWalletsBaseDir()
        oldWalletFilePath = getWalletFilePath(
            walletsDir, normalizedWalletFileName(oldWalletName))
        if os.path.exists(oldWalletFilePath):
            newWalletFilePath = getWalletFilePath(
                walletsDir, normalizedWalletFileName(newWalletName))
            if os.path.exists(newWalletFilePath):
                self.print("A persistent wallet file already exists for "
                           "new wallet name. Please choose new wallet name.")
                return False
            os.rename(oldWalletFilePath, newWalletFilePath)
        return True

    def _renameWallet(self, matchedVars):
        if matchedVars.get('rename_wallet'):
            fromName = matchedVars.get('from')
            toName = matchedVars.get('to')
            conflictFound = self._checkIfIdentifierConflicts(
                toName, checkInAliases=False, checkInSigners=False)
            if not conflictFound:
                fromWallet = self.wallets.get(fromName) if fromName \
                    else self.activeWallet
                if not fromWallet:
                    self.print('Wallet {} not found'.format(fromName))
                    return True

                if not self._renameWalletFile(fromName, toName):
                    return True

                fromWallet.name = toName
                del self.wallets[fromName]
                self.wallets[toName] = fromWallet

                self.print('Wallet {} renamed to {}'.format(fromName, toName))
            return True

    def _newWallet(self, matchedVars):
        if matchedVars.get('new_wallet'):
            name = matchedVars.get('name')
            conflictFound = self._checkIfIdentifierConflicts(
                name, checkInAliases=False, checkInSigners=False)
            if not conflictFound:
                self._saveActiveWallet()
                self._createWallet(name)
            return True

    def _changePrompt(self, matchedVars):
        if matchedVars.get('prompt'):
            promptText = matchedVars.get('name')
            self._setPrompt(promptText)
            return True

    def _createGenTxnFileAction(self, matchedVars):
        if matchedVars.get('create_gen_txn_file'):
            ledger = create_genesis_txn_init_ledger(
                self.basedirpath, self.config.poolTransactionsFile)
            ledger.reset()
            for item in self.genesisTransactions:
                ledger.add(item)
            self.print('Genesis transaction file created at {} '
                       .format(ledger._transactionLog.db_path))
            ledger.stop()
            return True

    def _addGenesisAction(self, matchedVars):
        if matchedVars.get('add_gen_txn'):
            if matchedVars.get(TARGET_NYM):
                return self._addOldGenesisCommand(matchedVars)
            else:
                return self._addNewGenesisCommand(matchedVars)

    def _addNewGenesisCommand(self, matchedVars):
        typ = self._getType(matchedVars)

        nodeName, nodeData, DID = None, None, None
        jsonNodeData = json.loads(matchedVars.get(DATA))
        for key, value in jsonNodeData.items():
            if key == BY:
                DID = value
            else:
                nodeName, nodeData = key, value

        withData = {ALIAS: nodeName}

        if typ == NODE:
            nodeIp, nodePort = nodeData.get('node_address').split(':')
            clientIp, clientPort = nodeData.get('client_address').split(':')
            withData[NODE_IP] = nodeIp
            withData[NODE_PORT] = int(nodePort)
            withData[CLIENT_IP] = clientIp
            withData[CLIENT_PORT] = int(clientPort)

        newMatchedVars = {TXN_TYPE: typ, DATA: json.dumps(withData),
                          TARGET_NYM: nodeData.get(VERKEY),
                          IDENTIFIER: DID}
        return self._addOldGenesisCommand(newMatchedVars)

    def _addOldGenesisCommand(self, matchedVars):
        destId = getFriendlyIdentifier(matchedVars.get(TARGET_NYM))
        typ = self._getType(matchedVars)
        txn = {
            TXN_TYPE: typ,
            TARGET_NYM: destId,
        }
        if matchedVars.get(IDENTIFIER):
            txn[IDENTIFIER] = getFriendlyIdentifier(
                matchedVars.get(IDENTIFIER))

        if matchedVars.get(DATA):
            txn[DATA] = json.loads(matchedVars.get(DATA))

        self.genesisTransactions.append(txn)
        self.print('Genesis transaction added')
        return True

    def _buildClientIfNotExists(self, config=None):
        if not self._activeClient:
            if not self.activeWallet:
                print("Wallet is not initialized")
                return
            # Need a unique name so nodes can differentiate
            name = self.name + randomString(6)
            self.newClient(clientName=name, config=config)

    def _getType(self, matchedVars):
        typeVar = matchedVars.get(TXN_TYPE)

        try:
            type = PlenumTransactions(typeVar)
            return type.value
        except ValueError:
            pass

        try:
            type = PlenumTransactions[typeVar]
            return type.value
        except KeyError:
            pass

        self.print("Invalid transaction type. Valid types are: {}". format(
            ", ".join(map(lambda r: r.name, PlenumTransactions))), Token.Error)
        return None

    @property
    def wallets(self):
        return self._wallets

    @property
    def activeWallet(self) -> Wallet:
        if not self._activeWallet:
            if self.wallets:
                self.activeWallet = firstValue(self.wallets)
            else:
                self.activeWallet = self._createWallet()
        return self._activeWallet

    @activeWallet.setter
    def activeWallet(self, wallet):
        self._activeWallet = wallet
        self.print('Active wallet set to "{}"'.format(wallet.name))

    @property
    def activeClient(self):
        self._buildClientIfNotExists()
        return self._activeClient

    @activeClient.setter
    def activeClient(self, client):
        self._activeClient = client
        self.print("Active client set to " + client.alias)

    @staticmethod
    def relist(seq):
        return '(' + '|'.join(seq) + ')'

    def initializeInputParser(self):
        self.initializeGrammar()
        self.initializeGrammarLexer()
        self.initializeGrammarCompleter()

    def initializeGrammar(self):
        # TODO Do we really need both self.allGrams and self.grams
        self.grams = getAllGrams(*self.allGrams)
        self.grammar = compile("".join(self.grams))

    def initializeGrammarLexer(self):
        self.grammarLexer = GrammarLexer(self.grammar, lexers=self.lexers)

    def initializeGrammarCompleter(self):
        self.grammarCompleter = GrammarCompleter(self.grammar, self.completers)

    def print(self, msg, token=None, newline=True):
        if newline:
            msg += "\n"
        tkn = token or ()
        part = partial(self.cli.print_tokens, [(tkn, msg)])
        if self.debug:
            part()
        else:
            self.cli.run_in_terminal(part)

    def printVoid(self):
        self.print(self.voidMsg)

    def out(self, record, extra_cli_value=None):
        """
        Callback so that this cli can manage colors

        :param record: a log record served up from a custom handler
        :param extra_cli_value: the "cli" value in the extra dictionary
        :return:
        """
        if extra_cli_value in ("IMPORTANT", "ANNOUNCE"):
            self.print(record.msg, Token.BoldGreen)  # green
        elif extra_cli_value in ("WARNING",):
            self.print(record.msg, Token.BoldOrange)  # orange
        elif extra_cli_value in ("STATUS",):
            self.print(record.msg, Token.BoldBlue)  # blue
        elif extra_cli_value in ("PLAIN", "LOW_STATUS"):
            self.print(record.msg, Token)  # white
        else:
            self.print(record.msg, Token)

    def cmdHandlerToCmdMappings(self):
        # The 'key' of 'mappings' dictionary is action handler function name
        # without leading underscore sign. Each such funcation name should be
        # mapped here, its other thing that if you don't want to display it
        # in help, map it to None, but mapping should be present, that way it
        # will force developer to either write help message for those cli
        # commands or make a decision to not show it in help message.

        mappings = OrderedDict()
        mappings['helpAction'] = helpCmd
        mappings['statusAction'] = statusCmd
        mappings['changePrompt'] = changePromptCmd
        mappings['newNodeAction'] = newNodeCmd
        mappings['newClientAction'] = newClientCmd
        mappings['statusNodeAction'] = statusNodeCmd
        mappings['statusClientAction'] = statusClientCmd
        # mappings['keyShareAction'] = keyShareCmd
        mappings['loadPluginDirAction'] = loadPluginsCmd

        mappings['newWallet'] = newWalletCmd
        mappings['renameWallet'] = renameWalletCmd
        mappings['useWalletAction'] = useWalletCmd
        mappings['saveWalletAction'] = saveWalletCmd
        mappings['listWalletsAction'] = listWalletCmd

        mappings['newKeyAction'] = newKeyCmd
        mappings['useIdentifierAction'] = useIdCmd
        mappings['listIdsAction'] = listIdsCmd

        mappings['newNodeAction'] = newNodeCmd
        mappings['newClientAction'] = newClientCmd
        mappings['statusNodeAction'] = statusNodeCmd
        mappings['statusClientAction'] = statusClientCmd
        mappings['clientSendMsgCommand'] = clientSendCmd
        mappings['clientShowMsgCommand'] = clientShowCmd

        mappings['addGenesisAction'] = addGenesisTxnCmd
        mappings['createGenTxnFileAction'] = createGenesisTxnFileCmd
        mappings['licenseAction'] = licenseCmd
        mappings['quitAction'] = quitCmd
        mappings['exitAction'] = exitCmd

        # below action handlers are those who handles multiple commands and so
        # these will point to 'None' and specific commands will point to their
        # corresponding help msgs.
        mappings['clientCommand'] = None
        mappings['simpleAction'] = None

        # TODO: These seems to be obsolete, so either we need to remove these
        # command handlers or let it point to None
        mappings['addKeyAction'] = None         # obsolete command

        return mappings

    def getTopComdMappingKeysForHelp(self):
        return ['helpAction', 'statusAction']

    def getComdMappingKeysToNotShowInHelp(self):
        return ['quitAction']

    def getBottomComdMappingKeysForHelp(self):
        return ['licenseAction', 'exitAction']

    def getDefaultOrderedCmds(self):
        topCmdKeys = self.getTopComdMappingKeysForHelp()
        removeCmdKeys = self.getComdMappingKeysToNotShowInHelp()
        bottomCmdsKeys = self.getBottomComdMappingKeysForHelp()

        topCmds = [self.cmdHandlerToCmdMappings().get(k) for k in topCmdKeys]
        bottomCmds = [self.cmdHandlerToCmdMappings().get(k)
                      for k in bottomCmdsKeys]
        middleCmds = [v for k, v in self.cmdHandlerToCmdMappings().items()
                      if k not in topCmdKeys and
                      k not in bottomCmdsKeys and
                      k not in removeCmdKeys]
        return [c for c in (topCmds + middleCmds +
                            bottomCmds) if c is not None]

    def _printGivenCmdsHelpMsgs(self, cmds: Iterable[Command], gapsInLines=1,
                                sort=False, printHeader=True, showUsageFor=[]):
        helpMsgStr = ""
        if printHeader:
            helpMsgStr += "{}-CLI, a simple command-line interface for a {}.".\
                format(self.properName, self.fullName)

        helpMsgStr += "\n   Commands:"

        if sort:
            cmds = sorted(cmds, key=lambda hm: hm.id)

        for cmd in cmds:
            helpMsgLines = cmd.title.split("\n")
            helpMsgFormattedLine = "\n         ".join(helpMsgLines)

            helpMsgStr += "{}       {} - {}".format(
                '\n' * gapsInLines, cmd.id, helpMsgFormattedLine)

            if cmd.id in showUsageFor:
                helpMsgStr += "\n         Usage:\n            {}".\
                    format(cmd.usage)

        self.print("\n{}\n".format(helpMsgStr))

    def getHelpCmdIdsToShowUsage(self):
        return ["help"]

    def printHelp(self):
        self._printGivenCmdsHelpMsgs(
            self.getDefaultOrderedCmds(),
            sort=False,
            printHeader=True,
            showUsageFor=self.getHelpCmdIdsToShowUsage())

    @staticmethod
    def joinTokens(tokens, separator=None, begin=None, end=None):
        if separator is None:
            separator = (Token, ', ')
        elif isinstance(separator, str):
            separator = (Token, separator)
        r = reduce(lambda x, y: x + [separator, y] if x else [y], tokens, [])
        if begin is not None:
            b = (Token, begin) if isinstance(begin, str) else begin
            r = [b] + r
        if end:
            if isinstance(end, str):
                r.append((Token, end))
        return r

    def printTokens(self, tokens, separator=None, begin=None, end=None):
        x = self.joinTokens(tokens, separator, begin, end)
        self.cli.print_tokens(x, style=self.style)

    def printNames(self, names, newline=False):
        tokens = [(Token.Name, n) for n in names]
        self.printTokens(tokens)
        if newline:
            self.printTokens([(Token, "\n")])

    def showValidNodes(self):
        self.printTokens([(Token, "Valid node names are: ")])
        self.printNames(self.nodeReg.keys(), newline=True)

    def showNodeRegistry(self):
        t = []
        for name in self.nodeReg:
            ip, port = self.nodeReg[name]
            t.append((Token.Name, "    " + name))
            t.append((Token, ": {}:{}\n".format(ip, port)))
        self.cli.print_tokens(t, style=self.style)

    def loadFromFile(self, file: str) -> None:
        cfg = ConfigParser()
        cfg.read(file)
        self.nodeReg = Cli.loadNodeReg(cfg)
        self.cliNodeReg = Cli.loadCliNodeReg(cfg)

    @classmethod
    def loadNodeReg(cls, cfg: ConfigParser) -> OrderedDict:
        return cls._loadRegistry(cfg, 'node_reg')

    @classmethod
    def loadCliNodeReg(cls, cfg: ConfigParser) -> OrderedDict:
        try:
            return cls._loadRegistry(cfg, 'client_node_reg')
        except configparser.NoSectionError:
            return OrderedDict()

    @classmethod
    def _loadRegistry(cls, cfg: ConfigParser, reg: str):
        registry = OrderedDict()
        for n in cfg.items(reg):
            host, port = n[1].split()
            registry.update({n[0]: (host, int(port))})
        return registry

    def getStatus(self):
        self.print('Nodes: ', newline=False)
        if not self.nodes:
            self.print("No nodes are running. Try typing 'new node <name>'.")
        else:
            self.printNames(self.nodes, newline=True)
        if not self.clients:
            clients = "No clients are running. Try typing 'new client <name>'."
        else:
            clients = ",".join(self.clients.keys())
        self.print("Clients: " + clients)
        f = getMaxFailures(len(self.nodes))
        self.print("f-value (number of possible faulty nodes): {}".format(f))
        if f != 0:
            node = list(self.nodes.values())[0]
            mPrimary = node.replicas[node.instances.masterId].primaryName
            bPrimary = node.replicas[node.instances.backupIds[0]].primaryName
            self.print("Instances: {}".format(f + 1))
            if mPrimary:
                self.print("   Master (primary is on {})".
                           format(Replica.getNodeName(mPrimary)))
            if bPrimary:
                self.print("   Backup (primary is on {})".
                           format(Replica.getNodeName(bPrimary)))
        else:
            self.print("Instances: "
                       "Not enough nodes to create protocol instances")

    # def keyshare(self, nodeName):
    #     node = self.nodes.get(nodeName, None)
    #     if node is not None:
    #         node = self.nodes[nodeName]
    #         node.startKeySharing()
    #     elif nodeName not in self.nodeReg:
    #         tokens = [(Token.Error, "Invalid node name '{}'.".format(nodeName))]
    #         self.printTokens(tokens)
    #         self.showValidNodes()
    #         return
    #     else:
    #         tokens = [(Token.Error, "Node '{}' not started.".format(nodeName))]
    #         self.printTokens(tokens)
    #         self.showStartedNodes()
    #         return

    def showStartedNodes(self):
        self.printTokens([(Token, "Started nodes are: ")])
        startedNodes = self.nodes.keys()
        if startedNodes:
            self.printNames(self.nodes.keys(), newline=True)
        else:
            self.print("None", newline=True)

    def isOkToRunNodeDependentCommands(self):
        if not self.withNode:
            self.print("This command is only available if you start "
                       "this cli with command line argument --with-node "
                       "(and it assumes you have installed sovrin-node "
                       "dependency)")
            return False
        if not self.NodeClass:
            self.print("This command requires sovrin-node dependency, "
                       "please install it and then resume.")
            return False

        return True

    def newNode(self, nodeName: str):
        if not self.isOkToRunNodeDependentCommands():
            return

        if len(self.clients) > 0 and not self.hasAnyKey:
            return

        if nodeName in self.nodes:
            self.print("Node {} already exists.".format(nodeName))
            return

        if nodeName == "all":
            names = set(self.nodeReg.keys()) - set(self.nodes.keys())
        elif nodeName not in self.nodeReg:
            tokens = [
                (Token.Error, "Invalid node name '{}'. ".format(nodeName))]
            self.printTokens(tokens)
            self.showValidNodes()
            return
        else:
            names = [nodeName]

        nodes = []
        for name in names:
            try:
                nodeRegistry = None if self.nodeRegLoadedFromFile \
                    else self.nodeRegistry

                learnKeysFromOthers(self.basedirpath, name,
                                    self.nodes.values())
                node = self.NodeClass(name,
                                      nodeRegistry=nodeRegistry,
                                      basedirpath=self.basedirpath,
                                      pluginPaths=self.pluginPaths,
                                      config=self.config)
            except KeysNotFoundException as e:
                self.print(str(e), Token.BoldOrange)
                return
            self.nodes[name] = node
            self.looper.add(node)
            if not self.nodeRegLoadedFromFile:
                # node.startKeySharing()
                tellKeysToOthers(node, self.nodes.values())

            if len(self.clients) > 0:
                self.bootstrapKey(self.activeWallet, node)

            for DID, verkey in self.externalClientKeys.items():
                node.clientAuthNr.addIdr(DID, verkey)
            nodes.append(node)
        return nodes

    def ensureValidClientId(self, clientName):
        """
        Ensures client id is not already used or is not starting with node
        names.

        :param clientName:
        :return:
        """
        if clientName in self.clients:
            raise ValueError("Client {} already exists.".format(clientName))

        if any([clientName.startswith(nm) for nm in self.nodeNames]):
            raise ValueError("Client name cannot start with node names, "
                             "which are {}."
                             .format(', '.join(self.nodeReg.keys())))

    def statusClient(self, clientName):
        if clientName == "all":
            for nm in self.clients:
                self.statusClient(nm)
            return
        if clientName not in self.clients:
            self.print("client not found", Token.Error)
        else:
            self.print("    Name: " + clientName)
            client = self.clients[clientName]  # type: Client

            self.printTokens([(Token.Heading, 'Status for client:'),
                              (Token.Name, client.name)],
                             separator=' ', end='\n')
            self.print("    age (seconds): {:.0f}".format(
                time.perf_counter() - client.created))
            self.print("    status: {}".format(client.status.name))
            self.print("    connected to: ", newline=False)
            if client.nodestack.conns:
                self.printNames(client.nodestack.conns, newline=True)
            else:
                self.printVoid()
            if self.activeWallet and self.activeWallet.defaultId:
                wallet = self.activeWallet
                idr = wallet.defaultId
                self.print("    DID: {}".format(idr))
                self.print(
                    "    Verification key: {}".format(wallet.getVerkey(idr)))

    def statusNode(self, nodeName):
        if nodeName == "all":
            for nm in self.nodes:
                self.statusNode(nm)
            return
        if nodeName not in self.nodes:
            self.print("Node {} not found".format(nodeName), Token.Error)
        else:
            self.print("\n    Name: " + nodeName)
            node = self.nodes[nodeName]  # type: Node
            ip, port = self.nodeReg.get(nodeName)
            nha = "0.0.0.0:{}".format(port)
            self.print("    Node listener: " + nha)
            ip, port = self.cliNodeReg.get(nodeName + CLIENT_STACK_SUFFIX)
            cha = "0.0.0.0:{}".format(port)
            self.print("    Client listener: " + cha)
            self.print("    Status: {}".format(node.status.name))
            self.print('    Connections: ', newline=False)
            connecteds = node.nodestack.connecteds
            if connecteds:
                self.printNames(connecteds, newline=True)
            else:
                self.printVoid()
            notConnecteds = list({r for r in self.nodes.keys()
                                  if r not in connecteds and
                                  r != nodeName})
            if notConnecteds:
                self.print('    Not connected: ', newline=False)
                self.printNames(notConnecteds, newline=True)
            self.print("    Replicas: {}".format(len(node.replicas)),
                       newline=False)
            if node.hasPrimary:
                if node.has_master_primary:
                    self.print("  (primary of Master)")
                else:
                    self.print("  (primary of Backup)")
            else:
                self.print("   (no primary replicas)")
            self.print("    Up time (seconds): {:.0f}".
                       format(time.perf_counter() - node.created))
            self.print("    Clients: ", newline=False)
            clients = node.clientstack.connecteds
            if clients:
                self.printNames(clients, newline=True)
            else:
                self.printVoid()

    def newClient(self, clientName,
                  config=None):
        try:
            self.ensureValidClientId(clientName)
            if not areKeysSetup(clientName, self.basedirpath):
                client_addr = genHa(ip='0.0.0.0')
            else:
                client_addr = tuple(getLocalEstateData(clientName,
                                                       self.basedirpath)['ha'])
            nodeReg = None if self.nodeRegLoadedFromFile else self.cliNodeReg
            client = self.ClientClass(clientName,
                                      ha=client_addr,
                                      nodeReg=nodeReg,
                                      basedirpath=self.basedirpath,
                                      config=config)
            self.activeClient = client
            self.looper.add(client)
            self.clients[clientName] = client
            self.clientWC.words = list(self.clients.keys())
            return client
        except ValueError as ve:
            self.print(ve.args[0], Token.Error)

    @staticmethod
    def bootstrapKey(wallet, node, DID=None):
        DID = DID or wallet.defaultId
        assert DID, "Client has no DID"
        node.clientAuthNr.addIdr(DID, wallet.getVerkey(DID))

    def clientExists(self, clientName):
        return clientName in self.clients

    def printMsgForUnknownClient(self):
        self.print("No such client. See: 'help new client' for more details")

    def printMsgForUnknownWallet(self, walletName):
        self.print("No such wallet {}.".format(walletName))

    def sendMsg(self, clientName, msg):
        client = self.clients.get(clientName, None)
        wallet = self.wallets.get(clientName, None)  # type: Wallet
        if client:
            if wallet:
                req = wallet.signOp(msg)
                request, errs = client.submitReqs(req)
                if request:
                    rqst = request[0]
                    self.requests[rqst.key] = rqst
                    self.print("Request sent, request id: {}".format(
                        req.reqId), Token.BoldBlue)
                else:
                    for err in errs:
                        self.print("Request error: {}".format(
                            err), Token.Error)
            else:
                try:
                    self._createWallet(clientName)
                    self.printNoKeyMsg()
                except NameAlreadyExists:
                    self.print(
                        "Wallet with name {} is not in use, please select it by using 'use wallet {}' command" .format(
                            clientName, clientName))

        else:
            self.printMsgForUnknownClient()

    def getReply(self, clientName, DID, reqId):
        reqId = int(reqId)
        client = self.clients.get(clientName, None)
        if client and (DID, reqId) in self.requests:
            reply, status = client.getReply(DID, reqId)
            self.print("Reply for the request: {}".format(reply))
            self.print("Status: {}".format(status))
        elif not client:
            self.printMsgForUnknownClient()
        else:
            self.print(
                "No such request. See: 'help client show request status' for more details")

    async def shell(self, *commands, interactive=True):
        """
        Coroutine that runs command, including those from an interactive
        command line.

        :param commands: an iterable of commands to run first
        :param interactive: when True, this coroutine will process commands
            entered on the command line.
        :return:
        """
        # First handle any commands passed in
        for command in commands:
            if not command.startswith("--"):
                self.print("\nRunning command: '{}'...\n".format(command))
                self.parse(command)

        # then handle commands from the prompt
        while interactive:
            try:
                result = await self.cli.run_async()
                cmd = result.text if result else ""
                cmds = cmd.strip().splitlines()
                for c in cmds:
                    self.parse(c)
            except Exit:
                break
            except (EOFError, KeyboardInterrupt):
                self._saveActiveWallet()
                break

        self.print('Goodbye.')

    def _simpleAction(self, matchedVars):
        if matchedVars.get('simple'):
            cmd = matchedVars.get('simple')
            if cmd == 'status':
                self.getStatus()
            elif cmd == 'license':
                self._showLicense()
            elif cmd in ['exit', 'quit']:
                self._saveActiveWallet()
                raise Exit
            return True

    def _showLicense(self):
        self.print("""
                                Copyright 2016 Evernym, Inc.
                Licensed under the Apache License, Version 2.0 (the "License");
                you may not use this file except in compliance with the License.
                You may obtain a copy of the License at

                    http://www.apache.org/licenses/LICENSE-2.0

                Unless required by applicable law or agreed to in writing, software
                distributed under the License is distributed on an "AS IS" BASIS,
                WITHOUT WARRANTIES OR CONDITIONS OF ANY KIND, either express or implied.
                See the License for the specific language governing permissions and
                limitations under the License.
                    """)

    def getMatchedHelpableMsg(self, helpable):
        cmd_prefix = ' '.join(helpable.split(' ')[:2])
        matchedHelpMsgs = [hm for hm in self.cmdHandlerToCmdMappings().values()
                           if hm and hm.id == cmd_prefix]
        if matchedHelpMsgs:
            return matchedHelpMsgs[0]
        return None

    def _helpAction(self, matchedVars):
        if matchedVars.get('command') == 'help':
            helpable = matchedVars.get('helpable')
            if helpable:
                matchedHelpMsg = self.getMatchedHelpableMsg(helpable)
                if matchedHelpMsg:
                    self.print(str(matchedHelpMsg))
                else:
                    self.print("No such command found: {}\n".format(helpable))
                    self.printHelp()
            else:
                self.printHelp()
            return True

    def _newNodeAction(self, matchedVars):
        if matchedVars.get('node_command') == 'new':
            self.createEntities('node_name', 'more_nodes',
                                matchedVars, self.newNode)
            return True

    def _newClientAction(self, matchedVars):
        if matchedVars.get('client_command') == 'new':
            self.createEntities('client_name', 'more_clients',
                                matchedVars, self.newClient)
            return True

    def _statusNodeAction(self, matchedVars):
        if matchedVars.get('node_command') == 'status':
            node = matchedVars.get('node_name')
            self.statusNode(node)
            return True

    def _statusClientAction(self, matchedVars):
        if matchedVars.get('client_command') == 'status':
            client = matchedVars.get('client_name')
            self.statusClient(client)
            return True

    # def _keyShareAction(self, matchedVars):
    #     if matchedVars.get('node_command') == 'keyshare':
    #         name = matchedVars.get('node_name')
    #         self.keyshare(name)
    #         return True

    def _clientCommand(self, matchedVars):
        if matchedVars.get('client') == 'client':
            client_name = matchedVars.get('client_name')
            client_action = matchedVars.get('cli_action')
            if client_action == 'send':
                msg = matchedVars.get('msg')
                try:
                    actualMsgRepr = ast.literal_eval(msg)
                except Exception as ex:
                    self.print("error evaluating msg expression: {}".
                               format(ex), Token.BoldOrange)
                    return True
                self.sendMsg(client_name, actualMsgRepr)
                return True
            elif client_action == 'show':
                req_id = matchedVars.get('req_id')
                self.getReply(client_name, self.activeWallet.defaultId, req_id)
                return True

    def _loadPluginDirAction(self, matchedVars):
        if matchedVars.get('load_plugins') == 'load plugins from':
            pluginsPath = matchedVars.get('plugin_dir')
            try:
                plugins = PluginLoader(
                    pluginsPath).plugins  # type: Dict[str, Set]
                for pluginSet in plugins.values():
                    for plugin in pluginSet:
                        if hasattr(
                                plugin, "supportsCli") and plugin.supportsCli:
                            plugin.cli = self
                            parserReInitNeeded = False
                            if hasattr(plugin, "grams") and \
                                    isinstance(plugin.grams,
                                               list) and plugin.grams:
                                self._allGrams.append(plugin.grams)
                                parserReInitNeeded = True
                            # TODO Need to check if `plugin.cliActionNames`
                            #  conflicts with any of `self.cliActions`
                            if hasattr(
                                    plugin,
                                    "cliActionNames") and isinstance(
                                    plugin.cliActionNames,
                                    set) and plugin.cliActionNames:
                                self.cliActions.update(plugin.cliActionNames)
                                # TODO: Find better way to reinitialize completers
                                # , also might need to reinitialize lexers
                                self._completers = {}
                                parserReInitNeeded = True
                            if parserReInitNeeded:
                                self.initializeInputParser()
                                self.cli.application.buffer.completer = \
                                    self.grammarCompleter
                                self.cli.application.layout.children[
                                    1].children[
                                    1].content.content.lexer = self.grammarLexer
                            if hasattr(plugin, "actions") and \
                                    isinstance(plugin.actions, list):
                                self._actions.extend(plugin.actions)

                self.plugins.update(plugins)
                self.pluginPaths.append(pluginsPath)
            except FileNotFoundError as ex:
                _, err = ex.args
                self.print(err, Token.BoldOrange)
            return True

    def _addKeyAction(self, matchedVars):
        if matchedVars.get('add_key') == 'add key':
            verkey = matchedVars.get('verkey')
            # TODO make verkey case insensitive
            DID = matchedVars.get('DID')
            if DID in self.externalClientKeys:
                self.print("DID already added", Token.Error)
                return
            self.externalClientKeys[DID] = verkey
            for n in self.nodes.values():
                n.clientAuthNr.addIdr(DID, verkey)
            return True

    def _addSignerToGivenWallet(self, signer, wallet: Wallet=None,
                                showMsg: bool=False):
        if not wallet:
            wallet = self._createWallet()
        wallet.addIdentifier(signer=signer)
        if showMsg:
            self.print("Key created in wallet " + wallet.name)

    def _newSigner(self,
                   wallet=None,
                   DID=None,
                   seed=None,
                   alias=None):

        cseed = cleanSeed(seed)

        signer = DidSigner(identifier=DID, seed=cseed, alias=alias)
        self._addSignerToGivenWallet(signer, wallet, showMsg=True)
        self.print("DID for key is {}".format(signer.identifier))
        self.print("Verification key is {}".format(signer.verkey))
        if alias:
            self.print("Alias for DID is {}".format(signer.alias))
        self._setActiveIdentifier(signer.identifier)
        self.bootstrapClientKeys(signer.identifier, signer.verkey,
                                 self.nodes.values())
        return signer

    @staticmethod
    def bootstrapClientKeys(idr, verkey, nodes):
        bootstrapClientKeys(idr, verkey, nodes)

    def isValidSeedForNewKey(self, seed):
        if seed:
            seed = seed.strip()
            if len(seed) != 32 and not seedFromHex(seed):
                self.print(
                    'Seed needs to be 32 or 64 characters (if hex) long '
                    'but is {} characters long'.format(
                        len(seed)), Token.Error)
                return False

        return True

    def _newKeyAction(self, matchedVars):
        if matchedVars.get('new_key') == 'new key':
            seed = matchedVars.get('seed')
            if not self.isValidSeedForNewKey(seed):
                return True
            alias = matchedVars.get('alias')
            if alias:
                alias = alias.strip()
            self._newSigner(seed=seed, alias=alias, wallet=self.activeWallet)
            return True

    def _buildWalletClass(self, nm):
        return self.walletClass(nm)

    @property
    def walletClass(self):
        return Wallet

    def _createWallet(self, walletName=None):
        nm = walletName or self.defaultWalletName

        while True:
            conflictFound = self._checkIfIdentifierConflicts(
                nm, checkInAliases=False, checkInSigners=False,
                printAppropriateMsg=False)
            if not conflictFound:
                break

            if walletName and conflictFound:
                raise NameAlreadyExists
            nm = "{}_{}".format(nm, randomString(5))

        if nm in self.wallets:
            self.print("Wallet {} already exists".format(nm))
            wallet = self._wallets[nm]
            self.activeWallet = wallet  # type: Wallet
            return wallet
        wallet = self._buildWalletClass(nm)
        self._wallets[nm] = wallet
        self.print("New wallet {} created".format(nm))
        self.activeWallet = wallet
        # TODO when the command is implemented
        # if nm == self.defaultWalletName:
        #     self.print("Note, you can rename this wallet by:")
        #     self.print("    rename wallet {} to NewName".format(nm))
        return wallet

    def _listWalletsAction(self, matchedVars):
        if matchedVars.get('list_wallets') == 'list wallets':
            # TODO move file system related routine to WalletStorageHelper
            walletBaseDir = self.getWalletsBaseDir()
            contextDirPath = self.getContextBasedWalletsBaseDir()
            dirs_to_scan = self.getAllSubDirNamesForWallets()
            if contextDirPath not in dirs_to_scan:
                dirs_to_scan.insert(0, contextDirPath)
            dirs_to_scan = [os.path.join(walletBaseDir, e)
                            for e in dirs_to_scan]
            anyWalletFound = False
            for dir in dirs_to_scan:
                # removed os path separator at the end
                cleaned_dir_name = dir.rstrip(os.sep)
                dir_name = basename(cleaned_dir_name)
                files = glob.glob(
                    "{}/*.{}".format(cleaned_dir_name, WALLET_FILE_EXTENSION))
                persistedWalletNames = []
                unpersistedWalletNames = []

                if len(files) > 0:
                    for f in files:
                        walletName = Cli.getWalletKeyName(basename(f))
                        persistedWalletNames.append(walletName)

                if contextDirPath == cleaned_dir_name:
                    unpersistedWalletNames = [
                        n for n in self.wallets.keys()
                        if n.lower() not in persistedWalletNames]

                if len(persistedWalletNames) > 0 or \
                        len(unpersistedWalletNames) > 0:
                    anyWalletFound = True
                    self.print("\nContext Name: {}".format(
                        dir_name), newline=False)
                    self.print(" (path:{})".format(dir), Token.Gray)

                if len(persistedWalletNames) > 0:
                    self.print("    Persisted wallets:")
                    for pwn in persistedWalletNames:
                        f = os.path.join(cleaned_dir_name,
                                         normalizedWalletFileName(pwn))
                        lastModifiedTime = time.ctime(os.path.getmtime(f))
                        isThisActiveWallet = True if contextDirPath == cleaned_dir_name and \
                            self._activeWallet is not None and \
                            self._activeWallet.name.lower() == pwn.lower() \
                            else False
                        activeWalletMsg = " [Active wallet, may have some unsaved changes]" \
                            if isThisActiveWallet else ""
                        activeWalletSign = "*  " if isThisActiveWallet \
                            else "   "

                        self.print(
                            "    {}{}{}".format(
                                activeWalletSign,
                                pwn,
                                activeWalletMsg),
                            newline=False)
                        self.print(" (last modified at: {})".
                                   format(lastModifiedTime), Token.Gray)

                if len(unpersistedWalletNames) > 0:
                    self.print("    Un-persisted wallets:")
                    for n in unpersistedWalletNames:
                        self.print("        {}".format(n))

            if not anyWalletFound:
                self.print("No wallets exists")

            return True

    def _listIdsAction(self, matchedVars):
        if matchedVars.get('list_ids') == 'list ids':
            if self._activeWallet:
                self.print("Active wallet: {}".
                           format(self._activeWallet.name), newline=False)
                if self._activeWallet.defaultId:
                    self.print(
                        " (active DID: {})\n". format(
                            self._activeWallet.defaultId),
                        Token.Gray)
                if len(self._activeWallet.listIds()) > 0:
                    self.print("DIDs:")
                    withVerkeys = matchedVars.get(
                        'with_verkeys') == 'with verkeys'
                    for id in self._activeWallet.listIds():
                        verKey = ""
                        if withVerkeys:
                            aliasId = self._activeWallet.aliasesToIds.get(id)
                            actualId = aliasId if aliasId else id
                            signer = self._activeWallet.idsToSigners.get(
                                actualId)
                            verKey = ", verkey: {}".format(signer.verkey)

                        self.print("  {}{}".format(id, verKey))
                else:
                    self.print("\nNo DIDs")

            else:
                self.print("No active wallet found.")
            return True

    def checkIfPersistentWalletExists(self, name, inContextDir=None):
        toBeWalletFileName = normalizedWalletFileName(name)
        contextDir = inContextDir or self.getContextBasedWalletsBaseDir()
        toBeWalletFilePath = getWalletFilePath(
            contextDir, toBeWalletFileName)
        if os.path.exists(toBeWalletFilePath):
            return toBeWalletFilePath

    def _checkIfIdentifierConflicts(self, origName, checkInWallets=True,
                                    checkInAliases=True, checkInSigners=True,
                                    printAppropriateMsg=True,
                                    checkPersistedFile=True):

        def _checkIfWalletExists(origName, checkInWallets=True,
                                 checkInAliases=True, checkInSigners=True,
                                 checkPersistedFile=True):
            if origName:
                name = origName.lower()
                allAliases = []
                allSigners = []
                allWallets = []

                for wk, wv in self.wallets.items():
                    if checkInAliases:
                        allAliases.extend(
                            [k.lower() for k in wv.aliasesToIds.keys()])
                    if checkInSigners:
                        allSigners.extend(list(wv.listIds()))
                    if checkInWallets:
                        allWallets.append(wk.lower())

                if name in allWallets:
                    return True, 'wallet'
                if name in allAliases:
                    return True, 'alias'
                if name in allSigners:
                    return True, 'DID'

                if checkPersistedFile:
                    toBeWalletFilePath = self.checkIfPersistentWalletExists(
                        origName)
                    if toBeWalletFilePath:
                        return True, 'wallet (stored at: {})'.\
                            format(toBeWalletFilePath)

                return False, None
            else:
                return False, None

        status, foundIn = _checkIfWalletExists(origName, checkInWallets,
                                               checkInAliases, checkInSigners,
                                               checkPersistedFile)
        if foundIn and printAppropriateMsg:
            self.print('"{}" conflicts with an existing {}. '
                       'Please choose a new name.'.
                       format(origName, foundIn), Token.Warning)
        return status

    def _loadWalletIfExistsAndNotLoaded(
            self, name, copyAs=None, override=False):
        wallet = self._getWalletByName(name)
        if not wallet:
            walletFileName = normalizedWalletFileName(name)
            self.restoreWalletByName(walletFileName, copyAs=copyAs,
                                     override=override)

    def _loadFromPath(self, path, copyAs=None, override=False):
        if os.path.exists(path):
            self.restoreWalletByPath(path, copyAs=copyAs, override=override)

    def _getWalletByName(self, name) -> Wallet:
        wallets = {k.lower(): v for k, v in self.wallets.items()}
        return wallets.get(name.lower())

    def checkIfWalletBelongsToCurrentContext(self, wallet):
        self.logger.debug("wallet context check: {}".format(wallet.name))
        self.logger.debug("  wallet.getEnvName: {}".format(wallet.getEnvName))
        self.logger.debug("  active env: {}".format(self.getActiveEnv))

        if wallet.getEnvName and wallet.getEnvName != self.getActiveEnv:
            self.logger.debug("  doesn't belong to the context")
            return False

        return True

    def _isWalletFilePathBelongsToCurrentContext(self, filePath):
        contextBasedWalletsBaseDir = self.getContextBasedWalletsBaseDir()
        fileBaseDir = dirname(filePath)

        self.logger.debug("wallet file path: {}".format(filePath))
        self.logger.debug("  contextBasedWalletsBaseDir: {}".
                          format(contextBasedWalletsBaseDir))
        self.logger.debug("  fileBaseDir: {}".format(fileBaseDir))

        if contextBasedWalletsBaseDir != fileBaseDir:
            self.logger.debug("  doesn't belong to the context")
            return False

        return True

    def getAllSubDirNamesForWallets(self):
        return [NO_ENV]

    def checkIfWalletPathBelongsToCurrentContext(self, filePath):
        walletsBaseDir = self.getWalletsBaseDir()
        baseWalletDirName = dirname(filePath)
        if not self._isWalletFilePathBelongsToCurrentContext(filePath):
            self.print("\nWallet base directory is: {}"
                       "\nGiven wallet file {} "
                       "should be in one of it's sub directories "
                       "(you can create it if it doesn't exists) "
                       "according to the environment it belongs to."
                       "\nPossible sub directory names are: {}".
                       format(walletsBaseDir, filePath,
                              self.getAllSubDirNamesForWallets()))
            return False

        curContextDirName = self.getContextBasedWalletsBaseDir()
        if baseWalletDirName != curContextDirName:
            self.print(
                self.getWalletFileIncompatibleForGivenContextMsg(filePath))
            return False

        return True

    def getWalletFileIncompatibleForGivenContextMsg(self, filePath):
        noEnvWalletsBaseDir = self.getNoEnvWalletsBaseDir()
        baseWalletDirName = dirname(filePath)
        msg = "Given wallet file ({}) doesn't belong to current context.".\
            format(filePath)
        if baseWalletDirName == noEnvWalletsBaseDir:
            msg += "\nPlease disconnect and try again."
        else:
            msg += "\nPlease connect to '{}' environment and try again.".\
                format(basename(baseWalletDirName))
        return msg

    def _searchAndSetWallet(self, name, copyAs=None, override=False):
        if self._activeWallet and self._activeWallet.name.lower() == name.lower():
            self.print("Wallet already in use.")
            return True

        if os.path.isabs(name) and os.path.exists(name):
            self._loadFromPath(name, copyAs=copyAs, override=override)
        else:
            self._loadWalletIfExistsAndNotLoaded(name, copyAs=copyAs,
                                                 override=override)
            wallet = self._getWalletByName(name)
            if wallet and self._activeWallet.name != wallet.name:
                self._saveActiveWallet()
                self.activeWallet = wallet
            if not wallet:
                self.print("No such wallet found in current context.")
        return True

    def _saveWalletAction(self, matchedVars):
        if matchedVars.get('save_wallet') == 'save wallet':
            name = matchedVars.get('wallet')
            if not self._activeWallet:
                self.print("No active wallet to be saved.\n")
                return True

            if name:
                wallet = self._getWalletByName(name)
                if not wallet:
                    self.print("No such wallet loaded or exists.")
                    return True
                elif wallet.name != self._activeWallet.name:
                    self.print("Given wallet is not active "
                               "and it must be already saved.")
                    return True

            self._saveActiveWallet()
            return True

    def _useWalletAction(self, matchedVars):
        if matchedVars.get('use_wallet') == 'use wallet':
            name = matchedVars.get('wallet')
            override = True if matchedVars.get('override') else False
            copyAs = matchedVars.get('copy_as_name')
            self._searchAndSetWallet(name, copyAs=copyAs, override=override)
            return True

    def _setActiveIdentifier(self, idrOrAlias):
        if self.activeWallet:
            wallet = self.activeWallet
            if idrOrAlias not in wallet.aliasesToIds and \
                    idrOrAlias not in wallet.idsToSigners:
                return False
            idrFromAlias = wallet.aliasesToIds.get(idrOrAlias)
            # If alias found
            if idrFromAlias:
                self.activeDID = idrFromAlias
                self.activeAlias = idrOrAlias
            else:
                alias = [k for k, v
                         in wallet.aliasesToIds.items()
                         if v == idrOrAlias]
                self.activeAlias = alias[0] if alias else None
                self.activeDID = idrOrAlias
            wallet.defaultId = self.activeDID
            self.print("Current DID set to {}".
                       format(self.activeAlias or self.activeDID))
            return True
        return False

    def _useIdentifierAction(self, matchedVars):
        if matchedVars.get('use_id') == 'use DID':
            nymOrAlias = matchedVars.get('DID')
            found = self._setActiveIdentifier(nymOrAlias)
            if not found:
                self.print("No such DID found in current wallet")
            return True

    def _setPrompt(self, promptText):
        app = create_prompt_application('{}> '.format(promptText),
                                        lexer=self.grammarLexer,
                                        completer=self.grammarCompleter,
                                        style=self.style,
                                        history=self.pers_hist)
        self.cli.application = app
        self.currPromptText = promptText
        # getTokens = lambda _: [(Token.Prompt, promptText + "> ")]
        # self.cli.application.layout.children[1].children[0]\
        #     .content.content.get_tokens = getTokens

    def performEnvCompatibilityCheck(self, wallet, walletFilePath):
        if not self.checkIfWalletBelongsToCurrentContext(wallet):
            self.print(self.getWalletFileIncompatibleForGivenContextMsg(
                walletFilePath))
            return False

        if not self.checkIfWalletPathBelongsToCurrentContext(walletFilePath):
            return False

        return True

    @property
    def getWalletContextMistmatchMsg(self):
        return "The active wallet '{}' doesn't belong to current " \
               "environment. \nBefore you perform any transaction signing, " \
               "please create or activate compatible wallet.".\
            format(self._activeWallet.name)

    def printWarningIfIncompatibleWalletIsRestored(self, walletFilePath):
        if not self.checkIfWalletBelongsToCurrentContext(self._activeWallet) \
                or not self._isWalletFilePathBelongsToCurrentContext(walletFilePath):
            self.print(self.getWalletContextMistmatchMsg)
            self.print("Any changes made to this wallet won't be persisted.",
                       Token.BoldOrange)

    def performValidationCheck(self, wallet, walletFilePath, override=False):

        if not self.performEnvCompatibilityCheck(wallet, walletFilePath):
            return False

        conflictFound = self._checkIfIdentifierConflicts(
            wallet.name, checkInAliases=False, checkInSigners=False,
            checkPersistedFile=False, printAppropriateMsg=False)

        if conflictFound and not override:
            self.print(
                "A wallet with given name already loaded, "
                "here are few options:\n"
                "1. If you still want to load given persisted wallet at the "
                "risk of overriding the already loaded wallet, then add this "
                "clause to same command and retry: override\n"
                "2. If you want to create a copy of persisted wallet with "
                "different name, then, add this clause to "
                "same command and retry: copy-as <new-wallet-name>")
            return False

        return True

    def restoreWalletByPath(self, walletFilePath, copyAs=None, override=False):
        try:
            wallet = self.walletSaver.loadWallet(walletFilePath)

            if copyAs:
                wallet.name = copyAs

            if not self.performValidationCheck(wallet, walletFilePath,
                                               override):
                return False

            # As the persisted wallet restored and validated successfully,
            # before we restore it, lets save active wallet (if exists)
            if self._activeWallet:
                self._saveActiveWallet()

            self._wallets[wallet.name] = wallet
            self.print('\nSaved wallet "{}" restored'.
                       format(wallet.name), newline=False)
            self.print(" ({})".format(walletFilePath), Token.Gray)
            self.activeWallet = wallet
            self.activeDID = wallet.defaultId

            self.printWarningIfIncompatibleWalletIsRestored(walletFilePath)

            return True
        except (ValueError, AttributeError) as e:
            self.logger.warning(
                "error occurred while restoring wallet {}: {}".
<<<<<<< HEAD
                    format(walletFilePath, e))
=======
                format(walletFilePath, e), Token.BoldOrange)
>>>>>>> bf122215
        except IOError as e:
            self.logger.debug("No such wallet file exists ({})".
                              format(walletFilePath))

    def restoreLastActiveWallet(self):
        baseFileName = None
        try:
            walletPath = self.getContextBasedWalletsBaseDir()
            baseFileName = getLastSavedWalletFileName(walletPath)
            self._searchAndSetWallet(os.path.join(walletPath, baseFileName))
        except ValueError as e:
            if not str(e) == "max() arg is an empty sequence":
                self.errorDuringRestoringLastActiveWallet(baseFileName, e)
        except Exception as e:
            self.errorDuringRestoringLastActiveWallet(baseFileName, e)

    def errorDuringRestoringLastActiveWallet(self, baseFileName, e):
        self.logger.warning("Error occurred during restoring last "
                            "active wallet ({}), error: {}".
                            format(baseFileName, str(e)))
        raise e

    def restoreWalletByName(self, walletFileName, copyAs=None, override=False):
        walletFilePath = getWalletFilePath(
            self.getContextBasedWalletsBaseDir(), walletFileName)
        self.restoreWalletByPath(
            walletFilePath, copyAs=copyAs, override=override)

    @staticmethod
    def getWalletKeyName(walletFileName):
        return walletFileName.replace(
            ".{}".format(WALLET_FILE_EXTENSION), "")

    @staticmethod
    def getPromptAndEnv(cliName, currPromptText):
        if PROMPT_ENV_SEPARATOR not in currPromptText:
            return cliName, NO_ENV
        else:
            return currPromptText.rsplit(PROMPT_ENV_SEPARATOR, 1)

    def getActiveWalletPersitentFileName(self):
        fileName = self._activeWallet.name if self._activeWallet \
            else self.name
        return normalizedWalletFileName(fileName)

    @property
    def walletFileName(self):
        return self.getActiveWalletPersitentFileName()

    def getNoEnvWalletsBaseDir(self):
        return os.path.expanduser(
            os.path.join(self.getWalletsBaseDir(), NO_ENV))

    def getWalletsBaseDir(self):
        return os.path.expanduser(os.path.join(self.config.baseDir,
                                               self.config.walletsDir))

    def getContextBasedWalletsBaseDir(self):
        walletsBaseDir = self.getWalletsBaseDir()
        prompt, envName = Cli.getPromptAndEnv(self.name,
                                              self.currPromptText)
        envWalletDir = walletsBaseDir
        if envName != "":
            envWalletDir = os.path.join(walletsBaseDir, envName)

        return envWalletDir

    def isAnyWalletFileExistsForGivenEnv(self, env):
        walletPath = self.getWalletsBaseDir()
        envWalletPath = os.path.join(walletPath, env)
        pattern = "{}/*.{}".format(envWalletPath, WALLET_FILE_EXTENSION)
        return self.isAnyWalletFileExistsForGivenContext(pattern)

    def isAnyWalletFileExistsForGivenContext(self, pattern):
        # TODO move that to WalletStorageHelper
        files = glob.glob(pattern)
        if files:
            return True
        else:
            return False

    def isAnyWalletFileExistsForCurrentContext(self):
        walletPath = self.getContextBasedWalletsBaseDir()
        pattern = "{}/*.{}".format(walletPath, WALLET_FILE_EXTENSION)
        return self.isAnyWalletFileExistsForGivenContext(pattern)

    @property
    def getActiveEnv(self):
        return None

    def updateEnvNameInWallet(self):
        pass

    def performCompatibilityCheckBeforeSave(self):
        if self._activeWallet.getEnvName != self.getActiveEnv:
            walletEnvName = self._activeWallet.getEnvName \
                if self._activeWallet.getEnvName else "a different"
            currEnvName = " ({})".format(self.getActiveEnv) \
                if self.getActiveEnv else ""
            self.print("Active wallet belongs to '{}' environment and can't "
                       "be saved to the current environment{}.".
                       format(walletEnvName, currEnvName),
                       Token.BoldOrange)
            return False
        return True

    def _saveActiveWalletInDir(self, contextDir, printMsgs=True):
        try:
            walletFilePath = self.walletSaver.saveWallet(
                self._activeWallet,
                getWalletFilePath(contextDir, self.walletFileName))
            if printMsgs:
                self.print('Active wallet "{}" saved'.format(
                    self._activeWallet.name), newline=False)
                self.print(' ({})'.format(walletFilePath), Token.Gray)

        except IOError as ex:
            self.logger.info("Error occurred while saving wallet. " +
                             "error no.{}, error.{}"
                             .format(ex.errno, ex.strerror))

    def _saveActiveWallet(self):
        if self._activeWallet:
            # We would save wallet only if user already has a wallet
            # otherwise our access for `activeWallet` property
            # will create a wallet
            self.updateEnvNameInWallet()
            if not self.performCompatibilityCheckBeforeSave():
                return False
            walletsDir = self.getContextBasedWalletsBaseDir()
            self._saveActiveWalletInDir(walletsDir, printMsgs=True)

    def mask_seed(self, cmd_text):
        parts = cmd_text.split()
        prev_seed = False
        for idx, val in enumerate(parts):
            if prev_seed:
                parts[idx] = "[redacted]"
            prev_seed = (val == "seed")
        return " ".join(parts)

    def parse(self, cmdText):
        cmdText = cmdText.strip()
        m = self.grammar.match(cmdText)
        # noinspection PyProtectedMember
        if m and len(m.variables()._tuples):
            matchedVars = m.variables()
            self.logger.info(
                "CLI command entered: {}".format(
                    self.mask_seed(cmdText)), extra={
                    "cli": False})
            for action in self.actions:
                r = action(matchedVars)
                if r:
                    break
            else:
                self.invalidCmd(cmdText)
        else:
            if cmdText != "":
                self.invalidCmd(cmdText)

    @staticmethod
    def createEntities(name: str, moreNames: str, matchedVars, initializer):
        entity = matchedVars.get(name)
        more = matchedVars.get(moreNames)
        more = more.split(',') if more is not None and len(more) > 0 else []
        names = [n for n in [entity] + more if len(n) != 0]
        seed = matchedVars.get("seed")
        DID = matchedVars.get("nym")
        if len(names) == 1 and (seed or DID):
            initializer(names[0].strip(), seed=seed, identifier=DID)
        else:
            for name in names:
                initializer(name.strip())

    def invalidCmd(self, cmdText):
        matchedHelpMsg = self.getMatchedHelpableMsg(cmdText)
        if matchedHelpMsg:
            self.print("Invalid syntax: '{}'".format(cmdText))
            self.print(str(matchedHelpMsg))
        else:
            self.print("Invalid command: '{}'".format(cmdText))
            self.printHelp()

    # def nextAvailableClientAddr(self, curClientPort=8100):
    #     self.curClientPort = self.curClientPort or curClientPort
    #     # TODO: Find a better way to do this
    #     self.curClientPort += random.randint(1, 200)
    #     host = "0.0.0.0"
    #     try:
    #         checkPortAvailable((host, self.curClientPort))
    #         assert not isPortUsed(self.basedirpath, self.curClientPort), \
    #             "Port used by a remote"
    #         return host, self.curClientPort
    #     except Exception as ex:
    #         tokens = [(Token.Error, "Cannot bind to port {}: {}, "
    #                                 "trying another port.\n".
    #                    format(self.curClientPort, ex))]
    #         self.printTokens(tokens)
    #         return self.nextAvailableClientAddr(self.curClientPort)

    @property
    def hasAnyKey(self):
        if not self._activeWallet or not self._activeWallet.defaultId:
            self.printNoKeyMsg()
            return False
        return True

    def printNoKeyMsg(self):
        self.print("No key present in wallet")
        self.printUsage(("new key [with seed <32 byte string>]", ))

    def printUsage(self, msgs):
        self.print("\nUsage:")
        for m in msgs:
            self.print('  {}'.format(m))
        self.print("\n")

    # TODO: Do we keep this? What happens when we allow the CLI to connect
    # to remote nodes?
    def cleanUp(self):
        dataPath = os.path.join(self.config.baseDir, "data")
        try:
            shutil.rmtree(dataPath, ignore_errors=True)
        except FileNotFoundError:
            pass

    def __hash__(self):
        return hash((self.name, self.unique_name, self.basedirpath))

    def __eq__(self, other):
        return (self.name, self.unique_name, self.basedirpath) == \
               (other.name, self.unique_name, other.basedirpath)


class Exit(Exception):
    pass<|MERGE_RESOLUTION|>--- conflicted
+++ resolved
@@ -1817,11 +1817,7 @@
         except (ValueError, AttributeError) as e:
             self.logger.warning(
                 "error occurred while restoring wallet {}: {}".
-<<<<<<< HEAD
                     format(walletFilePath, e))
-=======
-                format(walletFilePath, e), Token.BoldOrange)
->>>>>>> bf122215
         except IOError as e:
             self.logger.debug("No such wallet file exists ({})".
                               format(walletFilePath))
