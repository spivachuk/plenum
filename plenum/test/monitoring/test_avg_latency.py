import logging

from plenum.common.log import getlogger
from plenum.common.looper import Looper
from plenum.server.node import Node
from plenum.test.eventually import eventually
from plenum.test.helper import TestNodeSet, sendRandomRequest, \
    checkSufficientRepliesRecvd

nodeCount = 4


logger = getlogger()


# noinspection PyIncorrectDocstring
def testAvgReqLatency(looper: Looper, nodeSet: TestNodeSet, wallet1, client1):
    """
    Checking if average latency is being set
    """

    for i in range(5):
        req = sendRandomRequest(wallet1, client1)
        looper.run(eventually(checkSufficientRepliesRecvd,
                              client1.inBox, req.reqId, 1,
                              retryWait=1, timeout=5))

    for node in nodeSet:  # type: Node
<<<<<<< HEAD
        mLat = node.monitor.getAvgLatencyForClient(client1.defaultIdentifier,
                                                   node.instances.masterId)
        bLat = node.monitor.getAvgLatencyForClient(client1.defaultIdentifier,
=======
        mLat = node.monitor.getAvgLatencyForClient(wallet1.defaultId,
                                                   node.instances.masterId)
        bLat = node.monitor.getAvgLatencyForClient(wallet1.defaultId,
>>>>>>> 33ab75b1
                                                   *node.instances.backupIds)
        logger.debug("Avg. master latency : {}. Avg. backup latency: {}".
                      format(mLat, bLat))
        assert mLat > 0
        assert bLat > 0<|MERGE_RESOLUTION|>--- conflicted
+++ resolved
@@ -26,15 +26,9 @@
                               retryWait=1, timeout=5))
 
     for node in nodeSet:  # type: Node
-<<<<<<< HEAD
-        mLat = node.monitor.getAvgLatencyForClient(client1.defaultIdentifier,
-                                                   node.instances.masterId)
-        bLat = node.monitor.getAvgLatencyForClient(client1.defaultIdentifier,
-=======
         mLat = node.monitor.getAvgLatencyForClient(wallet1.defaultId,
                                                    node.instances.masterId)
         bLat = node.monitor.getAvgLatencyForClient(wallet1.defaultId,
->>>>>>> 33ab75b1
                                                    *node.instances.backupIds)
         logger.debug("Avg. master latency : {}. Avg. backup latency: {}".
                       format(mLat, bLat))
