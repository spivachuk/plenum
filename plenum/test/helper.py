--- conflicted
+++ resolved
@@ -28,12 +28,8 @@
     getAllReturnVals
 from plenum.test.test_client import TestClient, genTestClient
 from plenum.test.test_node import TestNode, TestReplica, TestNodeSet, \
-<<<<<<< HEAD
     checkNodesConnected, ensureElectionsDone, NodeRef, getPrimaryReplica
-=======
-    checkNodesConnected, ensureElectionsDone, NodeRef
 from psutil import Popen
->>>>>>> 746398f7
 from stp_core.common.log import getlogger
 from stp_core.loop.eventually import eventuallyAll, eventually
 from stp_core.loop.looper import Looper
@@ -338,12 +334,8 @@
 async def sendMessageAndCheckDelivery(nodes: TestNodeSet,
                                       frm: NodeRef,
                                       to: NodeRef,
-<<<<<<< HEAD
-                                      msg: Optional[Tuple]=None,
+                                      msg: Optional[Tuple] = None,
                                       method = None,
-=======
-                                      msg: Optional[Tuple] = None,
->>>>>>> 746398f7
                                       customTimeout=None):
     """
     Sends message from one node to another and checks that it was delivered
@@ -781,7 +773,6 @@
             return node
     raise Exception("Node with the name '{}' has not been found.".format(name))
 
-<<<<<<< HEAD
 def send_pre_prepare(view_no, pp_seq_no, wallet, nodes, state_root=None, txn_root=None):
     last_req_id = wallet._getIdData().lastReqId or 0
     pre_prepare = PrePrepare(
@@ -823,7 +814,6 @@
             pp_seq_no)
     primary_node = getPrimaryReplica(nodes).node
     sendMessageToAll(nodes, primary_node, commit)
-=======
 
 def chk_all_funcs(looper, funcs, acceptable_fails=0, retry_wait=None,
                   timeout=None, override_eventually_timeout=False):
@@ -845,5 +835,4 @@
     if override_eventually_timeout:
         kwargs['override_timeout_limit'] = override_eventually_timeout
 
-    looper.run(eventually(chk, **kwargs))
->>>>>>> 746398f7
+    looper.run(eventually(chk, **kwargs))