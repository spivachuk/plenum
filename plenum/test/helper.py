import itertools
import os
import random
import string
from _signal import SIGINT
from contextlib import contextmanager
from functools import partial
from itertools import permutations, combinations
from shutil import copyfile
from sys import executable
from time import sleep
from typing import Tuple, Iterable, Dict, Optional, List, Any, Sequence, Union

import pytest
from indy.pool import set_protocol_version
from psutil import Popen
import json
import asyncio

from indy.ledger import sign_and_submit_request, sign_request, submit_request
from indy.error import ErrorCode, IndyError

from ledger.genesis_txn.genesis_txn_file_util import genesis_txn_file
from plenum.client.client import Client
from plenum.common.constants import DOMAIN_LEDGER_ID, OP_FIELD_NAME, REPLY, REQNACK, REJECT, \
    CURRENT_PROTOCOL_VERSION
from plenum.common.exceptions import RequestNackedException, RequestRejectedException, CommonSdkIOException, \
    PoolLedgerTimeoutException
from plenum.common.messages.node_messages import Reply, PrePrepare, Prepare, Commit
from plenum.common.txn_util import get_req_id, get_from
from plenum.common.types import f, OPERATION
from plenum.common.util import getNoInstances, get_utc_epoch
from plenum.common.config_helper import PNodeConfigHelper
from plenum.common.request import Request
from plenum.server.node import Node
from plenum.test import waits
from plenum.test.msgs import randomMsg
from plenum.test.spy_helpers import getLastClientReqReceivedForNode, getAllArgs, getAllReturnVals, \
    getAllMsgReceivedForNode
from plenum.test.test_node import TestNode, TestReplica, \
    getPrimaryReplica
from stp_core.common.log import getlogger
from stp_core.loop.eventually import eventuallyAll, eventually
from stp_core.loop.looper import Looper
from stp_core.network.util import checkPortAvailable

logger = getlogger()


# noinspection PyUnresolvedReferences


def ordinal(n):
    return "%d%s" % (
        n, "tsnrhtdd"[(n / 10 % 10 != 1) * (n % 10 < 4) * n % 10::4])


def check_sufficient_replies_received(client: Client,
                                      identifier,
                                      request_id):
    reply, _ = client.getReply(identifier, request_id)
    full_request_id = "({}:{})".format(identifier, request_id)
    if reply is not None:
        logger.debug("got confirmed reply for {}: {}"
                     .format(full_request_id, reply))
        return reply
    all_replies = getRepliesFromClientInbox(client.inBox, request_id)
    logger.debug("there are {} replies for request {}, "
                 "but expected at-least {}, "
                 "or one with valid proof: "
                 .format(len(all_replies),
                         full_request_id,
                         client.quorums.reply.value,
                         all_replies))
    raise AssertionError("There is no proved reply and no "
                         "quorum achieved for request {}"
                         .format(full_request_id))


# TODO: delete after removal from node
def waitForSufficientRepliesForRequests(looper,
                                        client,
                                        *,  # To force usage of names
                                        requests,
                                        customTimeoutPerReq=None,
                                        add_delay_to_timeout: float = 0,
                                        override_timeout_limit=False,
                                        total_timeout=None):
    """
    Checks number of replies for given requests of specific client and
    raises exception if quorum not reached at least for one

    :requests: list of requests; mutually exclusive with 'requestIds'
    :requestIds:  list of request ids; mutually exclusive with 'requests'
    :returns: nothing
    """
    node_count = len(client.nodeReg)
    if not total_timeout:
        timeout_per_request = customTimeoutPerReq or \
                              waits.expectedTransactionExecutionTime(node_count)
        timeout_per_request += add_delay_to_timeout
        # here we try to take into account what timeout for execution
        # N request - total_timeout should be in
        # timeout_per_request < total_timeout < timeout_per_request * N
        # we cannot just take (timeout_per_request * N) because it is so huge.
        # (for timeout_per_request=5 and N=10, total_timeout=50sec)
        # lets start with some simple formula:
        total_timeout = (1 + len(requests) / 10) * timeout_per_request
    coros = [partial(check_sufficient_replies_received,
                     client,
                     request.identifier,
                     request.reqId)
             for request in requests]
    chk_all_funcs(looper, coros,
                  retry_wait=1,
                  timeout=total_timeout,
                  override_eventually_timeout=override_timeout_limit)


def send_reqs_batches_and_get_suff_replies(
        looper: Looper,
        txnPoolNodeSet,
        sdk_pool_handle,
        sdk_wallet_client,
        num_reqs: int,
        num_batches=1,
        **kwargs):
    # This method assumes that `num_reqs` <= num_batches*MaxbatchSize
    if num_batches == 1:
        return sdk_send_random_and_check(looper, txnPoolNodeSet, sdk_pool_handle,
                                         sdk_wallet_client, num_reqs)
    else:
        requests = []
        for _ in range(num_batches - 1):
            requests.extend(
                sdk_send_random_and_check(looper, txnPoolNodeSet, sdk_pool_handle,
                                          sdk_wallet_client, num_reqs // num_batches))
        rem = num_reqs % num_batches
        if rem == 0:
            rem = num_reqs // num_batches
        requests.extend(
            sdk_send_random_and_check(looper, txnPoolNodeSet, sdk_pool_handle,
                                      sdk_wallet_client, rem))
        return requests


# noinspection PyIncorrectDocstring
def checkResponseCorrectnessFromNodes(receivedMsgs: Iterable, reqId: int,
                                      fValue: int) -> bool:
    """
    the client must get at least :math:`f+1` responses
    """
    msgs = [(msg[f.RESULT.nm][f.REQ_ID.nm], msg[f.RESULT.nm][f.IDENTIFIER.nm])
            for msg in getRepliesFromClientInbox(receivedMsgs, reqId)]
    groupedMsgs = {}
    for tpl in msgs:
        groupedMsgs[tpl] = groupedMsgs.get(tpl, 0) + 1
    assert max(groupedMsgs.values()) >= fValue + 1


def getRepliesFromClientInbox(inbox, reqId) -> list:
    return list({_: msg for msg, _ in inbox if
                 msg[OP_FIELD_NAME] == REPLY and msg[f.RESULT.nm]
                 [f.REQ_ID.nm] == reqId}.values())


def checkLastClientReqForNode(node: TestNode, expectedRequest: Request):
    recvRequest = getLastClientReqReceivedForNode(node)
    assert recvRequest
    assert expectedRequest.as_dict == recvRequest.as_dict


# noinspection PyIncorrectDocstring


def getPendingRequestsForReplica(replica: TestReplica, requestType: Any):
    return [item[0] for item in replica.postElectionMsgs if
            isinstance(item[0], requestType)]


def assertLength(collection: Iterable[Any], expectedLength: int):
    assert len(
        collection) == expectedLength, "Observed length was {} but " \
                                       "expected length was {}". \
        format(len(collection), expectedLength)


def assertEquality(observed: Any, expected: Any, details=None):
    assert observed == expected, "Observed value was {} but expected value " \
                                 "was {}, details: {}".format(observed, expected, details)


def randomOperation():
    return {
        "type": "buy",
        "amount": random.randint(10, 100000)
    }


def random_requests(count):
    return [randomOperation() for _ in range(count)]


def random_request_objects(count, protocol_version):
    req_dicts = random_requests(count)
    return [Request(operation=op, protocolVersion=protocol_version) for op in req_dicts]


def buildCompletedTxnFromReply(request, reply: Reply) -> Dict:
    txn = request.operation
    txn.update(reply)
    return txn


async def msgAll(nodes):
    # test sending messages from every node to every other node
    # TODO split send and check so that the messages can be sent concurrently
    for p in permutations(nodes, 2):
        await sendMessageAndCheckDelivery(p[0], p[1])


def sendMessage(sender: Node,
                reciever: Node,
                msg: Optional[Tuple] = None):
    """
    Sends message from one node to another

    :param nodes:
    :param sender: sender
    :param reciever: recepient
    :param msg: optional message - by default random one generated
    :return:
    """

    logger.debug("Sending msg from {} to {}".format(sender.name, reciever.name))
    msg = msg if msg else randomMsg()
    rid = sender.nodestack.getRemote(reciever.name).uid
    sender.nodestack.send(msg, rid)


async def sendMessageAndCheckDelivery(sender: Node,
                                      reciever: Node,
                                      msg: Optional[Tuple] = None,
                                      method=None,
                                      customTimeout=None):
    """
    Sends message from one node to another and checks that it was delivered

    :param sender: sender
    :param reciever: recepient
    :param msg: optional message - by default random one generated
    :param customTimeout:
    :return:
    """

    logger.debug("Sending msg from {} to {}".format(sender.name, reciever.name))
    msg = msg if msg else randomMsg()
    rid = sender.nodestack.getRemote(reciever.name).uid
    sender.nodestack.send(msg, rid)

    timeout = customTimeout or waits.expectedNodeToNodeMessageDeliveryTime()

    await eventually(checkMessageReceived, msg, reciever, method,
                     retryWait=.1,
                     timeout=timeout,
                     ratchetSteps=10)


def sendMessageToAll(nodes,
                     sender: Node,
                     msg: Optional[Tuple] = None):
    """
    Sends message from one node to all others

    :param nodes:
    :param sender: sender
    :param msg: optional message - by default random one generated
    :return:
    """
    for node in nodes:
        if node != sender:
            sendMessage(sender, node, msg)


async def sendMessageAndCheckDeliveryToAll(nodes,
                                           sender: Node,
                                           msg: Optional[Tuple] = None,
                                           method=None,
                                           customTimeout=None):
    """
    Sends message from one node to all other and checks that it was delivered

    :param nodes:
    :param sender: sender
    :param msg: optional message - by default random one generated
    :param customTimeout:
    :return:
    """
    customTimeout = customTimeout or waits.expectedNodeToAllNodesMessageDeliveryTime(
        len(nodes))
    for node in nodes:
        if node != sender:
            await sendMessageAndCheckDelivery(sender, node, msg, method, customTimeout)
            break


def checkMessageReceived(msg, receiver, method: str = None):
    allMsgs = getAllMsgReceivedForNode(receiver, method)
    assert msg in allMsgs


def addNodeBack(node_set,
                looper: Looper,
                node: Node,
                tconf,
                tdir) -> TestNode:
    config_helper = PNodeConfigHelper(node.name, tconf, chroot=tdir)
    restartedNode = TestNode(node.name,
                             config_helper=config_helper,
                             config=tconf,
                             ha=node.nodestack.ha,
                             cliha=node.clientstack.ha)
    for node in node_set:
        if node.name != restartedNode.name:
            node.nodestack.reconnectRemoteWithName(restartedNode.name)
    node_set.append(restartedNode)
    looper.add(restartedNode)
    return restartedNode


def checkPropagateReqCountOfNode(node: TestNode, digest: str):
    assert digest in node.requests
    assert node.quorums.propagate.is_reached(
        len(node.requests[digest].propagates))


def requestReturnedToNode(node: TestNode, key: str,
                          instId: int):
    params = getAllArgs(node, node.processOrdered)
    # Skipping the view no and time from each ordered request
    recvdOrderedReqs = [
        (p['ordered'].instId, p['ordered'].reqIdr[0]) for p in params]
    expected = (instId, key)
    return expected in recvdOrderedReqs


def checkRequestReturnedToNode(node: TestNode, key: str,
                               instId: int):
    assert requestReturnedToNode(node, key, instId)


def checkRequestNotReturnedToNode(node: TestNode, key: str,
                                  instId: int):
    assert not requestReturnedToNode(node, key, instId)


def check_request_is_not_returned_to_nodes(txnPoolNodeSet, request):
    instances = range(getNoInstances(len(txnPoolNodeSet)))
    for node, inst_id in itertools.product(txnPoolNodeSet, instances):
        checkRequestNotReturnedToNode(node,
                                      request.key,
                                      inst_id)


def checkPrePrepareReqSent(replica: TestReplica, req: Request):
    prePreparesSent = getAllArgs(replica, replica.sendPrePrepare)
    expectedDigest = TestReplica.batchDigest([req])
    assert expectedDigest in [p["ppReq"].digest for p in prePreparesSent]
    assert [req.digest, ] in \
           [p["ppReq"].reqIdr for p in prePreparesSent]


def checkPrePrepareReqRecvd(replicas: Iterable[TestReplica],
                            expectedRequest: PrePrepare):
    for replica in replicas:
        params = getAllArgs(replica, replica._can_process_pre_prepare)
        assert expectedRequest.reqIdr in [p['pre_prepare'].reqIdr for p in params]


def checkPrepareReqSent(replica: TestReplica, key: str,
                        view_no: int):
    paramsList = getAllArgs(replica, replica.canPrepare)
    rv = getAllReturnVals(replica,
                          replica.canPrepare)
    args = [p["ppReq"].reqIdr for p in paramsList if p["ppReq"].viewNo == view_no]
    assert [key] in args
    idx = args.index([key])
    assert rv[idx]


def checkSufficientPrepareReqRecvd(replica: TestReplica, viewNo: int,
                                   ppSeqNo: int):
    key = (viewNo, ppSeqNo)
    assert key in replica.prepares
    assert len(replica.prepares[key][1]) >= replica.quorums.prepare.value


def checkSufficientCommitReqRecvd(replicas: Iterable[TestReplica], viewNo: int,
                                  ppSeqNo: int):
    for replica in replicas:
        key = (viewNo, ppSeqNo)
        assert key in replica.commits
        received = len(replica.commits[key][1])
        minimum = replica.quorums.commit.value
        assert received > minimum


def checkViewNoForNodes(nodes: Iterable[TestNode], expectedViewNo: int = None):
    """
    Checks if all the given nodes have the expected view no

    :param nodes: The nodes to check for
    :param expectedViewNo: the view no that the nodes are expected to have
    :return:
    """

    viewNos = set()
    for node in nodes:
        logger.debug("{}'s view no is {}".format(node, node.viewNo))
        viewNos.add(node.viewNo)
    assert len(viewNos) == 1, 'Expected 1, but got {}. ' \
                              'ViewNos: {}'.format(len(viewNos), [(n.name, n.viewNo) for n in nodes])
    vNo, = viewNos
    if expectedViewNo is not None:
        assert vNo >= expectedViewNo, \
            'Expected at least {}, but got {}'.format(expectedViewNo, vNo)
    return vNo


def waitForViewChange(looper, txnPoolNodeSet, expectedViewNo=None,
                      customTimeout=None):
    """
    Waits for nodes to come to same view.
    Raises exception when time is out
    """

    timeout = customTimeout or waits.expectedPoolElectionTimeout(len(txnPoolNodeSet))
    return looper.run(eventually(checkViewNoForNodes,
                                 txnPoolNodeSet,
                                 expectedViewNo,
                                 timeout=timeout))


def getNodeSuspicions(node: TestNode, code: int = None):
    params = getAllArgs(node, TestNode.reportSuspiciousNode)
    if params and code is not None:
        params = [param for param in params
                  if 'code' in param and param['code'] == code]
    return params


def checkDiscardMsg(processors, discardedMsg,
                    reasonRegexp, *exclude):
    if not exclude:
        exclude = []
    for p in filterNodeSet(processors, exclude):
        last = p.spylog.getLastParams(p.discard, required=False)
        assert last
        assert last['msg'] == discardedMsg
        assert reasonRegexp in last['reason']


def countDiscarded(processor, reasonPat):
    c = 0
    for entry in processor.spylog.getAll(processor.discard):
        if 'reason' in entry.params and (
                (isinstance(
                    entry.params['reason'],
                    str) and reasonPat in entry.params['reason']),
                (reasonPat in str(
                    entry.params['reason']))):
            c += 1
    return c


def filterNodeSet(nodeSet, exclude: List[Union[str, Node]]):
    """
    Return a set of nodes with the nodes in exclude removed.

    :param nodeSet: the set of nodes
    :param exclude: the list of nodes or node names to exclude
    :return: the filtered nodeSet
    """
    return [n for n in nodeSet
            if n not in
            [nodeSet[x] if isinstance(x, str) else x for x in exclude]]


def whitelistNode(toWhitelist: str, frm: Sequence[TestNode], *codes):
    for node in frm:
        node.whitelistNode(toWhitelist, *codes)


def whitelistClient(toWhitelist: str, frm: Sequence[TestNode], *codes):
    for node in frm:
        node.whitelistClient(toWhitelist, *codes)


def assertExp(condition):
    assert condition


def assertFunc(func):
    assert func()


def checkLedgerEquality(ledger1, ledger2):
    assertLength(ledger1, ledger2.size)
    assertEquality(ledger1.root_hash, ledger2.root_hash)


def checkAllLedgersEqual(*ledgers):
    for l1, l2 in combinations(ledgers, 2):
        checkLedgerEquality(l1, l2)


def checkStateEquality(state1, state2):
    assertEquality(state1.as_dict, state2.as_dict)
    assertEquality(state1.committedHeadHash, state2.committedHeadHash)
    assertEquality(state1.committedHead, state2.committedHead)


def check_seqno_db_equality(db1, db2):
    assert db1.size == db2.size, \
        "{} != {}".format(db1.size, db2.size)
    assert {bytes(k): bytes(v) for k, v in db1._keyValueStorage.iterator()} == \
           {bytes(k): bytes(v) for k, v in db2._keyValueStorage.iterator()}


def check_last_ordered_3pc(node1, node2):
    master_replica_1 = node1.master_replica
    master_replica_2 = node2.master_replica
    assert master_replica_1.last_ordered_3pc == master_replica_2.last_ordered_3pc, \
        "{} != {}".format(master_replica_1.last_ordered_3pc,
                          master_replica_2.last_ordered_3pc)
    return master_replica_1.last_ordered_3pc


def randomText(size):
    return ''.join(random.choice(string.ascii_letters) for _ in range(size))


def mockGetInstalledDistributions(packages):
    ret = []
    for pkg in packages:
        obj = type('', (), {})()
        obj.key = pkg
        ret.append(obj)
    return ret


def mockImportModule(moduleName):
    obj = type(moduleName, (), {})()
    obj.send_message = lambda *args: None
    return obj


def initDirWithGenesisTxns(
        dirName,
        tconf,
        tdirWithPoolTxns=None,
        tdirWithDomainTxns=None,
        new_pool_txn_file=None,
        new_domain_txn_file=None):
    os.makedirs(dirName, exist_ok=True)
    if tdirWithPoolTxns:
        new_pool_txn_file = new_pool_txn_file or tconf.poolTransactionsFile
        copyfile(
            os.path.join(
                tdirWithPoolTxns, genesis_txn_file(
                    tconf.poolTransactionsFile)), os.path.join(
                dirName, genesis_txn_file(new_pool_txn_file)))
    if tdirWithDomainTxns:
        new_domain_txn_file = new_domain_txn_file or tconf.domainTransactionsFile
        copyfile(
            os.path.join(
                tdirWithDomainTxns, genesis_txn_file(
                    tconf.domainTransactionsFile)), os.path.join(
                dirName, genesis_txn_file(new_domain_txn_file)))


def stopNodes(nodes: List[TestNode], looper=None, ensurePortsFreedUp=True):
    if ensurePortsFreedUp:
        assert looper, 'Need a looper to make sure ports are freed up'

    for node in nodes:
        node.stop()

    if ensurePortsFreedUp:
        ports = [[n.nodestack.ha[1], n.clientstack.ha[1]] for n in nodes]
        waitUntilPortIsAvailable(looper, ports)


def waitUntilPortIsAvailable(looper, ports, timeout=5):
    ports = itertools.chain(*ports)

    def chk():
        for port in ports:
            checkPortAvailable(("", port))

    looper.run(eventually(chk, retryWait=.5, timeout=timeout))


def run_script(script, *args):
    s = os.path.join(os.path.dirname(__file__), '../../scripts/' + script)
    command = [executable, s]
    command.extend(args)

    with Popen([executable, s]) as p:
        sleep(4)
        p.send_signal(SIGINT)
        p.wait(timeout=1)
        assert p.poll() == 0, 'script failed'


def viewNoForNodes(nodes):
    viewNos = {node.viewNo for node in nodes}
    assert 1 == len(viewNos)
    return next(iter(viewNos))


def primaryNodeNameForInstance(nodes, instanceId):
    primaryNames = {node.replicas[instanceId].primaryName for node in nodes}
    assert 1 == len(primaryNames)
    primaryReplicaName = next(iter(primaryNames))
    return primaryReplicaName[:-2]


def nodeByName(nodes, name):
    for node in nodes:
        if node.name == name:
            return node
    raise Exception("Node with the name '{}' has not been found.".format(name))


def send_pre_prepare(view_no, pp_seq_no, wallet, nodes,
                     state_root=None, txn_root=None):
    pre_prepare = PrePrepare(
        0,
        view_no,
        pp_seq_no,
        get_utc_epoch(),
        ["requests digest"],
        0,
        "random digest",
        DOMAIN_LEDGER_ID,
        state_root or '0' * 44,
        txn_root or '0' * 44
    )
    primary_node = getPrimaryReplica(nodes).node
    non_primary_nodes = set(nodes) - {primary_node}

    sendMessageToAll(nodes, primary_node, pre_prepare)
    for non_primary_node in non_primary_nodes:
        sendMessageToAll(nodes, non_primary_node, pre_prepare)


def send_prepare(view_no, pp_seq_no, nodes, state_root=None, txn_root=None):
    prepare = Prepare(
        0,
        view_no,
        pp_seq_no,
        get_utc_epoch(),
        "random digest",
        state_root or '0' * 44,
        txn_root or '0' * 44
    )
    primary_node = getPrimaryReplica(nodes).node
    sendMessageToAll(nodes, primary_node, prepare)


def send_commit(view_no, pp_seq_no, nodes):
    commit = Commit(
        0,
        view_no,
        pp_seq_no)
    primary_node = getPrimaryReplica(nodes).node
    sendMessageToAll(nodes, primary_node, commit)


def get_key_from_req(req: dict):
    return Request(identifier=req[f.IDENTIFIER.nm],
                   reqId=req[f.REQ_ID.nm],
                   operation=req[OPERATION],
                   protocolVersion=req[f.PROTOCOL_VERSION.nm],
                   signature=req[f.SIG.nm]
                   if req.__contains__(f.SIG.nm) else None,
                   ).key


def chk_all_funcs(looper, funcs, acceptable_fails=0, retry_wait=None,
                  timeout=None, override_eventually_timeout=False):
    # TODO: Move this logic to eventuallyAll
    def chk():
        fails = 0
        last_ex = None
        for func in funcs:
            try:
                func()
            except Exception as ex:
                fails += 1
                if fails >= acceptable_fails:
                    logger.debug('Too many fails, the last one: {}'.format(repr(ex)))
                last_ex = ex
        assert fails <= acceptable_fails, '{} out of {} failed. Last exception:' \
                                          ' {}'.format(fails, len(funcs), last_ex)

    kwargs = {}
    if retry_wait:
        kwargs['retryWait'] = retry_wait
    if timeout:
        kwargs['timeout'] = timeout
    if override_eventually_timeout:
        kwargs['override_timeout_limit'] = override_eventually_timeout

    looper.run(eventually(chk, **kwargs))


def check_request_ordered(node, request: Request):
    # it's ok to iterate through all txns since this is a test
    for seq_no, txn in node.domainLedger.getAllTxn():
        if get_req_id(txn) is None:
            continue
        if get_from(txn) is None:
            continue
        if get_req_id(txn) != request.reqId:
            continue
        if get_from(txn) != request.identifier:
            continue
        return True
    raise ValueError('{} request not ordered by node {}'.format(request, node.name))


def wait_for_requests_ordered(looper, nodes, requests):
    node_count = len(nodes)
    timeout_per_request = waits.expectedTransactionExecutionTime(node_count)
    total_timeout = (1 + len(requests) / 10) * timeout_per_request
    coros = [partial(check_request_ordered,
                     node,
                     request)
             for (node, request) in list(itertools.product(nodes, requests))]
    looper.run(eventuallyAll(*coros, retryWait=1, totalTimeout=total_timeout))


def create_new_test_node(test_node_class, node_config_helper_class, name, conf,
                         tdir, plugin_paths, node_ha=None, client_ha=None):
    config_helper = node_config_helper_class(name, conf, chroot=tdir)
    return test_node_class(name,
                           config_helper=config_helper,
                           config=conf,
                           pluginPaths=plugin_paths,
                           ha=node_ha,
                           cliha=client_ha)


# ####### SDK


def sdk_gen_request(operation, protocol_version=CURRENT_PROTOCOL_VERSION,
                    identifier=None, **kwargs):
    # Question: Why this method is called sdk_gen_request? It does not use
    # the indy-sdk
    return Request(operation=operation, reqId=random.randint(10, 100000),
                   protocolVersion=protocol_version, identifier=identifier,
                   **kwargs)


def sdk_random_request_objects(count, protocol_version, identifier=None,
                               **kwargs):
    ops = random_requests(count)
    return [sdk_gen_request(op, protocol_version=protocol_version,
                            identifier=identifier, **kwargs) for op in ops]


def sdk_sign_request_objects(looper, sdk_wallet, reqs: Sequence):
    wallet_h, did = sdk_wallet
    reqs_str = [json.dumps(req.as_dict) for req in reqs]
    reqs = [looper.loop.run_until_complete(sign_request(wallet_h, did, req))
            for req in reqs_str]
    return reqs


def sdk_sign_request_strings(looper, sdk_wallet, reqs: Sequence):
    wallet_h, did = sdk_wallet
    reqs_str = [json.dumps(req) for req in reqs]
    reqs = [looper.loop.run_until_complete(sign_request(wallet_h, did, req))
            for req in reqs_str]
    return reqs


def sdk_signed_random_requests(looper, sdk_wallet, count):
    _, did = sdk_wallet
    reqs_obj = sdk_random_request_objects(count, identifier=did,
                                          protocol_version=CURRENT_PROTOCOL_VERSION)
    return sdk_sign_request_objects(looper, sdk_wallet, reqs_obj)


def sdk_send_signed_requests(pool_h, signed_reqs: Sequence):
    return [(json.loads(req),
             asyncio.ensure_future(submit_request(pool_h, req)))
            for req in signed_reqs]


def sdk_send_random_requests(looper, pool_h, sdk_wallet, count: int):
    reqs = sdk_signed_random_requests(looper, sdk_wallet, count)
    return sdk_send_signed_requests(pool_h, reqs)


def sdk_send_random_request(looper, pool_h, sdk_wallet):
    rets = sdk_send_random_requests(looper, pool_h, sdk_wallet, 1)
    return rets[0]


def sdk_sign_and_submit_req(pool_handle, sdk_wallet, req):
    wallet_handle, sender_did = sdk_wallet
    return json.loads(req), asyncio.ensure_future(
        sign_and_submit_request(pool_handle, wallet_handle, sender_did, req))


def sdk_sign_and_submit_req_obj(looper, pool_handle, sdk_wallet, req_obj):
    s_req = sdk_sign_request_objects(looper, sdk_wallet, [req_obj])[0]
    return sdk_send_signed_requests(pool_handle, [s_req])[0]


def sdk_sign_and_submit_op(looper, pool_handle, sdk_wallet, op):
    _, did = sdk_wallet
    req_obj = sdk_gen_request(op, protocol_version=CURRENT_PROTOCOL_VERSION,
                              identifier=did)
    s_req = sdk_sign_request_objects(looper, sdk_wallet, [req_obj])[0]
    return sdk_send_signed_requests(pool_handle, [s_req])[0]


def sdk_get_reply(looper, sdk_req_resp, timeout=None):
    req_json, resp_task = sdk_req_resp
    # TODO: change timeout evaluating logic, when sdk will can tuning timeout from outside
    if timeout is None:
        timeout = waits.expectedTransactionExecutionTime(7)
    try:
        resp = looper.run(asyncio.wait_for(resp_task, timeout=timeout))
        resp = json.loads(resp)
    except IndyError as e:
        resp = e.error_code
    except TimeoutError as e:
        resp = ErrorCode.PoolLedgerTimeout

    return req_json, resp


# TODO: Check places where sdk_get_replies used without sdk_check_reply
# We need to be sure that test behaviour don't need to check response
# validity
def sdk_get_replies(looper, sdk_req_resp: Sequence, timeout=None):
    resp_tasks = [resp for _, resp in sdk_req_resp]
    # TODO: change timeout evaluating logic, when sdk will can tuning timeout from outside
    if timeout is None:
        timeout = waits.expectedTransactionExecutionTime(7)

    def get_res(task, done_list):
        if task in done_list:
            try:
                resp = json.loads(task.result())
            except IndyError as e:
                resp = e.error_code
        else:
            resp = ErrorCode.PoolLedgerTimeout
        return resp

    done, pending = looper.run(asyncio.wait(resp_tasks, timeout=timeout))
    if pending:
        for task in pending:
            task.cancel()
    ret = [(req, get_res(resp, done)) for req, resp in sdk_req_resp]
    return ret


def sdk_check_reply(req_res):
    req, res = req_res
    if isinstance(res, ErrorCode):
        if res == ErrorCode.PoolLedgerTimeout:
            raise PoolLedgerTimeoutException('Got PoolLedgerTimeout for request {}'
                                             .format(req))
        else:
            raise CommonSdkIOException('Got an error with code {} for request {}'
                                       .format(res, req))
    if res['op'] == REQNACK:
        raise RequestNackedException('ReqNack of id {}. Reason: {}'
                                     .format(req['reqId'], res['reason']))
    if res['op'] == REJECT:
        raise RequestRejectedException('Reject of id {}. Reason: {}'
                                       .format(req['reqId'], res['reason']))


def sdk_get_and_check_replies(looper, sdk_req_resp: Sequence, timeout=None):
    rets = []
    for req_res in sdk_get_replies(looper, sdk_req_resp, timeout):
        sdk_check_reply(req_res)
        rets.append(req_res)
    return rets


def sdk_eval_timeout(req_count: int, node_count: int,
                     customTimeoutPerReq: float = None, add_delay_to_timeout: float = 0):
    timeout_per_request = customTimeoutPerReq or waits.expectedTransactionExecutionTime(node_count)
    timeout_per_request += add_delay_to_timeout
    # here we try to take into account what timeout for execution
    # N request - total_timeout should be in
    # timeout_per_request < total_timeout < timeout_per_request * N
    # we cannot just take (timeout_per_request * N) because it is so huge.
    # (for timeout_per_request=5 and N=10, total_timeout=50sec)
    # lets start with some simple formula:
    return (1 + req_count / 10) * timeout_per_request


def sdk_send_and_check(signed_reqs, looper, txnPoolNodeSet, pool_h, timeout=None):
    if not timeout:
        timeout = sdk_eval_timeout(len(signed_reqs), len(txnPoolNodeSet))
    results = sdk_send_signed_requests(pool_h, signed_reqs)
    sdk_replies = sdk_get_replies(looper, results, timeout=timeout)
    for req_res in sdk_replies:
        sdk_check_reply(req_res)
    return sdk_replies


def sdk_send_random_and_check(looper, txnPoolNodeSet, sdk_pool, sdk_wallet, count,
                              customTimeoutPerReq: float = None, add_delay_to_timeout: float = 0,
                              override_timeout_limit=False, total_timeout=None):
    sdk_reqs = sdk_send_random_requests(looper, sdk_pool, sdk_wallet, count)
    if not total_timeout:
        total_timeout = sdk_eval_timeout(len(sdk_reqs), len(txnPoolNodeSet),
                                         customTimeoutPerReq=customTimeoutPerReq,
                                         add_delay_to_timeout=add_delay_to_timeout)
    sdk_replies = sdk_get_replies(looper, sdk_reqs, timeout=total_timeout)
    for req_res in sdk_replies:
        sdk_check_reply(req_res)
    return sdk_replies


def sdk_send_batches_of_random_and_check(looper, txnPoolNodeSet, sdk_pool, sdk_wallet,
                                         num_reqs, num_batches=1, **kwargs):
    # This method assumes that `num_reqs` <= num_batches*MaxbatchSize
    if num_batches == 1:
        return sdk_send_random_and_check(looper, txnPoolNodeSet, sdk_pool, sdk_wallet, num_reqs, **kwargs)

    sdk_replies = []
    for _ in range(num_batches - 1):
        sdk_replies.extend(sdk_send_random_and_check(looper, txnPoolNodeSet, sdk_pool, sdk_wallet,
                                                     num_reqs // num_batches, **kwargs))
    rem = num_reqs % num_batches
    if rem == 0:
        rem = num_reqs // num_batches
    sdk_replies.extend(sdk_send_random_and_check(looper, txnPoolNodeSet, sdk_pool, sdk_wallet, rem, **kwargs))
    return sdk_replies


def sdk_sign_request_from_dict(looper, sdk_wallet, op, reqId=None):
    wallet_h, did = sdk_wallet
    reqId = reqId or random.randint(10, 100000)
    request = Request(operation=op, reqId=reqId,
                      protocolVersion=CURRENT_PROTOCOL_VERSION, identifier=did)
    req_str = json.dumps(request.as_dict)
    resp = looper.loop.run_until_complete(sign_request(wallet_h, did, req_str))
    return json.loads(resp)


def sdk_check_request_is_not_returned_to_nodes(looper, nodeSet, request):
    instances = range(getNoInstances(len(nodeSet)))
    coros = []
    for node, inst_id in itertools.product(nodeSet, instances):
        c = partial(checkRequestNotReturnedToNode,
                    node=node,
                    identifier=request['identifier'],
                    reqId=request['reqId'],
                    instId=inst_id
                    )
        coros.append(c)
    timeout = waits.expectedTransactionExecutionTime(len(nodeSet))
    looper.run(eventuallyAll(*coros, retryWait=1, totalTimeout=timeout))


def sdk_json_to_request_object(json_req):
    return Request(identifier=json_req['identifier'],
                   reqId=json_req['reqId'],
                   operation=json_req['operation'],
                   signature=json_req['signature'] if 'signature' in json_req else None,
                   protocolVersion=json_req['protocolVersion'] if 'protocolVersion' in json_req else None)


def sdk_json_couples_to_request_list(json_couples):
    req_list = []
    for json_couple in json_couples:
        req_list.append(sdk_json_to_request_object(json_couple[0]))
    return req_list


def sdk_get_bad_response(looper, reqs, exception, message):
    with pytest.raises(exception) as e:
        sdk_get_and_check_replies(looper, reqs)
    assert message in e._excinfo[1].args[0]


def sdk_set_protocol_version(looper, version=CURRENT_PROTOCOL_VERSION):
    looper.loop.run_until_complete(set_protocol_version(version))


# Context managers to be used with tconf fixture

@contextmanager
def perf_monitor_disabled(tconf):
    old_unsafe = tconf.unsafe.copy()
    tconf.unsafe.add("disable_view_change")
    yield tconf
    tconf.unsafe = old_unsafe


@contextmanager
def view_change_timeout(tconf, vc_timeout, catchup_timeout=None, propose_timeout=None):
    old_catchup_timeout = tconf.MIN_TIMEOUT_CATCHUPS_DONE_DURING_VIEW_CHANGE
    old_view_change_timeout = tconf.VIEW_CHANGE_TIMEOUT
    old_propose_timeout = tconf.INITIAL_PROPOSE_VIEW_CHANGE_TIMEOUT
    tconf.MIN_TIMEOUT_CATCHUPS_DONE_DURING_VIEW_CHANGE = \
        0.6 * vc_timeout if catchup_timeout is None else catchup_timeout
    tconf.VIEW_CHANGE_TIMEOUT = vc_timeout
    tconf.INITIAL_PROPOSE_VIEW_CHANGE_TIMEOUT = vc_timeout if propose_timeout is None else propose_timeout
    yield tconf
    tconf.MIN_TIMEOUT_CATCHUPS_DONE_DURING_VIEW_CHANGE = old_catchup_timeout
    tconf.VIEW_CHANGE_TIMEOUT = old_view_change_timeout
<<<<<<< HEAD


@contextmanager
def max_3pc_batch_limits(tconf, size, wait=10000):
    old_size = tconf.Max3PCBatchSize
    old_wait = tconf.Max3PCBatchWait
    tconf.Max3PCBatchSize = size
    tconf.Max3PCBatchWait = wait
    yield tconf
    tconf.Max3PCBatchSize = old_size
    tconf.Max3PCBatchWait = old_wait
=======
    tconf.INITIAL_PROPOSE_VIEW_CHANGE_TIMEOUT = old_propose_timeout
>>>>>>> 364535b6
<|MERGE_RESOLUTION|>--- conflicted
+++ resolved
@@ -1024,7 +1024,7 @@
     yield tconf
     tconf.MIN_TIMEOUT_CATCHUPS_DONE_DURING_VIEW_CHANGE = old_catchup_timeout
     tconf.VIEW_CHANGE_TIMEOUT = old_view_change_timeout
-<<<<<<< HEAD
+    tconf.INITIAL_PROPOSE_VIEW_CHANGE_TIMEOUT = old_propose_timeout
 
 
 @contextmanager
@@ -1035,7 +1035,4 @@
     tconf.Max3PCBatchWait = wait
     yield tconf
     tconf.Max3PCBatchSize = old_size
-    tconf.Max3PCBatchWait = old_wait
-=======
-    tconf.INITIAL_PROPOSE_VIEW_CHANGE_TIMEOUT = old_propose_timeout
->>>>>>> 364535b6
+    tconf.Max3PCBatchWait = old_wait