import inspect
import logging
import math
import operator
import os
import random
import time
import types
from collections import OrderedDict
from contextlib import ExitStack
from copy import copy
from functools import partial
from itertools import combinations, permutations
from typing import Set
from typing import TypeVar, Tuple, Iterable, Dict, Optional, NamedTuple,\
    List, Any, Sequence, Iterator
from typing import Union, Callable

from raet.raeting import TrnsKind, PcktKind

from plenum.client.client import Client, ClientProvider
from plenum.client.signer import SimpleSigner
from plenum.common.exceptions import RemoteNotFound
from plenum.common.looper import Looper
from plenum.common.stacked import Stack, NodeStack, ClientStack
from plenum.common.startable import Status
from plenum.common.txn import REPLY, REQACK, TXN_ID, REQNACK, TXN_TYPE, \
    TARGET_NYM, DATA
from plenum.common.types import Request, TaggedTuple, OP_FIELD_NAME, \
    Reply, f, PrePrepare, InstanceChange, TaggedTuples, \
    CLIENT_STACK_SUFFIX, NodeDetail, HA
from plenum.common.util import randomString, error, getMaxFailures, \
    Seconds, adict, getlogger
from plenum.persistence import orientdb_store
from plenum.server import replica
from plenum.server.instances import Instances
from plenum.server.monitor import Monitor
from plenum.server.node import Node
from plenum.server.plugin_loader import PluginLoader
from plenum.server.primary_elector import PrimaryElector
from plenum.test.eventually import eventually, eventuallyAll
from plenum.test.greek import genNodeNames
from plenum.test.testable import Spyable, SpyableMethod
from plenum.test.testing_utils import PortDispenser

# checkDblImp()

DelayRef = NamedTuple("DelayRef", [
    ("op", Optional[str]),
    ("frm", Optional[str])])

RaetDelay = NamedTuple("RaetDelay", [
    ("tk", Optional[TrnsKind]),
    ("pk", Optional[PcktKind]),
    ("fromPort", Optional[int])])


logger = getlogger()


class TestStack(Stack):
    def __init__(self, *args, **kwargs):
        super().__init__(*args, **kwargs)
        self.stasher = Stasher(self.rxMsgs,
                               "TestStack~" + self.name)

        self.delay = self.stasher.delay

    def _serviceStack(self, age):
        super()._serviceStack(age)
        self.stasher.process(age)


    def resetDelays(self):
        self.stasher.resetDelays()


class Stasher:
    def __init__(self, queue, name: str = None):
        self.delayRules = set()
        self.queue = queue
        self.delayeds = []
        self.created = time.perf_counter()
        self.name = name

    def delay(self, tester):
        """
        Delay messages for operation `op` when msg sent by node `frm`

        :param tester: a callable that takes as an argument the item
            from the queue and returns a number of seconds it should be delayed
        """
        self.delayRules.add(tester)

    def nodelay(self, tester):
        if tester in self.delayRules:
            self.delayRules.remove(tester)
        else:
            logging.debug("{} not present in {}".format(tester, self.name))

    def process(self, age: float = None):
        age = age if age is not None else time.perf_counter() - self.created
        self.stashAll(age)
        self.unstashAll(age)

    def stashAll(self, age):
        for tester in self.delayRules:
            for rx in list(self.queue):
                secondsToDelay = tester(rx)
                if secondsToDelay:
                    logging.debug("{} stashingWhileCatchingUp message {} for "
                                  "{} seconds".
                                  format(self.name, rx, secondsToDelay))
                    self.delayeds.append((age + secondsToDelay, rx))
                    self.queue.remove(rx)

    def unstashAll(self, age):
        """
        Not terribly efficient, but for now, this is only used for testing.
        HasActionQueue is more efficient about knowing when to iterate through
        the delayeds.

        :param age: seconds since Stasher started
        """
        for d in self.delayeds:
            if age >= d[0]:
                logging.debug(
                        "{} unstashing message {} ({:.0f} milliseconds overdue)".
                            format(self.name, d[1], (age - d[0]) * 1000))
                self.queue.appendleft(d[1])
                self.delayeds.remove(d)

    def resetDelays(self):
        logging.debug("{} resetting delays".format(self.name))
        self.delayRules = set()


class NotConnectedToAny(Exception):
    pass


class NotFullyConnected(Exception):
    pass


# noinspection PyUnresolvedReferences
class StackedTester:
    def checkIfConnectedToAll(self):
        connected = 0
        # TODO refactor to not use values
        for address in self.nodeReg.values():
            for remote in self.nodestack.remotes.values():
                if HA(*remote.ha) == address:
                    if Stack.isRemoteConnected(remote):
                        connected += 1
                        break
        totalNodes = len(self.nodeReg)
        if connected == 0:
            raise NotConnectedToAny()
        elif connected < totalNodes:
            raise NotFullyConnected()
        else:
            assert connected == totalNodes

    async def ensureConnectedToNodes(self):
        wait = expectedWait(len(self.nodeReg))
        logging.debug(
                "waiting for {} seconds to check client connections to nodes...".format(
                        wait))
        await eventuallyAll(self.checkIfConnectedToAll, retryWait=.5,
                            totalTimeout=wait)


@Spyable(methods=[Client.handleOneNodeMsg])
class TestClient(Client, StackedTester):
    @property
    def nodeStackClass(self) -> NodeStack:
        return getTestableStack(NodeStack)

    def handleOneNodeMsg(self, wrappedMsg) -> None:
        super().handleOneNodeMsg(wrappedMsg)
        # msg, frm = wrappedMsg
        # if OP_FIELD_NAME in msg and (msg[OP_FIELD_NAME] == REPLY):
        #     if TXN_TYPE in msg[f.RESULT.nm] and msg[f.RESULT.nm][TXN_TYPE] in (
        #             CREDIT, GET_BAL, GET_ALL_TXNS):
        #         reqId = msg[f.RESULT.nm][f.REQ_ID.nm]
        #         reply = self.hasConsensus(reqId)
        #         if reply:
        #             n = len(self.getRepliesFromAllNodes(reqId))
        #             typ = msg[f.RESULT.nm][TXN_TYPE]
        #             if typ == CREDIT:
        #                 logger.debug("", extra={"cli": True})
        #                 logger.debug(
        #                     "The CREDIT request with id {} was {} as per {} nodes"
        #                         .format(reqId, "successful" if msg[f.RESULT.nm][
        #                         SUCCESS] else "unsuccessful", n),
        #                     extra={"cli": "IMPORTANT"})
        #                 logger.debug("", extra={"cli": True})
        #             if typ == GET_BAL:
        #                 logger.debug("", extra={"cli": True})
        #                 logger.debug(
        #                     "The BALANCE request with id {} returned balance as {} as per {} nodes"
        #                         .format(reqId, msg[f.RESULT.nm][BALANCE], n),
        #                     extra={"cli": "IMPORTANT"})
        #                 logger.debug("", extra={"cli": True})
        #             if typ == GET_ALL_TXNS:
        #                 allTxns = reply[ALL_TXNS]
        #                 txns = []
        #                 for txn in allTxns:
        #                     if txn[0] in self.signers:
        #                         txns.append("Transferred {}".format(txn[2]))
        #                     else:
        #                         txns.append("Received {}".format(txn[2]))
        #                 logger.debug("", extra={"cli": True})
        #                 logger.debug(
        #                     "The TRANSACTIONS request with id {} returned transactions as per {} nodes: \n{}"
        #                         .format(reqId, n, '\n'.join(txns)),
        #                     extra={"cli": "IMPORTANT"})
        #                 logger.debug("", extra={"cli": True})


@Spyable(methods=[Monitor.isMasterThroughputTooLow,
                  Monitor.isMasterReqLatencyTooHigh,
                  Monitor.sendThroughput])
class TestMonitor(Monitor):
    def __init__(self, *args, **kwargs):
        super().__init__(*args, **kwargs)


class TestPrimaryElector(PrimaryElector):
    def __init__(self, *args, **kwargs):
        super().__init__(*args, **kwargs)
        self.actionQueueStasher = Stasher(self.actionQueue,
                                          "actionQueueStasher~elector~" +
                                          self.name)

    def _serviceActions(self):
        self.actionQueueStasher.process()
        return super()._serviceActions()


@Spyable(methods=[replica.Replica.doPrePrepare,
                  replica.Replica.canProcessPrePrepare,
                  replica.Replica.canSendPrepare,
                  replica.Replica.isValidPrepare,
                  replica.Replica.addToPrePrepares,
                  replica.Replica.processPrePrepare,
                  replica.Replica.processPrepare,
                  replica.Replica.processCommit,
                  replica.Replica.doPrepare,
                  replica.Replica.doOrder])
class TestReplica(replica.Replica):
    def __init__(self, *args, **kwargs):
        super().__init__(*args, **kwargs)
        # Each TestReplica gets it's own outbox stasher, all of which TestNode
        # processes in its overridden serviceReplicaOutBox
        self.outBoxTestStasher = \
            Stasher(self.outBox, "replicaOutBoxTestStasher~" + self.name)


# noinspection PyUnresolvedReferences
class TestNodeCore(StackedTester):
    def __init__(self, *args, **kwargs):
        self.nodeMsgRouter.routes[TestMsg] = self.eatTestMsg
        self.nodeIbStasher = Stasher(self.nodeInBox,
                                     "nodeInBoxStasher~" + self.name)
        self.clientIbStasher = Stasher(self.clientInBox,
                                       "clientInBoxStasher~" + self.name)
        self.actionQueueStasher = Stasher(self.actionQueue,
                                          "actionQueueStasher~" + self.name)

        # alter whitelist to allow TestMsg type through without sig
        self.authnWhitelist = self.authnWhitelist + (TestMsg,)

        # Nodes that wont be blacklisted by this node if the suspicion code
        # is among the set of suspicion codes mapped to its name. If the set of
        # suspicion codes is empty then the node would not be blacklisted for
        #  any suspicion code
        self.whitelistedNodes = {}          # type: Dict[str, Set[int]]

        # Clients that wont be blacklisted by this node if the suspicion code
        # is among the set of suspicion codes mapped to its name. If the set of
        # suspicion codes is empty then the client would not be blacklisted for
        #  suspicion code
        self.whitelistedClients = {}          # type: Dict[str, Set[int]]

        # Reinitialize the monitor
        d, l, o = self.monitor.Delta, self.monitor.Lambda, self.monitor.Omega
        self.instances = Instances()

        statsConsumersPluginPath = kwargs['statsConsumersPluginPath']
        self.monitor = TestMonitor(self.name, d, l, o, self.instances, statsConsumersPluginPath)
        for i in range(len(self.replicas)):
            self.monitor.addInstance()

    async def processNodeInBox(self):
        self.nodeIbStasher.process()
        await super().processNodeInBox()

    async def processClientInBox(self):
        self.clientIbStasher.process()
        await super().processClientInBox()

    def _serviceActions(self):
        self.actionQueueStasher.process()
        return super()._serviceActions()

    def createReplica(self, instNo: int, isMaster: bool):
        return TestReplica(self, instNo, isMaster)

    def newPrimaryDecider(self):
        pdCls = self.primaryDecider if self.primaryDecider else \
            TestPrimaryElector
        return pdCls(self)

    def delaySelfNomination(self, delay: Seconds):
        logging.debug("{} delaying start election".format(self))
        delayerElection = partial(delayerMethod,
                                  TestPrimaryElector.startElection)
        self.elector.actionQueueStasher.delay(delayerElection(delay))

    def delayCheckPerformance(self, delay: Seconds):
        logging.debug("{} delaying check performance".format(self))
        delayerCheckPerf = partial(delayerMethod, TestNode.checkPerformance)
        self.actionQueueStasher.delay(delayerCheckPerf(delay))

    def resetDelays(self):
        logging.debug("{} resetting delays".format(self))
        self.nodestack.resetDelays()
        self.nodeIbStasher.resetDelays()
        for r in self.replicas:
            r.outBoxTestStasher.resetDelays()

    def whitelistNode(self, nodeName: str, *codes: int):
        if nodeName not in self.whitelistedClients:
            self.whitelistedClients[nodeName] = set()
        self.whitelistedClients[nodeName].update(codes)
        logging.debug("{} white listing {} for codes {}"
                      .format(self, nodeName, codes))

    def blacklistNode(self, nodeName: str, reason: str=None, code: int=None):
        if nodeName in self.whitelistedClients:
            # If node whitelisted for all codes
            if len(self.whitelistedClients[nodeName]) == 0:
                return
            # If no code is provided or node is whitelisted for that code
            elif code is None or code in self.whitelistedClients[nodeName]:
                return
        super().blacklistNode(nodeName, reason, code)

    def whitelistClient(self, clientName: str, *codes: int):
        if clientName not in self.whitelistedClients:
            self.whitelistedClients[clientName] = set()
        self.whitelistedClients[clientName].update(codes)
        logging.debug("{} white listing {} for codes {}"
                      .format(self, clientName, codes))

    def blacklistClient(self, clientName: str, reason: str=None, code: int=None):
        if clientName in self.whitelistedClients:
            # If node whitelisted for all codes
            if len(self.whitelistedClients[clientName]) == 0:
                return
            # If no code is provided or node is whitelisted for that code
            elif code is None or code in self.whitelistedClients[clientName]:
                return
        super().blacklistClient(clientName, reason, code)

    def validateNodeMsg(self, wrappedMsg):
        nm = TestMsg.__name__
        if nm not in TaggedTuples:
            TaggedTuples[nm] = TestMsg
        return super().validateNodeMsg(wrappedMsg)

    async def eatTestMsg(self, msg, frm):
        logging.debug("{0} received Test message: {1} from {2}".
                      format(self.nodestack.name, msg, frm))

    def serviceReplicaOutBox(self, *args, **kwargs) -> int:
        for r in self.replicas:  # type: TestReplica
            r.outBoxTestStasher.process()
        return super().serviceReplicaOutBox(*args, **kwargs)

    @staticmethod
    def ensureKeysAreSetup(name, baseDir):
        pass


# noinspection PyShadowingNames
@Spyable(methods=[Node.handleOneNodeMsg,
                  Node.processRequest,
                  Node.processOrdered,
                  Node.postToClientInBox,
                  Node.postToNodeInBox,
                  "eatTestMsg",
                  Node.decidePrimaries,
                  Node.startViewChange,
                  Node.discard,
                  Node.reportSuspiciousNode,
                  Node.reportSuspiciousClient,
                  Node.processRequest,
                  Node.processPropagate,
                  Node.propagate,
                  Node.forward,
                  Node.send,
                  Node.processInstanceChange,
                  Node.checkPerformance])
class TestNode(TestNodeCore, Node):
    def __init__(self, *args, **kwargs):
        Node.__init__(self, *args, **kwargs)
<<<<<<< HEAD
        TestNodeCore.__init__(self, *args, **kwargs)
        # Balances of all client
        self.balances = {}  # type: Dict[str, int]

        # Txns of all clients, each txn is a tuple like (from, to, amount)
        self.txns = []  # type: List[Tuple]
=======
        TestNodeCore.__init__(self)
>>>>>>> 7cecc620

    def _getOrientDbStore(self, name, dbType):
        return orientdb_store.createOrientDbInMemStore(
            self.config, name, dbType)

    @property
    def nodeStackClass(self) -> NodeStack:
        return getTestableStack(NodeStack)

    @property
    def clientStackClass(self) -> ClientStack:
        return getTestableStack(ClientStack)


def getTestableStack(stack: Stack):
    """
    Dynamically modify a class that extends from `Stack` and introduce
    `TestStack` in the class hierarchy
    :param stack:
    :return:
    """
    mro = stack.__mro__
    newMro = []
    for c in mro[1:]:
        if c == Stack:
            newMro.append(TestStack)
        newMro.append(c)
    return type(stack.__name__, tuple(newMro), dict(stack.__dict__))


def randomMsg() -> TaggedTuple:
    return TestMsg('subject ' + randomString(),
                   'content ' + randomString())


NodeRef = TypeVar('NodeRef', Node, str)

RemoteState = NamedTuple("RemoteState", [
    ('joined', Optional[bool]),
    ('allowed', Optional[bool]),
    ('alived', Optional[bool])])


def ordinal(n):
    return "%d%s" % (
        n, "tsnrhtdd"[(n / 10 % 10 != 1) * (n % 10 < 4) * n % 10::4])


def getLastMsgReceivedForNode(node: TestNode, method: str = None) -> Tuple:
    return node.spylog.getLast(
            method if method else TestNode.handleOneNodeMsg.__name__,
            required=True).params[
        'wrappedMsg']  # params should return a one element tuple


def getAllMsgReceivedForNode(node: TestNode, method: str = None) -> List:
    return [m.params['msg'] for m in
            node.spylog.getAll(method if method else "eatTestMsg")]


def getLastClientReqReceivedForNode(node: TestNode) -> Optional[Request]:
    requestEntry = node.spylog.getLast(Node.processRequest.__name__)
    # params should return a one element tuple
    return requestEntry.params['request'] if requestEntry else None


def getAllArgs(obj: Any, method: Union[str, Callable]) -> List[Any]:
    # params should return a List
    methodName = method if isinstance(method, str) else getCallableName(method)
    return [m.params for m in obj.spylog.getAll(methodName)]


def getAllReturnVals(obj: Any, method: SpyableMethod) -> List[Any]:
    # params should return a List
    methodName = method if isinstance(method, str) else getCallableName(method)
    return [m.result for m in obj.spylog.getAll(methodName)]


class TestNodeSet(ExitStack):

    def __init__(self,
                 names: Iterable[str] = None,
                 count: int = None,
                 nodeReg=None,
                 tmpdir=None,
                 keyshare=True,
                 primaryDecider=None,
<<<<<<< HEAD
                 opVerifiersPluginPath=None,
                 statsConsumerPluginPath = None,
=======
                 opVerificationPluginPath=None,
                 reqProcessorPluginPath=None,
>>>>>>> 7cecc620
                 testNodeClass=TestNode):
        super().__init__()
        self.tmpdir = tmpdir
        self.primaryDecider = primaryDecider
<<<<<<< HEAD
        self.opVerifiersPluginPath = opVerifiersPluginPath
        self.statsConsumerPluginPath = statsConsumerPluginPath

=======
        self.opVerificationPluginPath = opVerificationPluginPath
        self.reqProcessorPluginPath = reqProcessorPluginPath
>>>>>>> 7cecc620
        self.testNodeClass = testNodeClass
        self.nodes = OrderedDict()  # type: Dict[str, TestNode]
        # Can use just self.nodes rather than maintaining a separate dictionary
        # but then have to pluck attributes from the `self.nodes` so keeping
        # it simple a the cost of extra memory and its test code so not a big
        # deal
        if nodeReg:
            self.nodeReg = nodeReg
        else:
            nodeNames = (names if names is not None and count is None else
                         genNodeNames(count) if count is not None else
                         error("only one of either names or count is required"))
            self.nodeReg = genNodeReg(
                    names=nodeNames)  # type: Dict[str, NodeDetail]
        for name in self.nodeReg.keys():
            self.addNode(name)
        # The following lets us access the nodes by name as attributes of the
        # NodeSet. It's not a problem unless a node name shadows a member.
        self.__dict__.update(self.nodes)

<<<<<<< HEAD
=======
    @property
    def pluginsToLoad(self):
        if self.opVerificationPluginPath:
            pl = PluginLoader(self.opVerificationPluginPath)
            opVerifiers = pl.plugins['VERIFICATION']
        else:
            opVerifiers = None
        if self.reqProcessorPluginPath:
            pl = PluginLoader(self.reqProcessorPluginPath)
            reqProcessors = pl.plugins['PROCESSING']
        else:
            reqProcessors = None
        return {
            "opVerifiers": opVerifiers,
            "reqProcessors": reqProcessors
        }

>>>>>>> 7cecc620
    def addNode(self, name: str) -> TestNode:
        if name in self.nodes:
            error("{} already added".format(name))
        assert name in self.nodeReg
        ha, cliname, cliha = self.nodeReg[name]

        testNodeClass = self.testNodeClass
        node = self.enter_context(
                testNodeClass(name=name,
                              ha=ha,
                              cliname=cliname,
                              cliha=cliha,
                              nodeRegistry=copy(self.nodeReg),
                              basedirpath=self.tmpdir,
                              primaryDecider=self.primaryDecider,
<<<<<<< HEAD
                              opVerifiersPluginPath=self.opVerifiersPluginPath,
                              statsConsumersPluginPath = self.statsConsumerPluginPath))
=======
                              **self.pluginsToLoad))
>>>>>>> 7cecc620
        self.nodes[name] = node
        self.__dict__[name] = node
        return node

    def removeNode(self, name, shouldClean):
        self.nodes[name].stop()
        if shouldClean:
            self.nodes[name].nodestack.keep.clearAllDir()
            self.nodes[name].clientstack.keep.clearAllDir()
        del self.nodes[name]
        del self.__dict__[name]
        # del self.nodeRegistry[name]
        # for node in self:
        #     node.removeNodeFromRegistry(name)

    def __iter__(self) -> Iterator[TestNode]:
        return self.nodes.values().__iter__()

    def __getitem__(self, key) -> TestNode:
        return self.nodes.get(key)

    def __len__(self):
        return self.nodes.__len__()

    @property
    def nodeNames(self):
        return sorted(self.nodes.keys())

    @property
    def f(self):
        return getMaxFailures(len(self.nodes))

    def getNode(self, node: NodeRef) -> TestNode:
        return node if isinstance(node, Node) \
            else self.nodes.get(node) if isinstance(node, str) \
            else error("Expected a node or node name")

    @staticmethod
    def getNodeName(node: NodeRef) -> str:
        return node if isinstance(node, str) \
            else node.name if isinstance(node, Node) \
            else error("Expected a node or node name")

    def connect(self, fromNode: NodeRef, toNode: NodeRef):
        fr = self.getNode(fromNode)
        to = self.getNode(toNode)
        fr.connect(to.nodestack.ha)

    def connectAll(self):
        for c in combinations(self.nodes.keys(), 2):
            print("connecting {} to {}".format(*c))
            self.connect(*c)

    def getLastMsgReceived(self, node: NodeRef, method: str = None) -> Tuple:
        return getLastMsgReceivedForNode(self.getNode(node), method)

    def getAllMsgReceived(self, node: NodeRef, method: str = None) -> Tuple:
        return getAllMsgReceivedForNode(self.getNode(node), method)


def checkSufficientRepliesRecvd(receivedMsgs: Iterable, reqId: int,
                                fValue: int):
    receivedReplies = getRepliesFromClientInbox(receivedMsgs, reqId)
    logging.debug("received replies {}".format(receivedReplies))
    assert len(receivedReplies) > fValue
    result = None
    for reply in receivedReplies:
        if result is None:
            result = reply[f.RESULT.nm]
        else:
            # all replies should have the same result
            assert reply[f.RESULT.nm] == result

    assert all([r[f.RESULT.nm][f.REQ_ID.nm] == reqId for r in receivedReplies])
    return result
    # TODO add test case for what happens when replies don't have the same data


def sendReqsToNodesAndVerifySuffReplies(looper: Looper, client: TestClient,
                                        numReqs: int, fVal: int=None,
                                        timeout: float=None):
    nodeCount = len(client.nodeReg)
    fVal = fVal or getMaxFailures(nodeCount)
    timeout = timeout or 3 * nodeCount

    requests = sendRandomRequests(client, numReqs)
    for request in requests:
        looper.run(eventually(checkSufficientRepliesRecvd, client.inBox,
                              request.reqId, fVal,
                              retryWait=1, timeout=timeout))
    return requests


# noinspection PyIncorrectDocstring
def checkResponseCorrectnessFromNodes(receivedMsgs: Iterable, reqId: int,
                                      fValue: int) -> bool:
    """
    the client must get at least :math:`2f+1` responses
    """
    msgs = [(msg[f.RESULT.nm][f.REQ_ID.nm], msg[f.RESULT.nm][TXN_ID]) for msg in
            getRepliesFromClientInbox(receivedMsgs, reqId)]
    groupedMsgs = {}
    # for (rid, tid, oprType, oprAmt) in msgs:
    for tpl in msgs:
        groupedMsgs[tpl] = groupedMsgs.get(tpl, 0) + 1
    assert max(groupedMsgs.values()) >= fValue + 1


def getRepliesFromClientInbox(inbox, reqId) -> list:
    return list({_: msg for msg, _ in inbox if
                 msg[OP_FIELD_NAME] == REPLY and msg[f.RESULT.nm]
                 [f.REQ_ID.nm] == reqId}.values())


def checkLastClientReqForNode(node: TestNode, expectedRequest: Request):
    recvRequest = getLastClientReqReceivedForNode(node)
    assert recvRequest
    assert expectedRequest.__dict__ == recvRequest.__dict__


# noinspection PyIncorrectDocstring
async def checkNodesCanRespondToClients(nodes):
    """
    Needed to make sure the web server has started. If we
    were keeping a web server on every node, we would
    have some node status that would tell us if the
    server was running or not.
    """

    def x():
        assert all(node.webserver.status == Status.started for node in nodes)

    await eventually(x)


def expectedWaitDirect(count):
    return count * 0.75 + 1


def expectedWait(nodeCount):
    c = totalConnections(nodeCount)
    w = expectedWaitDirect(c)
    logging.debug("wait time for {} nodes and {} connections is {}".format(
            nodeCount, c, w))
    return w


async def checkNodesConnected(stacks: Iterable[Union[TestNode, TestClient]],
                              expectedRemoteState=None,
                              overrideTimeout=None):
    expectedRemoteState = expectedRemoteState if expectedRemoteState else CONNECTED
    # run for how long we expect all of the connections to take
    wait = overrideTimeout if overrideTimeout else expectedWait(len(stacks))
    logging.debug("waiting for {} seconds to check connections...".format(wait))
    # verify every node can see every other as a remote
    funcs = [
        partial(checkRemoteExists, frm.nodestack, to.name, expectedRemoteState)
        for frm, to in permutations(stacks, 2)]
    await eventuallyAll(*funcs,
                        retryWait=.5,
                        totalTimeout=wait,
                        acceptableExceptions=[AssertionError, RemoteNotFound])


def checkNodeRemotes(node: TestNode, states: Dict[str, RemoteState]=None,
                     state: RemoteState = None):
    assert states or state, "either state or states is required"
    assert not (
        states and state), "only one of state or states should be provided, " \
                           "but not both"
    for remote in node.nodestack.remotes.values():
        try:
            s = states[remote.name] if states else state
            checkState(s, remote, "from: {}, to: {}".format(node, remote.name))
        except Exception as ex:
            logging.debug("state checking exception is {} and args are {}"
                          "".format(ex, ex.args))
            raise RuntimeError(
                    "Error with {} checking remote {} in {}".format(node.name,
                                                                    remote.name,
                                                                    states
                                                                    )) from ex


# noinspection PyProtectedMember
def checkState(state: RemoteState, obj: Any, details: str=None):
    if state is not None:
        checkedItems = {}
        for key, s in state._asdict().items():
            checkedItems[key] = 'N/A' if s == 'N/A' else getattr(obj, key)
        actualState = RemoteState(**checkedItems)
        assert actualState == state


def checkRemoteExists(frm: Stack,
                      to: str,  # remoteName
                      state: Optional[RemoteState] = None):
    remote = frm.getRemote(to)
    checkState(state, remote, "{}'s remote {}".format(frm.name, to))


def checkPoolReady(looper: Looper, nodes: Sequence[TestNode],
                   timeout: int = 20):
    looper.run(
            eventually(checkNodesAreReady, nodes, retryWait=.25,
                       timeout=timeout,
                       ratchetSteps=10))


def checkIfSameReplicaIPrimary(looper: Looper,
                               replicas: Sequence[TestReplica] = None,
                               retryWait: float = 1,
                               timeout: float = 20):
    # One and only one primary should be found and every replica should agree
    # on same primary

    def checkElectionDone():
        unknowns = sum(1 for r in replicas if r.isPrimary is None)
        assert unknowns == 0, "election should be complete, but {} out of {} " \
                              "don't know who the primary is for protocol no {}" \
            .format(unknowns, len(replicas), replicas[0].instId)

    def checkPrisAreOne():  # number of expected primaries
        pris = sum(1 for r in replicas if r.isPrimary)
        assert pris == 1, "Primary count should be 1, but was {} for protocol no {}" \
            .format(pris, replicas[0].instId)

    def checkPrisAreSame():
        pris = {r.primaryName for r in replicas}
        assert len(pris) == 1, "Primary should be same for all, but were {} " \
                               "for protocol no {}" \
            .format(pris, replicas[0].instId)
    looper.run(
        eventuallyAll(checkElectionDone, checkPrisAreOne, checkPrisAreSame,
                      retryWait=retryWait, totalTimeout=timeout))


def checkNodesAreReady(nodes: Sequence[TestNode]):
    for node in nodes:
        assert node.isReady()


async def checkNodesParticipating(nodes: Sequence[TestNode], timeout: int=None):
    if not timeout:
        timeout = .75 * len(nodes)

    def chk():
        for node in nodes:
            assert node.isParticipating

    await eventually(chk, retryWait=1, timeout=timeout)


def instances(nodes: Sequence[Node]) -> Dict[int, List[replica.Replica]]:
    instCount = getRequiredInstances(len(nodes))
    for n in nodes:
        assert len(n.replicas) == instCount
    return {i: [n.replicas[i] for n in nodes]
            for i in range(instCount)}


def getRequiredInstances(nodeCount: int) -> int:
    f_value = getMaxFailures(nodeCount)
    return f_value + 1


def timeThis(func, *args, **kwargs):
    s = time.perf_counter()
    res = func(*args, **kwargs)
    return res, time.perf_counter() - s


def checkEveryProtocolInstanceHasOnlyOnePrimary(looper: Looper,
                                                nodes: Sequence[TestNode],
                                                retryWait: float = None,
                                                timeout: float = None):

    coro = eventually(instances, nodes, retryWait=retryWait, timeout=timeout)
    insts, timeConsumed = timeThis(looper.run, coro)

    # TODO refactor this to just user eventuallyAll
    newTimeout = timeout - timeConsumed if timeout is not None else None

    for instId, replicas in insts.items():
        logging.debug("Checking replicas in instance: {}".format(instId))
        checkIfSameReplicaIPrimary(looper=looper,
                                   replicas=replicas,
                                   retryWait=retryWait,
                                   timeout=newTimeout)


def checkEveryNodeHasAtMostOnePrimary(looper: Looper,
                                      nodes: Sequence[TestNode],
                                      retryWait: float = None,
                                      timeout: float = None):
    def checkAtMostOnePrim(node):
        prims = [r for r in node.replicas if r.isPrimary]
        assert len(prims) <= 1

    for node in nodes:
        looper.run(eventually(checkAtMostOnePrim,
                              node,
                              retryWait=retryWait,
                              timeout=timeout))


def checkProtocolInstanceSetup(looper: Looper, nodes: Sequence[TestNode],
                               retryWait: float = 1,
                               timeout: float = None):
    checkEveryProtocolInstanceHasOnlyOnePrimary(
        looper=looper, nodes=nodes, retryWait=retryWait,
        timeout=timeout if timeout else None)

    checkEveryNodeHasAtMostOnePrimary(looper=looper, nodes=nodes,
                                      retryWait=retryWait, timeout=timeout / 5)

    primaryReplicas = {replica.instId: replica
                       for node in nodes
                       for replica in node.replicas if replica.isPrimary}
    return [r[1] for r in
            sorted(primaryReplicas.items(), key=operator.itemgetter(0))]


def ensureElectionsDone(looper: Looper,
                        nodes: Sequence[TestNode],
                        retryWait: float = None,
                        timeout: float = None) -> Sequence[TestNode]:
    # Wait for elections to be complete and returns the primary replica for
    # each protocol instance

    checkPoolReady(looper=looper, nodes=nodes,
                   timeout=timeout / 3 if timeout else None)

    return checkProtocolInstanceSetup(
        looper=looper, nodes=nodes, retryWait=retryWait,
        timeout=2 * timeout / 3 if timeout else None)


def getPendingRequestsForReplica(replica: TestReplica, requestType: Any):
    return [item[0] for item in replica.postElectionMsgs if
            isinstance(item[0], requestType)]


def assertLength(collection: Sequence[Any], expectedLength: int):
    assert len(
            collection) == expectedLength, "Observed length was {} but " \
                                           "expected length was {}".\
        format(len(collection), expectedLength)


def assertNonEmpty(elem: Any):
    assert elem is None


def checkNodesReadyForRequest(looper: Looper, nodes: Sequence[TestNode],
                              timeout: int = 20):
    checkPoolReady(looper, nodes, timeout)
    # checkNodesCanRespondToClients(nodes)


def setupNodesAndClient(looper: Looper, nodes: Sequence[TestNode], nodeReg=None,
                        tmpdir=None):
    looper.run(checkNodesConnected(nodes))
    timeout = 15 + 2 * (len(nodes))
    ensureElectionsDone(looper=looper, nodes=nodes, retryWait=1,
                        timeout=timeout)
    return setupClient(looper, nodes, nodeReg=nodeReg, tmpdir=tmpdir)


def setupClient(looper: Looper,
                nodes: Sequence[TestNode] = None,
                nodeReg=None,
                tmpdir=None):
    client1 = genTestClient(nodes=nodes,
                            nodeReg=nodeReg,
                            tmpdir=tmpdir)
    looper.add(client1)
    looper.run(client1.ensureConnectedToNodes())
    return client1


def setupClients(count: int,
                looper: Looper,
                nodes: Sequence[TestNode] = None,
                nodeReg=None,
                tmpdir=None):
    clients = {}
    for i in range(count):
        client = setupClient(looper, nodes, nodeReg, tmpdir)
        clients[client.name] = client
    return clients


# noinspection PyIncorrectDocstring
async def aSetupClient(looper: Looper,
                       nodes: Sequence[TestNode] = None,
                       nodeReg=None,
                       tmpdir=None):
    """
    async version of above
    """
    client1 = genTestClient(nodes=nodes,
                            nodeReg=nodeReg,
                            tmpdir=tmpdir)
    looper.add(client1)
    await client1.ensureConnectedToNodes()
    return client1


def setupNodesAndClientAndSendRandomReq(looper: Looper,
                                        nodes: Sequence[TestNode], nodeReg=None,
                                        tmpdir=None):
    _client = setupNodesAndClient(looper, nodes, nodeReg, tmpdir)
    request = sendRandomRequest(_client)
    timeout = 3 * len(nodes)
    looper.run(eventually(checkSufficientRepliesRecvd,
                          _client.inBox,
                          request.reqId, 1,
                          retryWait=1, timeout=timeout))
    return _client, request


def getPrimaryReplica(nodes: Sequence[TestNode],
                      instId: int = 0) -> TestReplica:
    preplicas = [node.replicas[instId] for node in nodes if
                 node.replicas[instId].isPrimary]
    if len(preplicas) > 1:
        raise RuntimeError('More than one primary node found')
    elif len(preplicas) < 1:
        raise RuntimeError('No primary node found')
    else:
        return preplicas[0]


def getNonPrimaryReplicas(nodes: Iterable[TestNode], instId: int = 0) -> \
        Sequence[TestReplica]:
    return [node.replicas[instId] for node in nodes if
            node.replicas[instId].isPrimary is False]


def getAllReplicas(nodes: Iterable[TestNode], instId: int = 0) -> \
        Sequence[TestReplica]:
    return [node.replicas[instId] for node in nodes]


genHa = PortDispenser("127.0.0.1").getNext


def genTestClient(nodes: TestNodeSet = None,
                  nodeReg=None,
                  tmpdir=None,
                  signer=None,
                  testClientClass=TestClient,
                  bootstrapKeys=True) -> TestClient:
    nReg = nodeReg
    if nodeReg:
        assert isinstance(nodeReg, dict)
    elif hasattr(nodes, "nodeReg"):
        nReg = nodes.nodeReg.extractCliNodeReg()
    else:
        error("need access to nodeReg")

    for k, v in nReg.items():
        assert type(k) == str
        assert (type(v) == HA or type(v[0]) == HA)

    ha = genHa()
    identifier = "testClient{}".format(ha.port)

    signer = signer if signer else SimpleSigner(identifier)

    tc = testClientClass(identifier,
                         nodeReg=nReg,
                         ha=ha,
                         basedirpath=tmpdir,
                         signer=signer)
    if bootstrapKeys and nodes:
        bootstrapClientKeys(tc, nodes)
    return tc


def bootstrapClientKeys(client, nodes):
    # bootstrap client verification key to all nodes
    for n in nodes:
        sig = client.getSigner()
        idAndKey = sig.identifier, sig.verkey
        n.clientAuthNr.addClient(*idAndKey)


def genTestClientProvider(nodes: TestNodeSet = None,
                          nodeReg=None,
                          tmpdir=None,
                          clientGnr=genTestClient):
    clbk = partial(clientGnr, nodes, nodeReg, tmpdir)
    return ClientProvider(clbk)


def totalConnections(nodeCount: int) -> int:
    return math.ceil((nodeCount * (nodeCount - 1)) / 2)


def randomOperation():
    return {"type": "buy", "amount": random.randint(10, 100)}


def sendRandomRequest(client: Client):
    return client.submit(randomOperation())[0]


def sendRandomRequests(client: Client, count: int):
    ops = [randomOperation() for _ in range(count)]
    return client.submit(*ops)


def buildCompletedTxnFromReply(request, reply: Reply) -> Dict:
    txn = request.operation
    txn.update(reply)
    return txn


def genNodeReg(count=None, names=None) -> Dict[str, NodeDetail]:
    """

    :param count: number of nodes, mutually exclusive with names
    :param names: iterable with names of nodes, mutually exclusive with count
    :return: dictionary of name: (node stack HA, client stack name, client stack HA)
    """
    if names is None:
        names = genNodeNames(count)
    nodeReg = OrderedDict(
            (n, NodeDetail(genHa(), n + CLIENT_STACK_SUFFIX, genHa())) for n in
            names)

    def extractCliNodeReg(self):
        return OrderedDict((n.cliname, n.cliha) for n in self.values())

    nodeReg.extractCliNodeReg = types.MethodType(extractCliNodeReg, nodeReg)
    return nodeReg


CONNECTED = RemoteState(joined=True, allowed=True, alived=True)
NOT_CONNECTED = RemoteState(joined=None, allowed=None, alived=None)
JOINED_NOT_ALLOWED = RemoteState(joined=True, allowed=None, alived=None)
JOINED = RemoteState(joined=True, allowed='N/A', alived='N/A')


def prepareNodeSet(looper: Looper, nodeSet: TestNodeSet):
    # TODO: Come up with a more specific name for this

    for n in nodeSet:
        n.startKeySharing()

    # Key sharing party
    looper.run(checkNodesConnected(nodeSet))

    # Remove all the nodes
    for n in list(nodeSet.nodes.keys()):
        looper.removeProdable(nodeSet.nodes[n])
        nodeSet.removeNode(n, shouldClean=False)


async def msgAll(nodes: TestNodeSet):
    # test sending messages from every node to every other node
    # TODO split send and check so that the messages can be sent concurrently
    for p in permutations(nodes.nodeNames, 2):
        await sendMsgAndCheck(nodes, p[0], p[1], timeout=3)


async def sendMsgAndCheck(nodes: TestNodeSet,
                          frm: NodeRef,
                          to: NodeRef,
                          msg: Optional[Tuple]=None,
                          timeout: Optional[int]=15
                          ):
    logging.debug("Sending msg from {} to {}".format(frm, to))
    msg = msg if msg else randomMsg()
    frmnode = nodes.getNode(frm)
    rid = frmnode.nodestack.getRemote(nodes.getNodeName(to)).uid
    frmnode.nodestack.send(msg, rid)
    await eventually(checkMsg, msg, nodes, to, retryWait=.1, timeout=timeout,
                     ratchetSteps=10)


def checkMsg(msg, nodes, to, method: str = None):
    allMsgs = nodes.getAllMsgReceived(to, method)
    assert msg in allMsgs


def addNodeBack(nodeSet: TestNodeSet,
                looper: Looper,
                nodeName: str) -> TestNode:
    node = nodeSet.addNode(nodeName)
    looper.add(node)
    return node


def checkMethodCalled(node: TestNode,
                      method: str,
                      args: Tuple):
    assert node.spylog.getLastParams(method) == args


def delayer(seconds, op, senderFilter=None, instFilter: int = None):
    def inner(rx):
        msg, frm = rx
        if msg[OP_FIELD_NAME] == op and \
                (not senderFilter or frm == senderFilter) and \
                (instFilter is None or (f.INST_ID.nm in msg and msg[
                    f.INST_ID.nm] == instFilter)):
            return seconds

    return inner


def delayerMsgTuple(seconds, opType, senderFilter=None, instFilter: int = None):
    """
    Used for nodeInBoxStasher

    :param seconds:
    :param opType:
    :param senderFilter:
    :param instFilter:
    :return:
    """

    def inner(wrappedMsg):
        msg, frm = wrappedMsg
        if isinstance(msg, opType) and \
                (not senderFilter or frm == senderFilter) and \
                (instFilter is None or
                     (f.INST_ID.nm in msg._fields and
                              getattr(msg, f.INST_ID.nm) == instFilter)):
            return seconds

    return inner


def delayerMsgDict(seconds, op, instFilter: int = None):
    def inner(msg):
        if op == msg[OP_FIELD_NAME] and \
                (instFilter is None or (f.INST_ID.nm in msg and msg[
                    f.INST_ID.nm] == instFilter)):
            return seconds

    return inner


def delayerMethod(method, delay):
    def inner(action_pair):
        action, actionId = action_pair
        actionName = getCallableName(action)
        if actionName == method.__name__:
            return delay

    return inner


class Pool:
    def __init__(self, tmpdir_factory, counter, testNodeSetClass=TestNodeSet):
        self.tmpdir_factory = tmpdir_factory
        self.counter = counter
        self.testNodeSetClass = testNodeSetClass

    def run(self, coro, nodecount=4):
        tmpdir = self.fresh_tdir()
        with self.testNodeSetClass(count=nodecount, tmpdir=tmpdir) as nodeset:
            with Looper(nodeset) as looper:
                for n in nodeset:
                    n.startKeySharing()
                ctx = adict(looper=looper, nodeset=nodeset, tmpdir=tmpdir)
                looper.run(checkNodesConnected(nodeset))
                ensureElectionsDone(looper=looper, nodes=nodeset, retryWait=1,
                                    timeout=30)
                looper.run(coro(ctx))

    def fresh_tdir(self):
        return self.tmpdir_factory.getbasetemp().strpath + \
               '/' + str(next(self.counter))


def checkPropagateReqCountOfNode(node: TestNode, identifier: str, reqId: int):
    key = identifier, reqId
    assert key in node.requests
    assert len(node.requests[key].propagates) >= node.f + 1


def checkRequestReturnedToNode(node: TestNode, identifier: str, reqId: int,
                               digest: str, instId: int):
    params = getAllArgs(node, node.processOrdered)
    # Skipping the view no and time from each ordered request
    recvdOrderedReqs = [p['ordered'][:1] + p['ordered'][2:-1] for p in params]
    expected = (instId, identifier, reqId, digest)
    assert expected in recvdOrderedReqs


def checkPrePrepareReqSent(replica: TestReplica, req: Request):
    prePreparesSent = getAllArgs(replica, replica.doPrePrepare)
    expected = req.reqDigest
    assert expected in [p["reqDigest"] for p in prePreparesSent]


def checkPrePrepareReqRecvd(replicas: Iterable[TestReplica],
                            expectedRequest: PrePrepare):
    for replica in replicas:
        params = getAllArgs(replica, replica.canProcessPrePrepare)
        assert expectedRequest[:-1] in [p['pp'][:-1] for p in params]


def checkPrepareReqSent(replica: TestReplica, identifier: str, reqId: int):
    paramsList = getAllArgs(replica, replica.canSendPrepare)
    rv = getAllReturnVals(replica,
                          replica.canSendPrepare)
    for params in paramsList:
        req = params['request']
        assert req.identifier == identifier
        assert req.reqId == reqId
    assert all(rv)


def checkSufficientPrepareReqRecvd(replica: TestReplica, viewNo: int,
                                   ppSeqNo: int):
    key = (viewNo, ppSeqNo)
    assert key in replica.prepares
    assert len(replica.prepares[key][1]) >= 2 * replica.f


def checkSufficientCommitReqRecvd(replicas: Iterable[TestReplica], viewNo: int,
                                  ppSeqNo: int):
    for replica in replicas:
        key = (viewNo, ppSeqNo)
        assert key in replica.commits
        received = len(replica.commits[key][1])
        minimum = 2 * replica.f
        assert received > minimum


def checkReqAck(client, node, reqId, update: Dict[str, str]=None):
    rec = {OP_FIELD_NAME: REQACK, 'reqId': reqId}
    if update:
        rec.update(update)
    expected = (rec, node.clientstack.name)
    # one and only one matching message should be in the client's inBox
    assert sum(1 for x in client.inBox if x == expected) == 1


def checkReqNack(client, node, reqId, update: Dict[str, str]=None):
    rec = {OP_FIELD_NAME: REQNACK, 'reqId': reqId}
    if update:
        rec.update(update)
    expected = (rec, node.clientstack.name)
    # one and only one matching message should be in the client's inBox
    assert sum(1 for x in client.inBox if x == expected) == 1


def checkViewNoForNodes(nodes: Iterable[TestNode], expectedViewNo: int = None):
    """
    Checks if all the given nodes have the expected view no
    :param nodes: The nodes to check for
    :param expectedViewNo: the view no that the nodes are expected to have
    :return:
    """
    viewNos = set()
    for node in nodes:
        logging.debug("{}'s view no is {}".format(node, node.viewNo))
        viewNos.add(node.viewNo)
    assert len(viewNos) == 1
    vNo, = viewNos
    if expectedViewNo:
        assert vNo == expectedViewNo
    return vNo


def checkViewChangeInitiatedForNode(node: TestNode, oldViewNo: int):
    """
    Check if view change initiated for a given node
    :param node: The node to check for
    :param oldViewNo: The view no on which the nodes were before the view change
    :return:
    """
    params = [args for args in getAllArgs(
            node, TestNode.startViewChange)]
    assert len(params) > 0
    args = params[-1]
    assert args["proposedViewNo"] == oldViewNo
    assert node.viewNo == oldViewNo + 1
    assert node.elector.viewNo == oldViewNo + 1


# Delayer of PRE-PREPARE requests from a particular instance
def ppDelay(delay: float, instId: int=None):
    return delayerMsgTuple(delay, PrePrepare, instFilter=instId)


# Delayer of INSTANCE-CHANGE requests
def icDelay(delay: float):
    return delayerMsgTuple(delay, InstanceChange)


def delay(what, frm, to, howlong):
    if not isinstance(frm, Iterable):
        frm = [frm]
    if not isinstance(to, Iterable):
        to = [to]
    for f in frm:
        for t in to:
            if isinstance(t, TestNode):
                if isinstance(f, TestNode):
                    stasher = t.nodeIbStasher
                elif isinstance(f, TestClient):
                    stasher = t.clientIbStasher
                else:
                    raise TypeError(
                            "from type {} for {} not supported".format(type(f),
                                                                       f))
                stasher.delay(delayerMsgTuple(howlong, what, f.name))
            else:
                raise TypeError(
                        "to type {} for {} not supported".format(type(t), t))


def getNodeSuspicions(node: TestNode, code: int = None):
    params = getAllArgs(node, TestNode.reportSuspiciousNode)
    if params and code is not None:
        params = [param for param in params
                  if 'code' in param and param['code'] == code]
    return params


def getCallableName(callable: Callable):
    # If it is a function or method then access its `__name__`
    if inspect.isfunction(callable) or inspect.ismethod(callable):
        if hasattr(callable, "__name__"):
            return callable.__name__
        # If it is a partial then access its `func`'s `__name__`
        elif hasattr(callable, "func"):
            return callable.func.__name__
        else:
            RuntimeError("Do not know how to get name of this callable")
    else:
        TypeError("This is not a callable")


def checkDiscardMsg(nodeSet, discardedMsg,
                    reasonRegexp, *exclude):
    for n in filterNodeSet(nodeSet, exclude):
        last = n.spylog.getLastParams(Node.discard, required=True)
        assert last['msg'] == discardedMsg
        assert reasonRegexp in last['reason']


def filterNodeSet(nodeSet, exclude: List[Union[str, Node]]):
    """
    Return a set of nodes with the nodes in exclude removed.

    :param nodeSet: the set of nodes
    :param exclude: the list of nodes or node names to exclude
    :return: the filtered nodeSet
    """
    return [n for n in nodeSet
            if n not in
            [nodeSet[x] if isinstance(x, str) else x for x in exclude]]


def whitelistNode(toWhitelist: str, frm: Sequence[TestNode], *codes):
    for node in frm:
        node.whitelistNode(toWhitelist, *codes)


def whitelistClient(toWhitelist: str, frm: Sequence[TestNode], *codes):
    for node in frm:
        node.whitelistClient(toWhitelist, *codes)


TESTMSG = "TESTMSG"
TestMsg = TaggedTuple(TESTMSG, [
    ("subject", str),
    ("content", str)])<|MERGE_RESOLUTION|>--- conflicted
+++ resolved
@@ -28,7 +28,7 @@
     TARGET_NYM, DATA
 from plenum.common.types import Request, TaggedTuple, OP_FIELD_NAME, \
     Reply, f, PrePrepare, InstanceChange, TaggedTuples, \
-    CLIENT_STACK_SUFFIX, NodeDetail, HA
+    CLIENT_STACK_SUFFIX, NodeDetail, HA, PLUGIN_TYPE_PROCESSING, PLUGIN_TYPE_VERIFICATION, PLUGIN_TYPE_STATS_CONSUMER
 from plenum.common.util import randomString, error, getMaxFailures, \
     Seconds, adict, getlogger
 from plenum.persistence import orientdb_store
@@ -69,7 +69,6 @@
     def _serviceStack(self, age):
         super()._serviceStack(age)
         self.stasher.process(age)
-
 
     def resetDelays(self):
         self.stasher.resetDelays()
@@ -288,8 +287,8 @@
         d, l, o = self.monitor.Delta, self.monitor.Lambda, self.monitor.Omega
         self.instances = Instances()
 
-        statsConsumersPluginPath = kwargs['statsConsumersPluginPath']
-        self.monitor = TestMonitor(self.name, d, l, o, self.instances, statsConsumersPluginPath)
+        statsConsumers = kwargs['statsConsumers']
+        self.monitor = TestMonitor(self.name, d, l, o, self.instances, statsConsumers)
         for i in range(len(self.replicas)):
             self.monitor.addInstance()
 
@@ -407,16 +406,12 @@
 class TestNode(TestNodeCore, Node):
     def __init__(self, *args, **kwargs):
         Node.__init__(self, *args, **kwargs)
-<<<<<<< HEAD
         TestNodeCore.__init__(self, *args, **kwargs)
         # Balances of all client
         self.balances = {}  # type: Dict[str, int]
 
         # Txns of all clients, each txn is a tuple like (from, to, amount)
         self.txns = []  # type: List[Tuple]
-=======
-        TestNodeCore.__init__(self)
->>>>>>> 7cecc620
 
     def _getOrientDbStore(self, name, dbType):
         return orientdb_store.createOrientDbInMemStore(
@@ -504,25 +499,16 @@
                  tmpdir=None,
                  keyshare=True,
                  primaryDecider=None,
-<<<<<<< HEAD
-                 opVerifiersPluginPath=None,
-                 statsConsumerPluginPath = None,
-=======
                  opVerificationPluginPath=None,
                  reqProcessorPluginPath=None,
->>>>>>> 7cecc620
+                 statsConsumerPluginPath=None,
                  testNodeClass=TestNode):
         super().__init__()
         self.tmpdir = tmpdir
         self.primaryDecider = primaryDecider
-<<<<<<< HEAD
-        self.opVerifiersPluginPath = opVerifiersPluginPath
-        self.statsConsumerPluginPath = statsConsumerPluginPath
-
-=======
         self.opVerificationPluginPath = opVerificationPluginPath
         self.reqProcessorPluginPath = reqProcessorPluginPath
->>>>>>> 7cecc620
+        self.statsConsumerPluginPath = statsConsumerPluginPath
         self.testNodeClass = testNodeClass
         self.nodes = OrderedDict()  # type: Dict[str, TestNode]
         # Can use just self.nodes rather than maintaining a separate dictionary
@@ -543,26 +529,29 @@
         # NodeSet. It's not a problem unless a node name shadows a member.
         self.__dict__.update(self.nodes)
 
-<<<<<<< HEAD
-=======
     @property
     def pluginsToLoad(self):
         if self.opVerificationPluginPath:
             pl = PluginLoader(self.opVerificationPluginPath)
-            opVerifiers = pl.plugins['VERIFICATION']
+            opVerifiers = pl.plugins[PLUGIN_TYPE_VERIFICATION]
         else:
             opVerifiers = None
         if self.reqProcessorPluginPath:
             pl = PluginLoader(self.reqProcessorPluginPath)
-            reqProcessors = pl.plugins['PROCESSING']
+            reqProcessors = pl.plugins[PLUGIN_TYPE_PROCESSING]
         else:
             reqProcessors = None
+        if self.statsConsumerPluginPath:
+            pl = PluginLoader(self.statsConsumerPluginPath)
+            statsConsumers = pl.plugins[PLUGIN_TYPE_STATS_CONSUMER]
+        else:
+            statsConsumers = None
         return {
             "opVerifiers": opVerifiers,
-            "reqProcessors": reqProcessors
+            "reqProcessors": reqProcessors,
+            "statsConsumers": statsConsumers
         }
 
->>>>>>> 7cecc620
     def addNode(self, name: str) -> TestNode:
         if name in self.nodes:
             error("{} already added".format(name))
@@ -578,12 +567,7 @@
                               nodeRegistry=copy(self.nodeReg),
                               basedirpath=self.tmpdir,
                               primaryDecider=self.primaryDecider,
-<<<<<<< HEAD
-                              opVerifiersPluginPath=self.opVerifiersPluginPath,
-                              statsConsumersPluginPath = self.statsConsumerPluginPath))
-=======
                               **self.pluginsToLoad))
->>>>>>> 7cecc620
         self.nodes[name] = node
         self.__dict__[name] = node
         return node
