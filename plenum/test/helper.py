import itertools
import os
import random
import string
from _signal import SIGINT
from functools import partial
from itertools import permutations
from shutil import copyfile
from sys import executable
from time import sleep
from typing import Tuple, Iterable, Dict, Optional, NamedTuple, \
    List, Any, Sequence
from typing import Union

from psutil import Popen

from plenum.client.client import Client
from plenum.client.wallet import Wallet
from plenum.common.constants import REPLY, REQACK, REQNACK, REJECT, OP_FIELD_NAME
from plenum.common.request import Request
from plenum.common.types import Reply, f, PrePrepare
from plenum.common.util import getMaxFailures, \
    checkIfMoreThanFSameItems
from plenum.config import poolTransactionsFile, domainTransactionsFile
from plenum.server.node import Node
from plenum.test import waits
from plenum.test.msgs import randomMsg
from plenum.test.spy_helpers import getLastClientReqReceivedForNode, getAllArgs, \
    getAllReturnVals
from plenum.test.test_client import TestClient, genTestClient
from plenum.test.test_node import TestNode, TestReplica, TestNodeSet, \
    checkNodesConnected, ensureElectionsDone, NodeRef
from stp_core.common.log import getlogger
from stp_core.loop.eventually import eventuallyAll, eventually
from stp_core.loop.looper import Looper
from stp_core.network.util import checkPortAvailable

DelayRef = NamedTuple("DelayRef", [
    ("op", Optional[str]),
    ("frm", Optional[str])])

logger = getlogger()


# noinspection PyUnresolvedReferences


def ordinal(n):
    return "%d%s" % (
        n, "tsnrhtdd"[(n / 10 % 10 != 1) * (n % 10 < 4) * n % 10::4])


def checkSufficientRepliesReceived(receivedMsgs: Iterable,
                                   reqId: int,
                                   fValue: int):
    """
    Checks number of replies for request with specified id in given inbox and
    if this number is lower than number of malicious nodes (fValue) -
    raises exception

    If you do not need response ponder on using
    waitForSufficientRepliesForRequests instead

    :returns: response for request
    """

    receivedReplies = getRepliesFromClientInbox(inbox=receivedMsgs,
                                                reqId=reqId)
    logger.debug("received replies for reqId {}: {}".
                 format(reqId, receivedReplies))
    assert len(receivedReplies) > fValue, "Received {} replies but expected " \
                                          "at-least {} for reqId {}".\
        format(len(receivedReplies), fValue+1, reqId)
    result = checkIfMoreThanFSameItems([reply[f.RESULT.nm] for reply in
                                        receivedReplies], fValue)
    assert result

    assert all([r[f.RESULT.nm][f.REQ_ID.nm] == reqId for r in receivedReplies])
    return result
    # TODO add test case for what happens when replies don't have the same data


def waitForSufficientRepliesForRequests(looper,
                                        client,
                                        *,  # To force usage of names
                                        requests = None,
                                        requestIds = None,
                                        fVal=None,
                                        customTimeoutPerReq=None):
    """
    Checks number of replies for given requests of specific client and
    raises exception if quorum not reached at least for one

    :requests: list of requests; mutually exclusive with 'requestIds'
    :requestIds:  list of request ids; mutually exclusive with 'requests'
    :returns: nothing
    """

    if requests is not None and requestIds is not None:
        raise ValueError("Args 'requests' and 'requestIds' are "
                         "mutually exclusive")
    requestIds = requestIds or [request.reqId for request in requests]

    nodeCount = len(client.nodeReg)
    fVal = fVal or getMaxFailures(nodeCount)

    timeoutPerRequest = customTimeoutPerReq or \
                        waits.expectedTransactionExecutionTime(nodeCount)

    # here we try to take into account what timeout for execution
    # N request - totalTimeout should be in
    # timeoutPerRequest < totalTimeout < timeoutPerRequest * N
    # we cannot just take (timeoutPerRequest * N) because it is so huge.
    # (for timeoutPerRequest=5 and N=10, totalTimeout=50sec)
    # lets start with some simple formula:
    totalTimeout = (1 + len(requestIds) / 10) * timeoutPerRequest

    coros = []
    for requestId in requestIds:
        coros.append(partial(checkSufficientRepliesReceived,
                             client.inBox,
                             requestId,
                             fVal))

    looper.run(eventuallyAll(*coros,
                             retryWait=1,
                             totalTimeout=totalTimeout))


def sendReqsToNodesAndVerifySuffReplies(looper: Looper,
                                        wallet: Wallet,
                                        client: TestClient,
                                        numReqs: int,
                                        fVal: int=None,
                                        customTimeoutPerReq: float=None):
    nodeCount = len(client.nodeReg)
    fVal = fVal or getMaxFailures(nodeCount)
    requests = sendRandomRequests(wallet, client, numReqs)
    waitForSufficientRepliesForRequests(looper, client,
                                        requests=requests,
                                        customTimeoutPerReq=customTimeoutPerReq,
                                        fVal=fVal)
    return requests


# noinspection PyIncorrectDocstring
def checkResponseCorrectnessFromNodes(receivedMsgs: Iterable, reqId: int,
                                      fValue: int) -> bool:
    """
    the client must get at least :math:`2f+1` responses
    """
    msgs = [(msg[f.RESULT.nm][f.REQ_ID.nm], msg[f.RESULT.nm][f.IDENTIFIER.nm])
            for msg in getRepliesFromClientInbox(receivedMsgs, reqId)]
    groupedMsgs = {}
    for tpl in msgs:
        groupedMsgs[tpl] = groupedMsgs.get(tpl, 0) + 1
    assert max(groupedMsgs.values()) >= fValue + 1


def getRepliesFromClientInbox(inbox, reqId) -> list:
    return list({_: msg for msg, _ in inbox if
                 msg[OP_FIELD_NAME] == REPLY and msg[f.RESULT.nm]
                 [f.REQ_ID.nm] == reqId}.values())


def checkLastClientReqForNode(node: TestNode, expectedRequest: Request):
    recvRequest = getLastClientReqReceivedForNode(node)
    assert recvRequest
    assert expectedRequest.as_dict == recvRequest.as_dict


# noinspection PyIncorrectDocstring


def getPendingRequestsForReplica(replica: TestReplica, requestType: Any):
    return [item[0] for item in replica.postElectionMsgs if
            isinstance(item[0], requestType)]


def assertLength(collection: Iterable[Any], expectedLength: int):
    assert len(
            collection) == expectedLength, "Observed length was {} but " \
                                           "expected length was {}".\
        format(len(collection), expectedLength)


def assertEquality(observed: Any, expected: Any):
    assert observed == expected, "Observed value was {} but expected value " \
                                 "was {}".format(observed, expected)


def setupNodesAndClient(looper: Looper, nodes: Sequence[TestNode], nodeReg=None,
                        tmpdir=None):
    looper.run(checkNodesConnected(nodes))
    ensureElectionsDone(looper=looper, nodes=nodes)
    return setupClient(looper, nodes, nodeReg=nodeReg, tmpdir=tmpdir)


def setupClient(looper: Looper,
                nodes: Sequence[TestNode] = None,
                nodeReg=None,
                tmpdir=None,
                identifier=None,
                verkey=None):
    client1, wallet = genTestClient(nodes=nodes,
                                    nodeReg=nodeReg,
                                    tmpdir=tmpdir,
                                    identifier=identifier,
                                    verkey=verkey)
    looper.add(client1)
    looper.run(client1.ensureConnectedToNodes())
    return client1, wallet


def setupClients(count: int,
                 looper: Looper,
                 nodes: Sequence[TestNode] = None,
                 nodeReg=None,
                 tmpdir=None):
    wallets = {}
    clients = {}
    for i in range(count):
        name = "test-wallet-{}".format(i)
        wallet = Wallet(name)
        idr, _ = wallet.addIdentifier()
        verkey = wallet.getVerkey(idr)
        client, _ = setupClient(looper,
                                nodes,
                                nodeReg,
                                tmpdir,
                                identifier=idr,
                                verkey=verkey)
        clients[client.name] = client
        wallets[client.name] = wallet
    return clients, wallets


# noinspection PyIncorrectDocstring
async def aSetupClient(looper: Looper,
                       nodes: Sequence[TestNode] = None,
                       nodeReg=None,
                       tmpdir=None):
    """
    async version of above
    """
    client1 = genTestClient(nodes=nodes,
                            nodeReg=nodeReg,
                            tmpdir=tmpdir)
    looper.add(client1)
    await client1.ensureConnectedToNodes()
    return client1


def randomOperation():
    return {
        "type": "buy",
        "amount": random.randint(10, 100)
    }


def sendRandomRequest(wallet: Wallet, client: Client):
    return sendRandomRequests(wallet, client, 1)[0]


def sendRandomRequests(wallet: Wallet, client: Client, count: int):
    logger.debug('{} random requests will be sent'.format(count))
    reqs = [wallet.signOp(randomOperation()) for _ in range(count)]
    return client.submitReqs(*reqs)


def buildCompletedTxnFromReply(request, reply: Reply) -> Dict:
    txn = request.operation
    txn.update(reply)
    return txn


async def msgAll(nodes: TestNodeSet):
    # test sending messages from every node to every other node
    # TODO split send and check so that the messages can be sent concurrently
    for p in permutations(nodes.nodeNames, 2):
        await sendMessageAndCheckDelivery(nodes, p[0], p[1])


async def sendMessageAndCheckDelivery(nodes: TestNodeSet,
                                      frm: NodeRef,
                                      to: NodeRef,
                                      msg: Optional[Tuple]=None,
                                      customTimeout=None):
    """
    Sends message from one node to another and checks that it was delivered

    :param nodes:
    :param frm: sender
    :param to: recepient
    :param msg: optional message - by default random one generated
    :param customTimeout:
    :return:
    """

    logger.debug("Sending msg from {} to {}".format(frm, to))
    msg = msg if msg else randomMsg()
    sender = nodes.getNode(frm)
    rid = sender.nodestack.getRemote(nodes.getNodeName(to)).uid
    sender.nodestack.send(msg, rid)

    timeout = customTimeout or waits.expectedNodeToNodeMessageDeliveryTime()

    await eventually(checkMessageReceived, msg, nodes, to,
                     retryWait=.1,
                     timeout=timeout,
                     ratchetSteps=10)


def checkMessageReceived(msg, nodes, to, method: str = None):
    allMsgs = nodes.getAllMsgReceived(to, method)
    assert msg in allMsgs


def addNodeBack(nodeSet: TestNodeSet,
                looper: Looper,
                nodeName: str) -> TestNode:
    node = nodeSet.addNode(nodeName)
    looper.add(node)
    return node


# def checkMethodCalled(node: TestNode,
#                       method: str,
#                       args: Tuple):
#     assert node.spylog.getLastParams(method) == args


def checkPropagateReqCountOfNode(node: TestNode, identifier: str, reqId: int):
    key = identifier, reqId
    assert key in node.requests
    assert len(node.requests[key].propagates) >= node.f + 1


def requestReturnedToNode(node: TestNode, identifier: str, reqId: int,
                               instId: int):
    params = getAllArgs(node, node.processOrdered)
    # Skipping the view no and time from each ordered request
    recvdOrderedReqs = [(p['ordered'].instId, *p['ordered'].reqIdr[0]) for p in params]
    expected = (instId, identifier, reqId)
    return expected in recvdOrderedReqs


def checkRequestReturnedToNode(node: TestNode, identifier: str, reqId: int,
                               instId: int):
    assert requestReturnedToNode(node, identifier, reqId, instId)


def checkPrePrepareReqSent(replica: TestReplica, req: Request):
    prePreparesSent = getAllArgs(replica, replica.sendPrePrepare)
    expectedDigest = TestReplica.batchDigest([req])
    assert expectedDigest in [p["ppReq"].digest for p in prePreparesSent]
    assert [(req.identifier, req.reqId)] in \
           [p["ppReq"].reqIdr for p in prePreparesSent]


def checkPrePrepareReqRecvd(replicas: Iterable[TestReplica],
                            expectedRequest: PrePrepare):
    for replica in replicas:
        params = getAllArgs(replica, replica.canProcessPrePrepare)
        assert expectedRequest.reqIdr in [p['pp'].reqIdr for p in params]


def checkPrepareReqSent(replica: TestReplica, identifier: str, reqId: int):
    paramsList = getAllArgs(replica, replica.canPrepare)
    rv = getAllReturnVals(replica,
                          replica.canPrepare)
    assert [(identifier, reqId)] in \
           [p["ppReq"].reqIdr for p in paramsList]
    idx = [p["ppReq"].reqIdr for p in paramsList].index([(identifier, reqId)])
    assert rv[idx]


def checkSufficientPrepareReqRecvd(replica: TestReplica, viewNo: int,
                                   ppSeqNo: int):
    key = (viewNo, ppSeqNo)
    assert key in replica.prepares
    assert len(replica.prepares[key][1]) >= 2 * replica.f


def checkSufficientCommitReqRecvd(replicas: Iterable[TestReplica], viewNo: int,
                                  ppSeqNo: int):
    for replica in replicas:
        key = (viewNo, ppSeqNo)
        assert key in replica.commits
        received = len(replica.commits[key][1])
        minimum = 2 * replica.f
        assert received > minimum


def checkReqAck(client, node, idr, reqId, update: Dict[str, str]=None):
    rec = {OP_FIELD_NAME: REQACK, f.REQ_ID.nm: reqId, f.IDENTIFIER.nm: idr}
    if update:
        rec.update(update)
    expected = (rec, node.clientstack.name)
    # More than one matching message could be present in the client's inBox
    # since client on not receiving request under timeout might have retried
    # the request
    assert client.inBox.count(expected) > 0


def checkReqNack(client, node, idr, reqId, update: Dict[str, str]=None):
    rec = {OP_FIELD_NAME: REQNACK, f.REQ_ID.nm: reqId, f.IDENTIFIER.nm: idr}
    if update:
        rec.update(update)
    expected = (rec, node.clientstack.name)
    # More than one matching message could be present in the client's inBox
    # since client on not receiving request under timeout might have retried
    # the request
    assert client.inBox.count(expected) > 0


def checkReplyCount(client, idr, reqId, count):
    senders = set()
    for msg, sdr in client.inBox:
        if msg[OP_FIELD_NAME] == REPLY and \
                        msg[f.RESULT.nm][f.IDENTIFIER.nm] == idr and \
                        msg[f.RESULT.nm][f.REQ_ID.nm] == reqId:
            senders.add(sdr)
    assertLength(senders, count)


def waitReplyCount(looper, client, idr, reqId, count):
    numOfNodes = len(client.nodeReg)
    timeout = waits.expectedTransactionExecutionTime(numOfNodes)
    looper.run(eventually(checkReplyCount, client, idr, reqId, count,
                          timeout=timeout))


def checkReqNackWithReason(client, reason: str, sender: str):
    found = False
    for msg, sdr in client.inBox:
        if msg[OP_FIELD_NAME] == REQNACK and reason in msg.get(f.REASON.nm, "")\
                and sdr == sender:
            found = True
            break
    assert found, "there is no NAck with reason: {}".format(reason)


def wait_negative_resp(looper, client, reason, sender, timeout, chk_method):
    return looper.run(eventually(chk_method,
                                 client,
                                 reason,
                                 sender,
                                 timeout=timeout))


<<<<<<< HEAD
def waitReqNackFromPoolWithReason(looper, nodes, client, reason):
    for node in nodes:
        waitReqNackWithReason(looper, client, reason,
                              node.clientstack.name)
=======
def waitReqNackWithReason(looper, client, reason: str, sender: str):
    timeout = waits.expectedReqNAckQuorumTime()
    return wait_negative_resp(looper, client, reason, sender, timeout,
                              checkReqNackWithReason)


def checkRejectWithReason(client, reason: str, sender: str):
    found = False
    for msg, sdr in client.inBox:
        if msg[OP_FIELD_NAME] == REJECT and reason in msg.get(f.REASON.nm, "")\
                and sdr == sender:
            found = True
            break
    assert found


def waitRejectWithReason(looper, client, reason: str, sender: str):
    timeout = waits.expectedReqRejectQuorumTime()
    return wait_negative_resp(looper, client, reason, sender, timeout,
                              checkRejectWithReason)


def ensureRejectsRecvd(looper, nodes, client, reason, timeout=5):
    for node in nodes:
        looper.run(eventually(checkRejectWithReason, client, reason,
                              node.clientstack.name, retryWait=1,
                              timeout=timeout))
>>>>>>> d4e96ba9


def checkViewNoForNodes(nodes: Iterable[TestNode], expectedViewNo: int = None):
    """
    Checks if all the given nodes have the expected view no

    :param nodes: The nodes to check for
    :param expectedViewNo: the view no that the nodes are expected to have
    :return:
    """

    viewNos = set()
    for node in nodes:
        logger.debug("{}'s view no is {}".format(node, node.viewNo))
        viewNos.add(node.viewNo)
    assert len(viewNos) == 1
    vNo, = viewNos
    if expectedViewNo:
        assert vNo == expectedViewNo, ','.join(['{} -> Ratio: {}'.format(
            node.name, node.monitor.masterThroughputRatio()) for node in nodes])
    return vNo


def waitForViewChange(looper, nodeSet, expectedViewNo=None, customTimeout = None):
    """
    Waits for nodes to come to same view.
    Raises exception when time is out
    """

    timeout = customTimeout or waits.expectedPoolElectionTimeout(len(nodeSet))
    return looper.run(eventually(checkViewNoForNodes,
                                 nodeSet,
                                 expectedViewNo,
                                 timeout=timeout))


def getNodeSuspicions(node: TestNode, code: int = None):
    params = getAllArgs(node, TestNode.reportSuspiciousNode)
    if params and code is not None:
        params = [param for param in params
                  if 'code' in param and param['code'] == code]
    return params


def checkDiscardMsg(processors, discardedMsg,
                    reasonRegexp, *exclude):
    if not exclude:
        exclude = []
    for p in filterNodeSet(processors, exclude):
        last = p.spylog.getLastParams(p.discard, required=False)
        assert last
        assert last['msg'] == discardedMsg
        assert reasonRegexp in last['reason']


def countDiscarded(processor, reasonPat):
    c = 0
    for entry in processor.spylog.getAll(processor.discard):
        if 'reason' in entry.params and reasonPat in entry.params['reason']:
            c += 1
    return c


def filterNodeSet(nodeSet, exclude: List[Union[str, Node]]):
    """
    Return a set of nodes with the nodes in exclude removed.

    :param nodeSet: the set of nodes
    :param exclude: the list of nodes or node names to exclude
    :return: the filtered nodeSet
    """
    return [n for n in nodeSet
            if n not in
            [nodeSet[x] if isinstance(x, str) else x for x in exclude]]


def whitelistNode(toWhitelist: str, frm: Sequence[TestNode], *codes):
    for node in frm:
        node.whitelistNode(toWhitelist, *codes)


def whitelistClient(toWhitelist: str, frm: Sequence[TestNode], *codes):
    for node in frm:
        node.whitelistClient(toWhitelist, *codes)


def assertExp(condition):
    assert condition


def assertFunc(func):
    assert func()


def checkLedgerEquality(ledger1, ledger2):
    assertLength(ledger1, ledger2.size)
    assertEquality(ledger1.root_hash, ledger2.root_hash)


def checkAllLedgersEqual(*ledgers):
    for l1, l2 in permutations(ledgers, 2):
        checkLedgerEquality(l1, l2)


def checkStateEquality(state1, state2):
    assertEquality(state1.as_dict, state2.as_dict)
    assertEquality(state1.committedHeadHash, state2.committedHeadHash)
    assertEquality(state1.committedHead, state2.committedHead)


def checkAllStatesEqual(*states):
    for s1, s2 in permutations(states, 2):
        checkStateEquality(s1, s2)


def randomText(size):
    return ''.join(random.choice(string.ascii_letters) for _ in range(size))


def mockGetInstalledDistributions(packages):
    ret = []
    for pkg in packages:
        obj = type('', (), {})()
        obj.key = pkg
        ret.append(obj)
    return ret


def mockImportModule(moduleName):
    obj = type(moduleName, (), {})()
    obj.send_message = lambda *args: None
    return obj


def initDirWithGenesisTxns(dirName, tconf, tdirWithPoolTxns=None,
                           tdirWithDomainTxns=None):
    os.makedirs(dirName, exist_ok=True)
    if tdirWithPoolTxns:
        copyfile(os.path.join(tdirWithPoolTxns, poolTransactionsFile),
                 os.path.join(dirName, tconf.poolTransactionsFile))
    if tdirWithDomainTxns:
        copyfile(os.path.join(tdirWithDomainTxns, domainTransactionsFile),
                 os.path.join(dirName, tconf.domainTransactionsFile))


def stopNodes(nodes: List[TestNode], looper=None, ensurePortsFreedUp=True):
    if ensurePortsFreedUp:
        assert looper, 'Need a looper to make sure ports are freed up'

    for node in nodes:
        node.stop()

    if ensurePortsFreedUp:
        ports = [[n.nodestack.ha[1], n.clientstack.ha[1]] for n in nodes]
        waitUntilPortIsAvailable(looper, ports)


def waitUntilPortIsAvailable(looper, ports, timeout=5):
    ports = itertools.chain(*ports)

    def chk():
        for port in ports:
            checkPortAvailable(("", port))

    looper.run(eventually(chk, retryWait=.5, timeout=timeout))


def run_script(script, *args):
    s = os.path.join(os.path.dirname(__file__), '../../scripts/' + script)
    command = [executable, s]
    command.extend(args)

    with Popen([executable, s]) as p:
        sleep(4)
        p.send_signal(SIGINT)
        p.wait(timeout=1)
        assert p.poll() == 0, 'script failed'


def viewNoForNodes(nodes):
    viewNos = {node.viewNo for node in nodes}
    assert 1 == len(viewNos)
    return next(iter(viewNos))


def primaryNodeNameForInstance(nodes, instanceId):
    primaryNames = {node.replicas[instanceId].primaryName for node in nodes}
    assert 1 == len(primaryNames)
    primaryReplicaName = next(iter(primaryNames))
    return primaryReplicaName[:-2]


def nodeByName(nodes, name):
    for node in nodes:
        if node.name == name:
            return node
    raise Exception("Node with the name '{}' has not been found.".format(name))<|MERGE_RESOLUTION|>--- conflicted
+++ resolved
@@ -438,7 +438,7 @@
                 and sdr == sender:
             found = True
             break
-    assert found, "there is no NAck with reason: {}".format(reason)
+    assert found, "there is no Nack with reason: {}".format(reason)
 
 
 def wait_negative_resp(looper, client, reason, sender, timeout, chk_method):
@@ -449,12 +449,6 @@
                                  timeout=timeout))
 
 
-<<<<<<< HEAD
-def waitReqNackFromPoolWithReason(looper, nodes, client, reason):
-    for node in nodes:
-        waitReqNackWithReason(looper, client, reason,
-                              node.clientstack.name)
-=======
 def waitReqNackWithReason(looper, client, reason: str, sender: str):
     timeout = waits.expectedReqNAckQuorumTime()
     return wait_negative_resp(looper, client, reason, sender, timeout,
@@ -482,7 +476,18 @@
         looper.run(eventually(checkRejectWithReason, client, reason,
                               node.clientstack.name, retryWait=1,
                               timeout=timeout))
->>>>>>> d4e96ba9
+
+
+def waitReqNackFromPoolWithReason(looper, nodes, client, reason):
+    for node in nodes:
+        waitReqNackWithReason(looper, client, reason,
+                              node.clientstack.name)
+
+
+def waitRejectFromPoolWithReason(looper, nodes, client, reason):
+    for node in nodes:
+        waitRejectWithReason(looper, client, reason,
+                              node.clientstack.name)
 
 
 def checkViewNoForNodes(nodes: Iterable[TestNode], expectedViewNo: int = None):
