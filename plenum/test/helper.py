--- conflicted
+++ resolved
@@ -10,17 +10,6 @@
 from functools import partial
 from itertools import combinations, permutations
 from typing import Set
-<<<<<<< HEAD
-from typing import TypeVar, Tuple, Iterable, Dict, Optional, NamedTuple, List, \
-    Any, Sequence, Iterator
-from typing import Union, Callable
-
-import pyorient
-from raet.raeting import TrnsKind, PcktKind
-
-from plenum.client.client import Client, ClientProvider
-from plenum.client.signer import SimpleSigner
-=======
 from typing import TypeVar, Tuple, Iterable, Dict, Optional, NamedTuple,\
     List, Any, Sequence, Iterator
 from typing import Union, Callable
@@ -29,21 +18,9 @@
 
 from plenum.client.client import Client, ClientProvider
 from plenum.client.wallet import Wallet
->>>>>>> 33ab75b1
 from plenum.common.exceptions import RemoteNotFound
 from plenum.common.ledger_manager import LedgerManager
 from plenum.common.looper import Looper
-<<<<<<< HEAD
-from plenum.common.stacked import NodeStacked, Stack
-from plenum.common.startable import Status
-from plenum.common.txn import REPLY, REQACK, TXN_ID
-from plenum.common.types import Request, TaggedTuple, OP_FIELD_NAME, \
-    Reply, f, PrePrepare, InstanceChange, TaggedTuples, \
-    CLIENT_STACK_SUFFIX, NodeDetail, HA
-from plenum.common.util import randomString, error, getMaxFailures, \
-    Seconds, adict
-from plenum.persistence.orientdb_store import OrientDbStore
-=======
 from plenum.common.stacked import Stack, NodeStack, ClientStack
 from plenum.common.startable import Status
 from plenum.common.txn import REPLY, REQACK, TXN_ID, REQNACK
@@ -56,20 +33,14 @@
 from plenum.common.port_dispenser import genHa
 from plenum.common.log import getlogger
 from plenum.persistence import orientdb_store
->>>>>>> 33ab75b1
 from plenum.server import replica
 from plenum.server.instances import Instances
 from plenum.server.monitor import Monitor
 from plenum.server.node import Node
-<<<<<<< HEAD
-from plenum.server.plugin_loader import PluginLoader
-=======
->>>>>>> 33ab75b1
 from plenum.server.primary_elector import PrimaryElector
 from plenum.test.eventually import eventually, eventuallyAll
 from plenum.test.greek import genNodeNames
 from plenum.test.testable import Spyable, SpyableMethod
-from plenum.test.testing_utils import PortDispenser
 
 # checkDblImp()
 
@@ -205,12 +176,9 @@
     def nodeStackClass(self) -> NodeStack:
         return getTestableStack(NodeStack)
 
-<<<<<<< HEAD
-=======
     def handleOneNodeMsg(self, wrappedMsg, excludeFromCli=None) -> None:
         super().handleOneNodeMsg(wrappedMsg, excludeFromCli=excludeFromCli)
 
->>>>>>> 33ab75b1
 
 @Spyable(methods=[Monitor.isMasterThroughputTooLow,
                   Monitor.isMasterReqLatencyTooHigh,
@@ -277,17 +245,7 @@
         # is among the set of suspicion codes mapped to its name. If the set of
         # suspicion codes is empty then the node would not be blacklisted for
         #  any suspicion code
-<<<<<<< HEAD
-        self.whitelistedClients = {}          # type: Dict[str, Set[int]]
-
-        # Clients that wont be blacklisted by this node if the suspicion code
-        # is among the set of suspicion codes mapped to its name. If the set of
-        # suspicion codes is empty then the client would not be blacklisted for
-        #  suspicion code
-        self.whitelistedClients = {}          # type: Dict[str, Set[int]]
-=======
         self.whitelistedNodes = {}          # type: Dict[str, Set[int]]
->>>>>>> 33ab75b1
 
         # Clients that wont be blacklisted by this node if the suspicion code
         # is among the set of suspicion codes mapped to its name. If the set of
@@ -347,11 +305,7 @@
         if nodeName not in self.whitelistedClients:
             self.whitelistedClients[nodeName] = set()
         self.whitelistedClients[nodeName].update(codes)
-<<<<<<< HEAD
-        logging.debug("{} white listing {} for codes {}"
-=======
         logger.debug("{} white listing {} for codes {}"
->>>>>>> 33ab75b1
                       .format(self, nodeName, codes))
 
     def blacklistNode(self, nodeName: str, reason: str=None, code: int=None):
@@ -368,11 +322,7 @@
         if clientName not in self.whitelistedClients:
             self.whitelistedClients[clientName] = set()
         self.whitelistedClients[clientName].update(codes)
-<<<<<<< HEAD
-        logging.debug("{} white listing {} for codes {}"
-=======
         logger.debug("{} white listing {} for codes {}"
->>>>>>> 33ab75b1
                       .format(self, clientName, codes))
 
     def blacklistClient(self, clientName: str, reason: str=None, code: int=None):
@@ -400,33 +350,10 @@
             r.outBoxTestStasher.process()
         return super().serviceReplicaOutBox(*args, **kwargs)
 
-<<<<<<< HEAD
-    @staticmethod
-    def ensureKeysAreSetup(name, baseDir):
-        pass
-
-    def _getOrientDbStore(self, name, dbType):
-        client = pyorient.OrientDB(host="localhost", port=2424)
-        client.connect(user=self.config.OrientDB['user'],
-                       password=self.config.OrientDB['password'])
-        try:
-            if client.db_exists(name, pyorient.STORAGE_TYPE_MEMORY):
-                client.db_drop(name, type=pyorient.STORAGE_TYPE_MEMORY)
-        # This is to avoid a known bug in OrientDb.
-        except pyorient.exceptions.PyOrientDatabaseException:
-            client.db_drop(name, type=pyorient.STORAGE_TYPE_MEMORY)
-        return OrientDbStore(user=self.config.OrientDB["user"],
-                             password=self.config.OrientDB["password"],
-                             dbName=name,
-                             dbType=dbType,
-                             storageType=pyorient.STORAGE_TYPE_MEMORY)
-
-=======
     @classmethod
     def ensureKeysAreSetup(cls, name, baseDir):
         pass
 
->>>>>>> 33ab75b1
 
 # noinspection PyShadowingNames
 @Spyable(methods=[Node.handleOneNodeMsg,
@@ -440,22 +367,10 @@
                   Node.discard,
                   Node.reportSuspiciousNode,
                   Node.reportSuspiciousClient,
-<<<<<<< HEAD
-                  Node.processRequest,
-=======
->>>>>>> 33ab75b1
                   Node.processPropagate,
                   Node.propagate,
                   Node.forward,
                   Node.send,
-<<<<<<< HEAD
-                  Node.processInstanceChange,
-                  Node.checkPerformance])
-class TestNode(TestNodeCore, Node):
-    def __init__(self, *args, **kwargs):
-        Node.__init__(self, *args, **kwargs)
-        TestNodeCore.__init__(self)
-=======
                   Node.sendInstanceChange,
                   Node.processInstanceChange,
                   Node.checkPerformance
@@ -500,7 +415,6 @@
             newMro.append(TestStack)
         newMro.append(c)
     return type(stack.__name__, tuple(newMro), dict(stack.__dict__))
->>>>>>> 33ab75b1
 
 
 def randomMsg() -> TaggedTuple:
@@ -560,11 +474,7 @@
                  tmpdir=None,
                  keyshare=True,
                  primaryDecider=None,
-<<<<<<< HEAD
-                 opVerificationPluginPath=None,
-=======
                  pluginPaths:Iterable[str]=None,
->>>>>>> 33ab75b1
                  testNodeClass=TestNode):
         super().__init__()
         self.tmpdir = tmpdir
@@ -586,13 +496,7 @@
             self.nodeReg = genNodeReg(
                     names=nodeNames)  # type: Dict[str, NodeDetail]
         for name in self.nodeReg.keys():
-<<<<<<< HEAD
-
             self.addNode(name)
-
-=======
-            self.addNode(name)
->>>>>>> 33ab75b1
         # The following lets us access the nodes by name as attributes of the
         # NodeSet. It's not a problem unless a node name shadows a member.
         self.__dict__.update(self.nodes)
@@ -603,15 +507,6 @@
         assert name in self.nodeReg
         ha, cliname, cliha = self.nodeReg[name]
 
-<<<<<<< HEAD
-        if self.opVerificationPluginPath:
-            pl = PluginLoader(self.opVerificationPluginPath)
-            opVerifiers = pl.plugins['VERIFICATION']
-        else:
-            opVerifiers = None
-
-=======
->>>>>>> 33ab75b1
         testNodeClass = self.testNodeClass
         node = self.enter_context(
                 testNodeClass(name=name,
@@ -621,11 +516,7 @@
                               nodeRegistry=copy(self.nodeReg),
                               basedirpath=self.tmpdir,
                               primaryDecider=self.primaryDecider,
-<<<<<<< HEAD
-                              opVerifiers=opVerifiers))
-=======
                               pluginPaths=self.pluginPaths))
->>>>>>> 33ab75b1
         self.nodes[name] = node
         self.__dict__[name] = node
         return node
@@ -692,19 +583,9 @@
     logger.debug("received replies {}".format(receivedReplies))
     logger.info(str(receivedMsgs))
     assert len(receivedReplies) > fValue
-<<<<<<< HEAD
-    result = None
-    for reply in receivedReplies:
-        if result is None:
-            result = reply[f.RESULT.nm]
-        else:
-            # all replies should have the same result
-            assert reply[f.RESULT.nm] == result
-=======
     result = checkIfMoreThanFSameItems([reply[f.RESULT.nm] for reply in
                                         receivedReplies], fValue)
     assert result
->>>>>>> 33ab75b1
 
     assert all([r[f.RESULT.nm][f.REQ_ID.nm] == reqId for r in receivedReplies])
     return result
@@ -1102,16 +983,6 @@
 def genTestClient(nodes: TestNodeSet = None,
                   nodeReg=None,
                   tmpdir=None,
-<<<<<<< HEAD
-                  signer=None,
-                  testClientClass=TestClient,
-                  bootstrapKeys=True) -> TestClient:
-    nReg = nodeReg
-    if nodeReg:
-        assert isinstance(nodeReg, dict)
-    elif hasattr(nodes, "nodeReg"):
-        nReg = nodes.nodeReg.extractCliNodeReg()
-=======
                   testClientClass=TestClient,
                   identifier: Identifier=None,
                   verkey: str=None,
@@ -1130,38 +1001,10 @@
         for k, v in nReg.items():
             assert type(k) == str
             assert (type(v) == HA or type(v[0]) == HA)
->>>>>>> 33ab75b1
     else:
         logger.debug("TestClient using pool ledger")
         nReg = None
 
-<<<<<<< HEAD
-    for k, v in nReg.items():
-        assert type(k) == str
-        assert (type(v) == HA or type(v[0]) == HA)
-
-    ha = genHa()
-    identifier = "testClient{}".format(ha.port)
-
-    signer = signer if signer else SimpleSigner(identifier)
-
-    tc = testClientClass(identifier,
-                         nodeReg=nReg,
-                         ha=ha,
-                         basedirpath=tmpdir,
-                         signer=signer)
-    if bootstrapKeys and nodes:
-        bootstrapClientKeys(tc, nodes)
-    return tc
-
-
-def bootstrapClientKeys(client, nodes):
-    # bootstrap client verification key to all nodes
-    for n in nodes:
-        sig = client.getSigner()
-        idAndKey = sig.identifier, sig.verkey
-        n.clientAuthNr.addClient(*idAndKey)
-=======
     ha = genHa() if not ha else ha
     name = name or "testClient{}".format(ha.port)
 
@@ -1179,7 +1022,6 @@
             verkey = w.getVerKey()
         bootstrapClientKeys(identifier, verkey, nodes)
     return tc, w
->>>>>>> 33ab75b1
 
 
 def genTestClientProvider(nodes: TestNodeSet = None,
@@ -1436,8 +1278,6 @@
     if update:
         rec.update(update)
     expected = (rec, node.clientstack.name)
-<<<<<<< HEAD
-=======
     # one and only one matching message should be in the client's inBox
     # assert sum(1 for x in client.inBox if x == expected) == 1
     assert client.inBox.count(expected) == 1
@@ -1448,7 +1288,6 @@
     if update:
         rec.update(update)
     expected = (rec, node.clientstack.name)
->>>>>>> 33ab75b1
     # one and only one matching message should be in the client's inBox
     # assert sum(1 for x in client.inBox if x == expected) == 1
     assert client.inBox.count(expected) == 1
