--- conflicted
+++ resolved
@@ -11,15 +11,10 @@
     waitReqNackFromPoolWithReason
 from plenum.test.node_catchup.helper import waitNodeDataEquality, \
     ensureClientConnectedToNodesAndPoolLedgerSame
-<<<<<<< HEAD
 from plenum.test.pool_transactions.helper import addNewClient, addNewNode, \
     updateNodeData, addNewStewardAndNode, changeNodeKeys, sendUpdateNode, \
     sendAddNewNode, updateNodeDataAndReconnect, addNewSteward, add_2_nodes
 from plenum.test.test_node import TestNode, checkNodesConnected, \
-=======
-from plenum.test.pool_transactions.helper import addNewClient, addNewStewardAndNode, sendAddNewNode
-from plenum.test.test_node import checkNodesConnected, \
->>>>>>> 746398f7
     checkProtocolInstanceSetup
 
 from stp_core.common.log import getlogger
@@ -126,12 +121,8 @@
                                       "'{}' ('{}') is invalid".format(field, value))
 
 
-<<<<<<< HEAD
-def testStewardCannotAddNodeWithOutFullFieldsSet(looper, tdir, txnPoolNodeSet,
-=======
 def testStewardCannotAddNodeWithOutFullFieldsSet(looper, tdir,
                                                  txnPoolNodeSet,
->>>>>>> 746398f7
                                                  newAdHocSteward):
     """
     The case:
@@ -220,7 +211,6 @@
     """
     Add 2 new nodes to trigger replica addition and primary election
     """
-<<<<<<< HEAD
     # for nodeName in ("Zeta", "Eta"):
     #     newStewardName = "testClientSteward"+randomString(3)
     #     newSteward, newStewardWallet, newNode = addNewStewardAndNode(looper,
@@ -240,22 +230,6 @@
                             tdirWithPoolTxns, tconf, allPluginsPath)
     for n in new_nodes:
         logger.debug("{} connected to the pool".format(n))
-=======
-    for nodeName in ("Zeta", "Eta"):
-        newStewardName = "testClientSteward" + randomString(3)
-        newSteward, newStewardWallet, newNode = addNewStewardAndNode(looper,
-                                                                     steward1,
-                                                                     stewardWallet,
-                                                                     newStewardName,
-                                                                     nodeName,
-                                                                     tdirWithPoolTxns,
-                                                                     tconf,
-                                                                     allPluginsPath)
-        txnPoolNodeSet.append(newNode)
-        looper.run(checkNodesConnected(txnPoolNodeSet))
-        logger.debug("{} connected to the pool".format(newNode))
-        waitNodeDataEquality(looper, newNode, *txnPoolNodeSet[:-1])
->>>>>>> 746398f7
 
     f = getMaxFailures(len(txnPoolNodeSet))
 
