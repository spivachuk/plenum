--- conflicted
+++ resolved
@@ -118,11 +118,7 @@
         assert actualState == state, '{} has unexpected state'.format(details)
 
 
-<<<<<<< HEAD
-def checkRemoteExists(frm: BaseStackClass,
-=======
 def checkRemoteExists(frm: ZStack,
->>>>>>> c2e46f20
                       to: str,  # remoteName
                       state: Optional[RemoteState] = None):
     remote = frm.getRemote(to)
