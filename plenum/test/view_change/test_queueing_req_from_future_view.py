from functools import partial

import pytest

from plenum.test.view_change.helper import provoke_and_wait_for_view_change, ensure_view_change
from stp_core.loop.eventually import eventually
from stp_core.common.log import getlogger
from plenum.common.util import getMaxFailures
from plenum.test import waits
<<<<<<< HEAD
from plenum.test.delayers import ppDelay, icDelay
=======
from plenum.test.delayers import ppDelay, icDelay, vcd_delay
>>>>>>> 56779bb5
from plenum.test.helper import sendRandomRequest, \
    sendReqsToNodesAndVerifySuffReplies, sendRandomRequests, \
    waitForSufficientRepliesForRequests, \
    send_reqs_to_nodes_and_verify_all_replies
from plenum.test.test_node import TestReplica, getNonPrimaryReplicas, \
    checkViewChangeInitiatedForNode, get_last_master_non_primary_node

nodeCount = 7

logger = getlogger()


# noinspection PyIncorrectDocstring
def testQueueingReqFromFutureView(delayed_perf_chk, looper, nodeSet, up,
                                  wallet1, client1):
    """
    Test if every node queues 3 Phase requests(PRE-PREPARE, PREPARE and COMMIT)
    that come from a view which is greater than the current view.
    - Delay reception and processing of view change messages by a non primary for master instance
       => it starts receiving 3 phase commit messages for next view
    """

    lagging_node = get_last_master_non_primary_node(nodeSet)
    old_view_no = lagging_node.viewNo

<<<<<<< HEAD
    # Delay processing of instance change on a node
    delay_ic = 60
    lagging_node.nodeIbStasher.delay(icDelay(delay_ic))
=======
    # Delay processing of InstanceChange and ViewChangeDone so node stashes
    # 3PC messages
    delay_ic = 60
    lagging_node.nodeIbStasher.delay(icDelay(delay_ic))
    lagging_node.nodeIbStasher.delay(vcd_delay(delay_ic))
>>>>>>> 56779bb5
    logger.debug('{} will delay its view change'.format(lagging_node))

    def chk_fut_view(view_no, is_empty):
        length = len(lagging_node.msgsForFutureViews.get(view_no, ()))
        if is_empty:
            assert length == 0
        else:
            assert length > 0
        return length

    # No messages queued for future view
    chk_fut_view(old_view_no+1, is_empty=True)
    logger.debug('{} does not have any messages for future views'
                 .format(lagging_node))

    # Every node except Node A should do a view change
    ensure_view_change(looper,
                       [n for n in nodeSet if n != lagging_node],
                       [lagging_node])

    # send more requests that will be queued for the lagged node
<<<<<<< HEAD
    sendReqsToNodesAndVerifySuffReplies(looper, wallet1, client1, 3)
    l = chk_fut_view(old_view_no + 1, is_empty=False)
    logger.debug('{} has {} messages for future views'
                 .format(lagging_node, l))

=======
    # sendReqsToNodesAndVerifySuffReplies(looper, wallet1, client1, 3)
    reqs = sendRandomRequests(wallet1, client1, 5)
    l = looper.run(eventually(chk_fut_view, old_view_no + 1, False,
                              retryWait=1))
    logger.debug('{} has {} messages for future views'
                 .format(lagging_node, l))

    waitForSufficientRepliesForRequests(looper, client1, requests=reqs)
>>>>>>> 56779bb5
    # reset delays for the lagging_node node so that it finally makes view change
    lagging_node.reset_delays_and_process_delayeds()

    # Eventually no messages queued for future view
    looper.run(eventually(chk_fut_view, old_view_no + 1, True,
                          retryWait=1, timeout=delay_ic+10))
    logger.debug('{} exhausted pending messages for future views'
<<<<<<< HEAD
                 .format(lagging_node))
=======
                 .format(lagging_node))

    send_reqs_to_nodes_and_verify_all_replies(looper, wallet1, client1, 2)
>>>>>>> 56779bb5
<|MERGE_RESOLUTION|>--- conflicted
+++ resolved
@@ -7,11 +7,7 @@
 from stp_core.common.log import getlogger
 from plenum.common.util import getMaxFailures
 from plenum.test import waits
-<<<<<<< HEAD
-from plenum.test.delayers import ppDelay, icDelay
-=======
 from plenum.test.delayers import ppDelay, icDelay, vcd_delay
->>>>>>> 56779bb5
 from plenum.test.helper import sendRandomRequest, \
     sendReqsToNodesAndVerifySuffReplies, sendRandomRequests, \
     waitForSufficientRepliesForRequests, \
@@ -37,17 +33,11 @@
     lagging_node = get_last_master_non_primary_node(nodeSet)
     old_view_no = lagging_node.viewNo
 
-<<<<<<< HEAD
-    # Delay processing of instance change on a node
-    delay_ic = 60
-    lagging_node.nodeIbStasher.delay(icDelay(delay_ic))
-=======
     # Delay processing of InstanceChange and ViewChangeDone so node stashes
     # 3PC messages
     delay_ic = 60
     lagging_node.nodeIbStasher.delay(icDelay(delay_ic))
     lagging_node.nodeIbStasher.delay(vcd_delay(delay_ic))
->>>>>>> 56779bb5
     logger.debug('{} will delay its view change'.format(lagging_node))
 
     def chk_fut_view(view_no, is_empty):
@@ -69,13 +59,6 @@
                        [lagging_node])
 
     # send more requests that will be queued for the lagged node
-<<<<<<< HEAD
-    sendReqsToNodesAndVerifySuffReplies(looper, wallet1, client1, 3)
-    l = chk_fut_view(old_view_no + 1, is_empty=False)
-    logger.debug('{} has {} messages for future views'
-                 .format(lagging_node, l))
-
-=======
     # sendReqsToNodesAndVerifySuffReplies(looper, wallet1, client1, 3)
     reqs = sendRandomRequests(wallet1, client1, 5)
     l = looper.run(eventually(chk_fut_view, old_view_no + 1, False,
@@ -84,7 +67,6 @@
                  .format(lagging_node, l))
 
     waitForSufficientRepliesForRequests(looper, client1, requests=reqs)
->>>>>>> 56779bb5
     # reset delays for the lagging_node node so that it finally makes view change
     lagging_node.reset_delays_and_process_delayeds()
 
@@ -92,10 +74,6 @@
     looper.run(eventually(chk_fut_view, old_view_no + 1, True,
                           retryWait=1, timeout=delay_ic+10))
     logger.debug('{} exhausted pending messages for future views'
-<<<<<<< HEAD
-                 .format(lagging_node))
-=======
                  .format(lagging_node))
 
-    send_reqs_to_nodes_and_verify_all_replies(looper, wallet1, client1, 2)
->>>>>>> 56779bb5
+    send_reqs_to_nodes_and_verify_all_replies(looper, wallet1, client1, 2)