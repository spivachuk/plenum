import types
from functools import partial

import pytest

from stp_core.loop.eventually import eventually
from plenum.server.node import Node
from plenum.test.delayers import delayNonPrimaries
from plenum.test.helper import waitForViewChange, \
    sendReqsToNodesAndVerifySuffReplies
<<<<<<< HEAD
from plenum.test.test_node import getPrimaryReplica, get_master_primary_node, \
    ensureElectionsDone
=======
from plenum.test.test_node import getPrimaryReplica, ensureElectionsDone
>>>>>>> 9035066f

nodeCount = 7


# noinspection PyIncorrectDocstring
@pytest.fixture()
def viewChangeDone(nodeSet, looper, up, wallet1, client1, viewNo):
    m_primary_node = get_master_primary_node(list(nodeSet.nodes.values()))
    # Delay processing of PRE-PREPARE from all non primary replicas of master
    # so master's performance falls and view changes
    delayNonPrimaries(nodeSet, 0, 10)

    sendReqsToNodesAndVerifySuffReplies(looper, wallet1, client1, 4)

    waitForViewChange(looper, nodeSet, expectedViewNo=viewNo+1)
    ensureElectionsDone(looper=looper, nodes=nodeSet)
    new_m_primary_node = get_master_primary_node(list(nodeSet.nodes.values()))
    assert m_primary_node.name != new_m_primary_node.name


# noinspection PyIncorrectDocstring
def testViewChange(viewChangeDone):
    """
    Test that a view change is done when the performance of master goes down
    Send multiple requests from the client and delay some requests by master
    instance so that there is a view change. All nodes will agree that master
    performance degraded
    """
    pass


def testViewChangeCase1(nodeSet, looper, up, wallet1, client1, viewNo):
    """
    Node will change view even though it does not find the master to be degraded
    when a quorum of nodes agree that master performance degraded
    """
<<<<<<< HEAD

    m_primary_node = get_master_primary_node(list(nodeSet.nodes.values()))

=======
    ensureElectionsDone(looper, nodeSet)
>>>>>>> 9035066f
    # Delay processing of PRE-PREPARE from all non primary replicas of master
    # so master's performance falls and view changes
    delayNonPrimaries(nodeSet, 0, 10)

    pr = getPrimaryReplica(nodeSet, 0)
    relucatantNode = pr.node

    # Count sent instance changes of all nodes
    sentInstChanges = {}
    instChngMethodName = Node.sendInstanceChange.__name__
    for n in nodeSet:
        sentInstChanges[n.name] = n.spylog.count(instChngMethodName)

    # Node reluctant to change view, never says master is degraded
    relucatantNode.monitor.isMasterDegraded = types.MethodType(
        lambda x: False, relucatantNode.monitor)

    sendReqsToNodesAndVerifySuffReplies(looper, wallet1, client1, 4)

    # Check that view change happened for all nodes
    waitForViewChange(looper, nodeSet, expectedViewNo=viewNo+1)

    # All nodes except the reluctant node should have sent a view change and
    # thus must have called `sendInstanceChange`
    for n in nodeSet:
        if n.name != relucatantNode.name:
            assert n.spylog.count(instChngMethodName) > \
                   sentInstChanges.get(n.name, 0)
        else:
            assert n.spylog.count(instChngMethodName) == \
                   sentInstChanges.get(n.name, 0)

    ensureElectionsDone(looper=looper, nodes=nodeSet)
    new_m_primary_node = get_master_primary_node(list(nodeSet.nodes.values()))
    assert m_primary_node.name != new_m_primary_node.name<|MERGE_RESOLUTION|>--- conflicted
+++ resolved
@@ -8,12 +8,9 @@
 from plenum.test.delayers import delayNonPrimaries
 from plenum.test.helper import waitForViewChange, \
     sendReqsToNodesAndVerifySuffReplies
-<<<<<<< HEAD
 from plenum.test.test_node import getPrimaryReplica, get_master_primary_node, \
     ensureElectionsDone
-=======
 from plenum.test.test_node import getPrimaryReplica, ensureElectionsDone
->>>>>>> 9035066f
 
 nodeCount = 7
 
@@ -50,13 +47,9 @@
     Node will change view even though it does not find the master to be degraded
     when a quorum of nodes agree that master performance degraded
     """
-<<<<<<< HEAD
 
     m_primary_node = get_master_primary_node(list(nodeSet.nodes.values()))
 
-=======
-    ensureElectionsDone(looper, nodeSet)
->>>>>>> 9035066f
     # Delay processing of PRE-PREPARE from all non primary replicas of master
     # so master's performance falls and view changes
     delayNonPrimaries(nodeSet, 0, 10)
