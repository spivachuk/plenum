--- conflicted
+++ resolved
@@ -94,7 +94,6 @@
     logger.debug("Sending requests")
     sendReqsToNodesAndVerifySuffReplies(looper, wallet, client, 5)
     logger.debug("Starting the stopped node, {}".format(newNode))
-<<<<<<< HEAD
     # newNode.start(looper.loop)
     nodeHa, nodeCHa = HA(*newNode.nodestack.ha), HA(*newNode.clientstack.ha)
     newNode = TestNode(newNode.name, basedirpath=tdirWithPoolTxns, config=tconf,
@@ -102,10 +101,6 @@
     looper.add(newNode)
     txnPoolNodeSet[-1] = newNode
     looper.run(checkNodesConnected(txnPoolNodeSet))
-=======
-    newNode.start(looper.loop)
-    looper.run(checkNodesConnected(txnPoolNodeSet, overrideTimeout=30))
->>>>>>> ad5e60c2
     looper.run(eventually(checkNodeLedgersForEquality, newNode,
                           *txnPoolNodeSet[:4], retryWait=1, timeout=60))
 
