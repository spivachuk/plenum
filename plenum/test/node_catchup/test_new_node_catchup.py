import pytest

from stp_core.loop.eventually import eventually
from stp_core.common.log import getlogger
from plenum.test.helper import sendReqsToNodesAndVerifySuffReplies
from plenum.test.node_catchup.helper import waitNodeLedgersEquality
from plenum.test.pool_transactions.helper import ensureNodeDisconnectedFromPool
from plenum.test.test_ledger_manager import TestLedgerManager
<<<<<<< HEAD
from plenum.test.test_node import checkNodesConnected, TestNode
=======
from plenum.test.test_node import checkNodesConnected, ensureElectionsDone
from plenum.test import waits
>>>>>>> f03c0e7c

# Do not remove the next import
from plenum.test.node_catchup.conftest import whitelist

logger = getlogger()
txnCount = 5


@pytest.mark.skip(reason="SOV-939")
def testNewNodeCatchup(newNodeCaughtUp):
    """
    A new node that joins after some transactions should eventually get
    those transactions.
    TODO: Test correct statuses are exchanged
    TODO: Test correct consistency proofs are generated
    :return:
    """
    pass


@pytest.mark.skip(reason="SOV-939")
def testPoolLegerCatchupBeforeDomainLedgerCatchup(txnPoolNodeSet,
                                                  newNodeCaughtUp):
    """
    For new node, this should be the sequence of events:
     1. Pool ledger starts catching up.
     2. Pool ledger completes catching up.
     3. Domain ledger starts catching up
     4. Domain ledger completes catching up
    Every node's pool ledger starts catching up before it
    """
    newNode = newNodeCaughtUp
    starts = newNode.ledgerManager.spylog.getAll(
        TestLedgerManager.startCatchUpProcess.__name__)
    completes = newNode.ledgerManager.spylog.getAll(
        TestLedgerManager.catchupCompleted.__name__)
    startTimes = {}
    completionTimes = {}
    for start in starts:
        startTimes[start.params.get('ledgerType')] = start.endtime
    for comp in completes:
        completionTimes[comp.params.get('ledgerType')] = comp.endtime
    assert startTimes[0] < completionTimes[0] < \
           startTimes[1] < completionTimes[1]


@pytest.mark.skip(reason="SOV-554. "
                         "Test implementation pending, although bug fixed")
def testDelayedLedgerStatusNotChangingState():
    """
    Scenario: When a domain `LedgerStatus` arrives when the node is in
    `participating` mode, the mode should not change to `discovered` if found
    the arriving `LedgerStatus` to be ok.
    """
    pass


# TODO: This test passes but it is observed that PREPAREs are not received at
# newly added node. If the stop and start steps are omitted then PREPAREs are
# received. Conclusion is that due to node restart, RAET is losing messages
# but its weird since prepares and commits are received which are sent before
# and after prepares, respectively. Here is the pivotal link
# https://www.pivotaltracker.com/story/show/127897273
@pytest.mark.skip(reason='fails, SOV-928, SOV-939')
def testNodeCatchupAfterRestart(newNodeCaughtUp, txnPoolNodeSet,
                                nodeSetWithNodeAddedAfterSomeTxns,
                                tdirWithPoolTxns, tconf, allPluginsPath):
    """
    A node that restarts after some transactions should eventually get the
    transactions which happened while it was down
    :return:
    """
    looper, newNode, client, wallet, _, _ = nodeSetWithNodeAddedAfterSomeTxns
    logger.debug("Stopping node {} with pool ledger size {}".
                 format(newNode, newNode.poolManager.txnSeqNo))
    ensureNodeDisconnectedFromPool(looper, txnPoolNodeSet, newNode)
    looper.removeProdable(newNode)
    # for n in txnPoolNodeSet[:4]:
    #     for r in n.nodestack.remotes.values():
    #         if r.name == newNode.name:
    #             r.removeStaleCorrespondents()
    # looper.run(eventually(checkNodeDisconnectedFrom, newNode.name,
    #                       txnPoolNodeSet[:4], retryWait=1, timeout=5))
    # TODO: Check if the node has really stopped processing requests?
    logger.debug("Sending requests")
    sendReqsToNodesAndVerifySuffReplies(looper, wallet, client, 5)
<<<<<<< HEAD
    restartedNewNode = TestNode(newNode.name,
                                basedirpath=tdirWithPoolTxns,
                                config=tconf,
                                ha=newNode.nodestack.ha,
                                cliha=newNode.clientstack.ha,
                                pluginPaths=allPluginsPath)
    logger.debug("Starting the stopped node, {}".format(restartedNewNode))
    looper.add(restartedNewNode)
    looper.run(checkNodesConnected(txnPoolNodeSet[:4] + [restartedNewNode],
                                   overrideTimeout=30))
    looper.run(eventually(checkNodeLedgersForEquality, restartedNewNode,
                          *txnPoolNodeSet[:4], retryWait=1, timeout=75))
    restartedNewNode.stop()
=======
    logger.debug("Starting the stopped node, {}".format(newNode))
    newNode.start(looper.loop)
    looper.run(checkNodesConnected(txnPoolNodeSet))
    waitNodeLedgersEquality(looper, newNode, *txnPoolNodeSet[:4])
>>>>>>> f03c0e7c


@pytest.mark.skip(reason='fails, SOV-928, SOV-939')
def testNodeDoesNotParticipateUntilCaughtUp(txnPoolNodeSet,
                                            nodeSetWithNodeAddedAfterSomeTxns):
    """
    A new node that joins after some transactions should stash new transactions
    until it has caught up
    :return:
    """
    looper, newNode, client, wallet, _, _ = nodeSetWithNodeAddedAfterSomeTxns
    sendReqsToNodesAndVerifySuffReplies(looper, wallet, client, 5)

    for node in txnPoolNodeSet[:4]:
        for replica in node.replicas:
            for commit in replica.commits.values():
                assert newNode.name not in commit.voters
            for prepare in replica.prepares.values():
                assert newNode.name not in prepare.voters<|MERGE_RESOLUTION|>--- conflicted
+++ resolved
@@ -6,12 +6,9 @@
 from plenum.test.node_catchup.helper import waitNodeLedgersEquality
 from plenum.test.pool_transactions.helper import ensureNodeDisconnectedFromPool
 from plenum.test.test_ledger_manager import TestLedgerManager
-<<<<<<< HEAD
-from plenum.test.test_node import checkNodesConnected, TestNode
-=======
-from plenum.test.test_node import checkNodesConnected, ensureElectionsDone
+from plenum.test.test_node import checkNodesConnected, ensureElectionsDone, \
+    TestNode
 from plenum.test import waits
->>>>>>> f03c0e7c
 
 # Do not remove the next import
 from plenum.test.node_catchup.conftest import whitelist
@@ -98,7 +95,6 @@
     # TODO: Check if the node has really stopped processing requests?
     logger.debug("Sending requests")
     sendReqsToNodesAndVerifySuffReplies(looper, wallet, client, 5)
-<<<<<<< HEAD
     restartedNewNode = TestNode(newNode.name,
                                 basedirpath=tdirWithPoolTxns,
                                 config=tconf,
@@ -107,17 +103,9 @@
                                 pluginPaths=allPluginsPath)
     logger.debug("Starting the stopped node, {}".format(restartedNewNode))
     looper.add(restartedNewNode)
-    looper.run(checkNodesConnected(txnPoolNodeSet[:4] + [restartedNewNode],
-                                   overrideTimeout=30))
-    looper.run(eventually(checkNodeLedgersForEquality, restartedNewNode,
-                          *txnPoolNodeSet[:4], retryWait=1, timeout=75))
+    looper.run(checkNodesConnected(txnPoolNodeSet[:4] + [restartedNewNode]))
+    waitNodeLedgersEquality(looper, restartedNewNode, *txnPoolNodeSet[:4])
     restartedNewNode.stop()
-=======
-    logger.debug("Starting the stopped node, {}".format(newNode))
-    newNode.start(looper.loop)
-    looper.run(checkNodesConnected(txnPoolNodeSet))
-    waitNodeLedgersEquality(looper, newNode, *txnPoolNodeSet[:4])
->>>>>>> f03c0e7c
 
 
 @pytest.mark.skip(reason='fails, SOV-928, SOV-939')
