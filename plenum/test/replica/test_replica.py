--- conflicted
+++ resolved
@@ -51,16 +51,6 @@
     nonPrimaryReplicas = getNonPrimaryReplicas(nodeSet)
     logger.debug("Non Primary Replicas: " + str(nonPrimaryReplicas))
     prePrepareReq = PrePrepare(
-<<<<<<< HEAD
-            primaryRepl.instId,
-            primaryRepl.viewNo,
-            primaryRepl.prePrepareSeqNo,
-            client1.defaultIdentifier,
-            request2.reqId,
-            request2.digest,
-            time.time()
-            )
-=======
         primaryRepl.instId,
         primaryRepl.viewNo,
         primaryRepl.prePrepareSeqNo,
@@ -69,7 +59,6 @@
         request2.digest,
         time.time()
     )
->>>>>>> 33ab75b1
 
     logger.debug("""Checking whether all the non primary replicas have received
                 the pre-prepare request with same sequence number""")
@@ -85,11 +74,7 @@
         with pytest.raises(AssertionError):
             looper.run(eventually(checkPrepareReqSent,
                                   npr,
-<<<<<<< HEAD
-                                  client1.defaultIdentifier,
-=======
                                   wallet1.defaultId,
->>>>>>> 33ab75b1
                                   request2.reqId,
                                   retryWait=1,
                                   timeout=10))