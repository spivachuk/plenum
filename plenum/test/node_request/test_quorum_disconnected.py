--- conflicted
+++ resolved
@@ -21,12 +21,7 @@
         for r in node.replicas:
             assert not r.isPrimary
         disconnect_node_and_ensure_disconnected(
-<<<<<<< HEAD
-            looper, nodeSet, node, stopNode=False)
-=======
             looper, txnPoolNodeSet, node, stopNode=False)
-        looper.removeProdable(node)
->>>>>>> c2e46f20
     return adict(faulties=faulties)
 
 
