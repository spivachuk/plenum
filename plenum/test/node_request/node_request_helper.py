--- conflicted
+++ resolved
@@ -1,13 +1,8 @@
 import time
 from functools import partial
 
-<<<<<<< HEAD
-from plenum.common.eventually import eventuallyAll
+from stp_core.loop.eventually import eventuallyAll
 from plenum.common.types import PrePrepare, OPERATION, f, DOMAIN_LEDGER_ID
-=======
-from stp_core.loop.eventually import eventuallyAll
-from plenum.common.types import PrePrepare, OPERATION, f
->>>>>>> ad5e60c2
 from plenum.common.util import getMaxFailures
 from plenum.server.node import Node
 from plenum.server.replica import Replica
@@ -82,7 +77,6 @@
                     instId,
                     primary.viewNo,
                     primary.lastPrePrepareSeqNo,
-<<<<<<< HEAD
                     time.time(),
                     [[propagated1.identifier, propagated1.reqId]],
                     1,
@@ -91,13 +85,6 @@
                     primary.stateRootHash(DOMAIN_LEDGER_ID),
                     primary.txnRootHash(DOMAIN_LEDGER_ID),
                     )
-=======
-                    propagated1.identifier,
-                    propagated1.reqId,
-                    propagated1.digest,
-                    time.time()
-            )
->>>>>>> ad5e60c2
 
             passes = 0
             for npr in nonPrimaryReplicas:
