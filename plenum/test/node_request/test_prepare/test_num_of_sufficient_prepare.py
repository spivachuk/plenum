import logging
from functools import partial

import pytest
from plenum.test.malicious_behaviors_node import makeNodeFaulty, \
    delaysPrePrepareProcessing
from plenum.common.util import adict
<<<<<<< HEAD
=======
from plenum.common.log import getlogger
>>>>>>> 33ab75b1

from plenum.test.helper import TestNodeSet

nodeCount = 7
faultyNodes = 2
whitelist = ['cannot process incoming PREPARE']

logger = getlogger()


@pytest.fixture(scope="module")
def setup(startedNodes):
    A = startedNodes.Alpha
    B = startedNodes.Beta
    for node in A, B:
        makeNodeFaulty(node,
                       partial(delaysPrePrepareProcessing, delay=60))
        node.delaySelfNomination(10)
    return adict(faulties=(A, B))


@pytest.fixture(scope="module")
def afterElection(setup, up):
    for n in setup.faulties:
        for r in n.replicas:
            assert not r.isPrimary


def testNumOfSufficientPrepare(afterElection, prepared1, nodeSet: TestNodeSet):
    for n in nodeSet:
        for r in n.replicas:
            if r.isPrimary:
                logger.info("{} is primary".format(r))<|MERGE_RESOLUTION|>--- conflicted
+++ resolved
@@ -5,10 +5,7 @@
 from plenum.test.malicious_behaviors_node import makeNodeFaulty, \
     delaysPrePrepareProcessing
 from plenum.common.util import adict
-<<<<<<< HEAD
-=======
 from plenum.common.log import getlogger
->>>>>>> 33ab75b1
 
 from plenum.test.helper import TestNodeSet
 
