import pytest

from plenum.test.script.helper import looper
from stp_core.common.log import getlogger
from plenum.test.script.helper import changeNodeHa


logger = getlogger()

whitelist = ['found legacy entry', "doesn't match", 'reconciling nodeReg',
             'missing', 'conflicts', 'matches', 'nodeReg',
             'conflicting address', 'unable to send message',
             'got error while verifying message']


@pytest.mark.skipif('sys.platform == "win32"', reason='SOV-330')
# @pytest.mark.skip(reason="SOV-941")
def testChangeNodeHaForNonPrimary(looper, txnPoolNodeSet, tdirWithPoolTxns,
                                  poolTxnData, poolTxnStewardNames, tconf):
<<<<<<< HEAD
    changeNodeHa(looper, txnPoolNodeSet, tdirWithPoolTxns, poolTxnData,
                 poolTxnStewardNames, tconf, shouldBePrimary=False)
=======

    changeNodeHa(looper,
                 txnPoolNodeSet,
                 tdirWithPoolTxns,
                 poolTxnData,
                 poolTxnStewardNames,
                 tconf,
                 shouldBePrimary=False)
>>>>>>> 9035066f
<|MERGE_RESOLUTION|>--- conflicted
+++ resolved
@@ -14,13 +14,8 @@
 
 
 @pytest.mark.skipif('sys.platform == "win32"', reason='SOV-330')
-# @pytest.mark.skip(reason="SOV-941")
 def testChangeNodeHaForNonPrimary(looper, txnPoolNodeSet, tdirWithPoolTxns,
                                   poolTxnData, poolTxnStewardNames, tconf):
-<<<<<<< HEAD
-    changeNodeHa(looper, txnPoolNodeSet, tdirWithPoolTxns, poolTxnData,
-                 poolTxnStewardNames, tconf, shouldBePrimary=False)
-=======
 
     changeNodeHa(looper,
                  txnPoolNodeSet,
@@ -28,5 +23,4 @@
                  poolTxnData,
                  poolTxnStewardNames,
                  tconf,
-                 shouldBePrimary=False)
->>>>>>> 9035066f
+                 shouldBePrimary=False)