--- conflicted
+++ resolved
@@ -33,12 +33,7 @@
     assert cli.lastCmdOutput == "Genesis transaction added"
     return cli
 
-<<<<<<< HEAD
 def testNewStewardGenTxn(newStewardsAdded):
-=======
-
-def test_new_steward_gen_txn(newStewardsAdded):
->>>>>>> 982e6e27
     pass
 
 
