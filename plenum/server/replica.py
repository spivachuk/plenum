--- conflicted
+++ resolved
@@ -17,13 +17,8 @@
 from plenum.common.exceptions import SuspiciousNode, \
     InvalidClientMessageException, UnknownIdentifier
 from plenum.common.signing import serialize
-<<<<<<< HEAD
+from plenum.common.types import f
 from plenum.common.messages.node_messages import *
-=======
-from plenum.common.types import PrePrepare, \
-    Prepare, Commit, Ordered, ThreePhaseMsg, ThreePhaseKey, ThreePCState, \
-    CheckpointState, Checkpoint, Reject, f
->>>>>>> f1b73713
 from plenum.common.request import ReqDigest, Request, ReqKey
 from plenum.common.message_processor import MessageProcessor
 from plenum.common.util import updateNamedTuple, compare_3PC_keys, max_3PC_key
