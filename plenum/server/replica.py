--- conflicted
+++ resolved
@@ -855,13 +855,8 @@
     def _process_valid_preprepare(self, pre_prepare, sender):
         # TODO: rename to apply_pre_prepare
         if not self.node.isParticipating:
-<<<<<<< HEAD
             self.discard(pre_prepare, 'node is not participating',
-                         self.logger.warning)
-=======
-            self.stashingWhileCatchingUp.add(key)
-            self.logger.info('{} stashing PRE-PREPARE{}'.format(self, key))
->>>>>>> 4fa6e55d
+                         self.logger.info)
             return None
         old_state_root = self.stateRootHash(pre_prepare.ledgerId, to_str=False)
         why_not_applied = self._apply_pre_prepare(pre_prepare, sender)
