--- conflicted
+++ resolved
@@ -332,8 +332,6 @@
     def ledger_ids(self):
         return self.node.ledger_ids
 
-<<<<<<< HEAD
-=======
     @property
     def quorums(self):
         return self.node.quorums
@@ -346,7 +344,6 @@
         return self.node.isParticipating and (viewNo, ppSeqNo) \
                                              not in self.stashingWhileCatchingUp
 
->>>>>>> c1138e88
     @staticmethod
     def generateName(nodeName: str, instId: int):
         """
