import json
import os
import time
from binascii import unhexlify
from collections import deque, defaultdict
from contextlib import closing
from typing import Dict, Any, Mapping, Iterable, List, Optional, Set, Tuple

from intervaltree import IntervalTree

from ledger.compact_merkle_tree import CompactMerkleTree
from ledger.serializers.compact_serializer import CompactSerializer
from ledger.stores.file_hash_store import FileHashStore
from ledger.stores.hash_store import HashStore
from ledger.stores.memory_hash_store import MemoryHashStore
from ledger.util import F
from orderedset._orderedset import OrderedSet

from plenum.client.wallet import Wallet
from plenum.common.config_util import getConfig
from plenum.common.constants import TXN_TYPE, TXN_TIME, POOL_TXN_TYPES, \
    TARGET_NYM, ROLE, STEWARD, NYM, VERKEY, OP_FIELD_NAME, CLIENT_STACK_SUFFIX, \
    CLIENT_BLACKLISTER_SUFFIX, NODE_BLACKLISTER_SUFFIX, \
    NODE_PRIMARY_STORAGE_SUFFIX, NODE_HASH_STORE_SUFFIX, HS_FILE, DATA, ALIAS, \
    NODE_IP, HS_LEVELDB, POOL_LEDGER_ID, DOMAIN_LEDGER_ID, LedgerState, TRUSTEE
from plenum.common.exceptions import SuspiciousNode, SuspiciousClient, \
    MissingNodeOp, InvalidNodeOp, InvalidNodeMsg, InvalidClientMsgType, \
    InvalidClientOp, InvalidClientRequest, BaseExc, \
    InvalidClientMessageException, KeysNotFoundException as REx, BlowUp
from plenum.common.has_file_storage import HasFileStorage
from plenum.common.keygen_utils import areKeysSetup
from plenum.common.ledger import Ledger
from plenum.common.ledger_manager import LedgerManager
from plenum.common.message_processor import MessageProcessor
from plenum.common.motor import Motor
from plenum.common.plugin_helper import loadPlugins
from plenum.common.request import Request, SafeRequest
from plenum.common.roles import Roles
from plenum.common.signer_simple import SimpleSigner
from plenum.common.stacks import nodeStackClass, clientStackClass
from plenum.common.startable import Status, Mode
from plenum.common.throttler import Throttler
from plenum.common.txn_util import getTxnOrderedFields
from plenum.common.types import Propagate, \
    Reply, Nomination, TaggedTuples, Primary, \
    Reelection, PrePrepare, Prepare, Commit, \
    Ordered, RequestAck, InstanceChange, Batch, OPERATION, BlacklistMsg, f, \
    RequestNack, HA, LedgerStatus, ConsistencyProof, CatchupReq, CatchupRep, \
    PLUGIN_TYPE_VERIFICATION, PLUGIN_TYPE_PROCESSING, PoolLedgerTxns, \
    ConsProofRequest, ElectionType, ThreePhaseType, Checkpoint, ThreePCState, \
    Reject, ViewChangeDone, ReqLedgerStatus
from plenum.common.util import friendlyEx, getMaxFailures, pop_keys, \
    compare_3PC_keys
from plenum.common.verifier import DidVerifier
from plenum.persistence.leveldb_hash_store import LevelDbHashStore
from plenum.persistence.req_id_to_txn import ReqIdrToTxn

from plenum.persistence.storage import Storage, initStorage, initKeyValueStorage
from plenum.server.msg_filter import MessageFilterEngine
from plenum.server.primary_selector import PrimarySelector
from plenum.server import replica
from plenum.server.blacklister import Blacklister
from plenum.server.blacklister import SimpleBlacklister
from plenum.server.client_authn import ClientAuthNr, SimpleAuthNr
from plenum.server.domain_req_handler import DomainRequestHandler
from plenum.server.has_action_queue import HasActionQueue
from plenum.server.instances import Instances
from plenum.server.models import InstanceChanges
from plenum.server.monitor import Monitor
from plenum.server.notifier_plugin_manager import notifierPluginTriggerEvents, \
    PluginManager
from plenum.server.plugin.has_plugin_loader_helper import PluginLoaderHelper
from plenum.server.pool_manager import HasPoolManager, TxnPoolManager, \
    RegistryPoolManager
from plenum.server.primary_decider import PrimaryDecider
from plenum.server.propagator import Propagator
from plenum.server.quorums import Quorums
from plenum.server.router import Router
from plenum.server.suspicion_codes import Suspicions
from plenum.server.view_change.view_change_msg_filter import ViewChangeMessageFilter
from state.pruning_state import PruningState
from stp_core.common.log import getlogger
from stp_core.crypto.signer import Signer
from stp_core.network.exceptions import RemoteNotFound
from stp_core.network.network_interface import NetworkInterface
from stp_core.ratchet import Ratchet
from stp_zmq.zstack import ZStack

from state.state import State

pluginManager = PluginManager()
logger = getlogger()


class Node(HasActionQueue, Motor, Propagator, MessageProcessor, HasFileStorage,
           HasPoolManager, PluginLoaderHelper):
    """
    A node in a plenum system.
    """

    suspicions = {s.code: s.reason for s in Suspicions.get_list()}
    keygenScript = "init_plenum_keys"
    _client_request_class = SafeRequest
    ledger_ids = [POOL_LEDGER_ID, DOMAIN_LEDGER_ID]
    _wallet_class = Wallet

    def __init__(self,
                 name: str,
                 nodeRegistry: Dict[str, HA]=None,
                 clientAuthNr: ClientAuthNr=None,
                 ha: HA=None,
                 cliname: str=None,
                 cliha: HA=None,
                 basedirpath: str=None,
                 primaryDecider: PrimaryDecider = None,
                 pluginPaths: Iterable[str]=None,
                 storage: Storage=None,
                 config=None,
                 seed=None):

        """
        Create a new node.

        :param nodeRegistry: names and host addresses of all nodes in the pool
        :param clientAuthNr: client authenticator implementation to be used
        :param basedirpath: path to the base directory used by `nstack` and
            `cstack`
        :param primaryDecider: the mechanism to be used to decide the primary
        of a protocol instance
        """
        self.created = time.time()
        self.name = name
        self.config = config or getConfig()
        self.basedirpath = basedirpath or config.baseDir
        self.dataDir = self.config.nodeDataDir or "data/nodes"

        self._view_change_timeout = self.config.VIEW_CHANGE_TIMEOUT

        HasFileStorage.__init__(self, name, baseDir=self.basedirpath,
                                dataDir=self.dataDir)
        self.ensureKeysAreSetup()
        self.opVerifiers = self.getPluginsByType(pluginPaths,
                                                 PLUGIN_TYPE_VERIFICATION)
        self.reqProcessors = self.getPluginsByType(pluginPaths,
                                                   PLUGIN_TYPE_PROCESSING)

        self.requestExecuter = defaultdict(lambda: self.executeDomainTxns)

        Motor.__init__(self)

        self.hashStore = self.getHashStore(self.name)

        self.primaryStorage = storage or self.getPrimaryStorage()
        self.states = {}  # type: Dict[int, State]

        self.states[DOMAIN_LEDGER_ID] = self.loadDomainState()
        self.reqHandler = self.getDomainReqHandler()
        self.initDomainState()

        self.clientAuthNr = clientAuthNr or self.defaultAuthNr()

        self.addGenesisNyms()

        self.initPoolManager(nodeRegistry, ha, cliname, cliha)

        if isinstance(self.poolManager, RegistryPoolManager):
            self.mode = Mode.discovered
        else:
            self.mode = None  # type: Optional[Mode]

        self.nodeReg = self.poolManager.nodeReg

        kwargs = dict(stackParams=self.poolManager.nstack,
                      msgHandler=self.handleOneNodeMsg, registry=self.nodeReg)
        cls = self.nodeStackClass
        kwargs.update(seed=seed)
        # noinspection PyCallingNonCallable
        self.nodestack = cls(**kwargs)
        self.nodestack.onConnsChanged = self.onConnsChanged

        kwargs = dict(stackParams=self.poolManager.cstack,
                      msgHandler=self.handleOneClientMsg)
        cls = self.clientStackClass
        kwargs.update(seed=seed)

        # noinspection PyCallingNonCallable
        self.clientstack = cls(**kwargs)

        self.cliNodeReg = self.poolManager.cliNodeReg

        HasActionQueue.__init__(self)
        # Motor.__init__(self)
        Propagator.__init__(self)

        self.primaryDecider = primaryDecider

        self.nodeInBox = deque()
        self.clientInBox = deque()

        self.setF()

        self.clientBlacklister = SimpleBlacklister(
            self.name + CLIENT_BLACKLISTER_SUFFIX)  # type: Blacklister

        self.nodeBlacklister = SimpleBlacklister(
            self.name + NODE_BLACKLISTER_SUFFIX)  # type: Blacklister

        self.nodeInfo = {
            'data': {}
        }

        self._elector = None  # type: PrimaryDecider

        self.instances = Instances()
        # QUESTION: Why does the monitor need blacklister?
        self.monitor = Monitor(self.name,
                               Delta=self.config.DELTA,
                               Lambda=self.config.LAMBDA,
                               Omega=self.config.OMEGA,
                               instances=self.instances,
                               nodestack=self.nodestack,
                               blacklister=self.nodeBlacklister,
                               nodeInfo=self.nodeInfo,
                               notifierEventTriggeringConfig=self.
                               config.notifierEventTriggeringConfig,
                               pluginPaths=pluginPaths)

        self.replicas = []  # type: List[replica.Replica]
        # Requests that are to be given to the replicas by the node. Each
        # element of the list is a deque for the replica with number equal to
        # its index in the list and each element of the deque is a named tuple
        self.msgsToReplicas = []  # type: List[deque]

        # Any messages that are intended for protocol instances not created.
        # Helps in cases where a new protocol instance have been added by a
        # majority of nodes due to joining of a new node, but some slow nodes
        # are not aware of it. Key is instance id and value is a deque
        self.msgsForFutureReplicas = {}

        self.adjustReplicas()

        self.instanceChanges = InstanceChanges()

        self.viewNo = 0                             # type: int

        # Requests that are to be given to the elector by the node
        self.msgsToElector = deque()

        self.ledgerManager = self.getLedgerManager()
        self.init_ledger_manager()
        if self.poolLedger:
            self.states[POOL_LEDGER_ID] = self.poolManager.state

        self.__message_filter_engine = MessageFilterEngine()

        nodeRoutes = [(Propagate, self.processPropagate),
                      (InstanceChange, self.processInstanceChange)]

        nodeRoutes.extend((msgTyp, self.sendToReplica) for msgTyp in
                          [PrePrepare, Prepare, Commit, Checkpoint,
                           ThreePCState])

        self.perfCheckFreq = self.config.PerfCheckFreq
        self.nodeRequestSpikeMonitorData = {
            'value': 0,
            'cnt': 0,
            'accum': 0
        }

        self.startRepeating(self.checkPerformance, self.perfCheckFreq)

        self.startRepeating(self.checkNodeRequestSpike,
                            self.config
                            .notifierEventTriggeringConfig[
                                'nodeRequestSpike']['freq'])

        self.initInsChngThrottling()

        # BE CAREFUL HERE
        # This controls which message types are excluded from signature
        # verification. These are still subject to RAET's signature verification
        # but client signatures will not be checked on these. Expressly
        # prohibited from being in this is ClientRequest and Propagation,
        # which both require client signature verification
        self.authnWhitelist = (Nomination, Primary, Reelection,
                               Batch, ViewChangeDone,
                               PrePrepare, Prepare, Checkpoint,
                               Commit, InstanceChange, LedgerStatus,
                               ReqLedgerStatus, ConsistencyProof,
                               CatchupReq, CatchupRep,
                               ConsProofRequest, ThreePCState)

        # Map of request identifier, request id to client name. Used for
        # dispatching the processed requests to the correct client remote
        # TODO: This should be persisted in
        # case the node crashes before sending the reply to the client
        self.requestSender = {}     # Dict[Tuple[str, int], str]

        nodeRoutes.extend([
            (ReqLedgerStatus, self.process_req_ledger_status),
            (LedgerStatus, self.ledgerManager.processLedgerStatus),
            (ConsistencyProof, self.ledgerManager.processConsistencyProof),
            (ConsProofRequest, self.ledgerManager.processConsistencyProofReq),
            (CatchupReq, self.ledgerManager.processCatchupReq),
            (CatchupRep, self.ledgerManager.processCatchupRep)
        ])

        self.nodeMsgRouter = Router(*nodeRoutes)

        self.clientMsgRouter = Router(
            (Request, self.processRequest),
            (LedgerStatus, self.ledgerManager.processLedgerStatus),
            (CatchupReq, self.ledgerManager.processCatchupReq),
        )

        # Ordered requests received from replicas while the node was not
        # participating
        self.stashedOrderedReqs = deque()

        # Set of (identifier, reqId) of all transactions that were received
        # while catching up. Used to detect overlap between stashed requests
        # and received replies while catching up.
        # self.reqsFromCatchupReplies = set()

        # Any messages that are intended for view numbers higher than the
        # current view.
        self.msgsForFutureViews = {}

        self._primary_replica_no = None

        # Need to keep track of the time when lost connection with primary,
        # help in voting for/against a view change.
        self.lost_primary_at = None

        tp = loadPlugins(self.basedirpath)
        logger.debug("total plugins loaded in node: {}".format(tp))
        # TODO: this is already happening in `start`, why here then?
        self.logNodeInfo()
        self._wallet = None
        self.seqNoDB = self.loadSeqNoDB()

        # Stores the 3 phase keys for last `ProcessedBatchMapsToKeep` batches,
        # the key is the ledger id and value is an interval tree with each
        # interval being the range of txns and value being the 3 phase key of
        # the batch in which those transactions were included. The txn range is
        # exclusive of last seq no so to store txns from 1 to 100 add a range
        # of `1:101`
        self.txn_seq_range_to_3phase_key = {}  # type: Dict[int, IntervalTree]
        self._view_change_in_progress = False

        # Number of rounds of catchup done during a view change.
        self.catchup_rounds_without_txns = 0

    @property
    def id(self):
        if isinstance(self.poolManager, TxnPoolManager):
            return self.poolManager.id
        return None

    @property
    def wallet(self):
        if not self._wallet:
            wallet = self._wallet_class(self.name)
            # TODO: Should use DidSigner to move away from cryptonyms
            signer = SimpleSigner(seed=unhexlify(self.nodestack.keyhex))
            wallet.addIdentifier(signer=signer)
            self._wallet = wallet
        return self._wallet

    @property
    def elector(self) -> PrimaryDecider:
        return self._elector

    @elector.setter
    def elector(self, value):
        # clear old routes
        if self._elector:
            self.nodeMsgRouter.remove(self._elector.supported_msg_types)
        self._elector = value
        # set up new routes
        if self._elector:
            self.nodeMsgRouter.extend(
                (msgTyp, self.sendToElector) for msgTyp in
                self._elector.supported_msg_types)

    @property
    def view_change_in_progress(self):
        return self._view_change_in_progress

    @view_change_in_progress.setter
    def view_change_in_progress(self, value):
        self._view_change_in_progress = value
        # if self._view_change_in_progress:
        #     # Question: Why 2 args, won't every filter have a name?
        #     self.__message_filter_engine.add_filter(ViewChangeMessageFilter.NAME,
        #                                             ViewChangeMessageFilter(self.viewNo))
        # else:
        #     self.__message_filter_engine.remove_filter(ViewChangeMessageFilter.NAME)

    def initPoolManager(self, nodeRegistry, ha, cliname, cliha):
        HasPoolManager.__init__(self, nodeRegistry, ha, cliname, cliha)

    def __repr__(self):
        return self.name

    def getDomainReqHandler(self):
        return DomainRequestHandler(self.domainLedger,
                                    self.states[DOMAIN_LEDGER_ID],
                                    self.reqProcessors)

    def loadSeqNoDB(self):
        return ReqIdrToTxn(
            initKeyValueStorage(
                self.config.reqIdToTxnStorage,
                self.dataLocation,
                self.config.seqNoDbName)
        )

    # noinspection PyAttributeOutsideInit
    def setF(self):
        nodeNames = set(self.nodeReg.keys())
        self.allNodeNames = nodeNames.union({self.name, })
        self.totalNodes = len(self.allNodeNames)
        self.f = getMaxFailures(self.totalNodes)
        self.requiredNumberOfInstances = self.f + 1  # per RBFT
        self.minimumNodes = (2 * self.f) + 1  # minimum for a functional pool
        self.quorums = Quorums(self.totalNodes)

    @property
    def poolLedger(self):
        return self.poolManager.ledger \
            if isinstance(self.poolManager, TxnPoolManager) \
            else None

    @property
    def domainLedger(self):
        return self.primaryStorage

    def build_ledger_status(self, ledger_id):
        ledger = self.getLedger(ledger_id)
        ledger_size = ledger.size
        three_pc_key = self.three_phase_key_for_txn_seq_no(ledger_id,
                                                           ledger_size)
        v, p = three_pc_key if three_pc_key else (None, None)
        return LedgerStatus(ledger_id, ledger.size, v, p, ledger.root_hash)

    @property
    def poolLedgerStatus(self):
        if self.poolLedger:
            return self.build_ledger_status(POOL_LEDGER_ID)

    @property
    def domainLedgerStatus(self):
        return self.build_ledger_status(DOMAIN_LEDGER_ID)

    def getLedgerRootHash(self, ledgerId, isCommitted=True):
        ledgerInfo = self.ledgerManager.getLedgerInfoByType(ledgerId)
        if not ledgerInfo:
            raise RuntimeError('Ledger with id {} does not exist')
        ledger = ledgerInfo.ledger
        if isCommitted:
            return ledger.root_hash
        return ledger.uncommittedRootHash or ledger.root_hash

    def stateRootHash(self, ledgerId, isCommitted=True):
        state = self.states.get(ledgerId)
        if not state:
            raise RuntimeError('State with id {} does not exist')
        return state.committedHeadHash if isCommitted else state.headHash

    @property
    def is_synced(self):
        return Mode.done_syncing(self.mode)

    @property
    def isParticipating(self) -> bool:
        return self.mode == Mode.participating

    def start_participating(self):
        logger.info('{} started participating'.format(self))
        self.mode = Mode.participating

    @property
    def nodeStackClass(self) -> NetworkInterface:
        return nodeStackClass

    @property
    def clientStackClass(self) -> NetworkInterface:
        return clientStackClass

    def getPrimaryStorage(self):
        """
        This is usually an implementation of Ledger
        """
        if self.config.primaryStorage is None:
            fields = getTxnOrderedFields()
            defaultTxnFile = os.path.join(self.config.baseDir,
                                       self.config.domainTransactionsFile)
            if not os.path.exists(defaultTxnFile):
                logger.debug("Not using default initialization file for "
                             "domain ledger, since it does not exist: {}"
                             .format(defaultTxnFile))
                defaultTxnFile = None

            return Ledger(CompactMerkleTree(hashStore=self.hashStore),
                          dataDir=self.dataLocation,
                          serializer=CompactSerializer(fields=fields),
                          fileName=self.config.domainTransactionsFile,
                          ensureDurability=self.config.EnsureLedgerDurability,
                          defaultFile=defaultTxnFile)
        else:
            # TODO: we need to rethink this functionality
            return initStorage(self.config.primaryStorage,
                               name=self.name+NODE_PRIMARY_STORAGE_SUFFIX,
                               dataDir=self.dataLocation,
                               config=self.config)

    def getHashStore(self, name) -> HashStore:
        """
        Create and return a hashStore implementation based on configuration
        """
        hsConfig = self.config.hashStore['type'].lower()
        if hsConfig == HS_FILE:
            return FileHashStore(dataDir=self.dataLocation,
                                 fileNamePrefix=NODE_HASH_STORE_SUFFIX)
        elif hsConfig == HS_LEVELDB:
            return LevelDbHashStore(dataDir=self.dataLocation)
        else:
            return MemoryHashStore()

    def getLedgerManager(self) -> LedgerManager:
        return LedgerManager(self, ownedByNode=True,
                             postAllLedgersCaughtUp=self.allLedgersCaughtUp,
                             preCatchupClbk=self.preLedgerCatchUp)

    def init_ledger_manager(self):
        # TODO: this and tons of akin stuff should be exterminated
        self.ledgerManager.addLedger(DOMAIN_LEDGER_ID,
                                     self.domainLedger,
                                     postCatchupCompleteClbk=self.postDomainLedgerCaughtUp,
                                     postTxnAddedToLedgerClbk=self.postTxnFromCatchupAddedToLedger)
        self.on_new_ledger_added(DOMAIN_LEDGER_ID)
        if isinstance(self.poolManager, TxnPoolManager):
            self.ledgerManager.addLedger(POOL_LEDGER_ID, self.poolLedger,
                postCatchupCompleteClbk=self.postPoolLedgerCaughtUp,
                postTxnAddedToLedgerClbk=self.postTxnFromCatchupAddedToLedger)
            self.on_new_ledger_added(POOL_LEDGER_ID)

    def on_new_ledger_added(self, ledger_id):
        for r in self.replicas:
            # If a ledger was added after a replica was created, add a queue
            # in the ledger to the replica
            if ledger_id not in r.requestQueues:
                r.requestQueues[ledger_id] = OrderedSet()

    def loadDomainState(self):
        return PruningState(
            initKeyValueStorage(
                self.config.domainStateStorage,
                self.dataLocation,
                self.config.domainStateDbName)
        )

    @classmethod
    def ledgerIdForRequest(cls, request: Request):
        assert request.operation[TXN_TYPE]
        typ = request.operation[TXN_TYPE]
        return cls.ledgerId(typ)

    def start(self, loop):
        oldstatus = self.status
        if oldstatus in Status.going():
            logger.info("{} is already {}, so start has no effect".
                        format(self, self.status.name))
        else:
            super().start(loop)
            self.primaryStorage.start(loop,
                                      ensureDurability=
                                      self.config.EnsureLedgerDurability)
            if self.hashStore.closed:
                self.hashStore = self.getHashStore(self.name)

            self.nodestack.start()
            self.clientstack.start()

            self.elector = self.newPrimaryDecider()

            # if first time running this node
            if not self.nodestack.remotes:
                logger.info("{} first time running..."
                            "".format(self), extra={"cli": "LOW_STATUS",
                                                    "tags": ["node-key-sharing"]})
            else:
                self.nodestack.maintainConnections(force=True)

            if isinstance(self.poolManager, RegistryPoolManager):
                # Node not using pool ledger so start syncing domain ledger
                self.mode = Mode.discovered
                self.ledgerManager.setLedgerCanSync(DOMAIN_LEDGER_ID, True)
            else:
                # Node using pool ledger so first sync pool ledger
                self.mode = Mode.starting
                self.ledgerManager.setLedgerCanSync(POOL_LEDGER_ID, True)

        self.logNodeInfo()

    @property
    def rank(self) -> int:
        return self.poolManager.rank

    def get_name_by_rank(self, rank):
        return self.poolManager.get_name_by_rank(rank)

    def newPrimaryDecider(self):
        if self.primaryDecider:
            return self.primaryDecider
        else:
            return PrimarySelector(self)

    @property
    def connectedNodeCount(self) -> int:
        """
        The plus one is for this node, for example, if this node has three
        connections, then there would be four total nodes
        :return: number of connected nodes this one
        """
        return len(self.nodestack.conns) + 1

    def onStopping(self):
        """
        Actions to be performed on stopping the node.

        - Close the UDP socket of the nodestack
        """
        # Log stats should happen before any kind of reset or clearing
        self.logstats()

        self.reset()

        # Stop the ledgers
        ledgers = [self.domainLedger]
        if self.poolLedger:
            ledgers.append(self.poolLedger)

        for ledger in ledgers:
            try:
                ledger.stop()
            except Exception as ex:
                logger.warning('{} got exception while stopping ledger: {}'.
                               format(self, ex))

        # Stop the hash stores
        hashStores = [self.hashStore]
        if self.poolLedger:
            ledgers.append(self.poolLedger)
        if self.hashStore:
            hashStores.append(self.hashStore)
        if isinstance(self.poolManager, TxnPoolManager) and self.poolManager.hashStore:
            hashStores.append(self.poolManager.hashStore)
        hashStores = [hs for hs in hashStores if
                      isinstance(hs, (FileHashStore, LevelDbHashStore))
                      and not hs.closed]
        for hs in hashStores:
            try:
                hs.close()
            except Exception as ex:
                logger.warning('{} got exception while closing hash store: {}'.
                               format(self, ex))

        self.nodestack.stop()
        self.clientstack.stop()

        self.closeAllKVStores()

        self.mode = None
        if isinstance(self.poolManager, TxnPoolManager):
            self.ledgerManager.setLedgerState(POOL_LEDGER_ID,
                                              LedgerState.not_synced)
        self.ledgerManager.setLedgerState(DOMAIN_LEDGER_ID,
                                          LedgerState.not_synced)

    def closeAllKVStores(self):
        # Clear leveldb lock files
        logger.info("{} closing level dbs".format(self), extra={"cli": False})
        for ledgerId in self.ledgerManager.ledgerRegistry:
            state = self.getState(ledgerId)
            if state:
                state.close()
        if self.seqNoDB:
            self.seqNoDB.close()

    def reset(self):
        logger.info("{} reseting...".format(self), extra={"cli": False})
        self.nodestack.nextCheck = 0
        logger.debug("{} clearing aqStash of size {}".format(self,
                                                             len(self.aqStash)))
        self.nodestack.conns.clear()
        # TODO: Should `self.clientstack.conns` be cleared too
        # self.clientstack.conns.clear()
        self.aqStash.clear()
        self.actionQueue.clear()
        self.elector = None

    async def prod(self, limit: int=None) -> int:
        """.opened
        This function is executed by the node each time it gets its share of
        CPU time from the event loop.

        :param limit: the number of items to be serviced in this attempt
        :return: total number of messages serviced by this node
        """
        c = 0
        if self.status is not Status.stopped:
            c += await self.serviceReplicas(limit)
            c += await self.serviceNodeMsgs(limit)
            c += await self.serviceClientMsgs(limit)
            c += self._serviceActions()
            c += self.ledgerManager.service()
            c += self.monitor._serviceActions()
            c += await self.serviceElector()
            self.nodestack.flushOutBoxes()
        if self.isGoing():
            self.nodestack.serviceLifecycle()
            self.clientstack.serviceClientStack()
        return c

    async def serviceReplicas(self, limit) -> int:
        """
        Execute `serviceReplicaMsgs`, `serviceReplicaOutBox` and
        `serviceReplicaInBox` with `limit` number of messages. See the
        respective functions for more information.

        :param limit: the maximum number of messages to process
        :return: the sum of messages successfully processed by
        serviceReplicaMsgs, serviceReplicaInBox and serviceReplicaOutBox
        """
        a = self.serviceReplicaMsgs(limit)
        b = self.serviceReplicaOutBox(limit)
        c = self.serviceReplicaInBox(limit)
        return a + b + c

    async def serviceNodeMsgs(self, limit: int) -> int:
        """
        Process `limit` number of messages from the nodeInBox.

        :param limit: the maximum number of messages to process
        :return: the number of messages successfully processed
        """
        n = await self.nodestack.service(limit)
        await self.processNodeInBox()
        return n

    async def serviceClientMsgs(self, limit: int) -> int:
        """
        Process `limit` number of messages from the clientInBox.

        :param limit: the maximum number of messages to process
        :return: the number of messages successfully processed
        """
        c = await self.clientstack.service(limit)
        await self.processClientInBox()
        return c

    async def serviceElector(self) -> int:
        """
        Service the elector's inBox, outBox and action queues.

        :return: the number of messages successfully serviced
        """
        if not self.isReady():
            return 0
        o = self.serviceElectorOutBox()
        i = await self.serviceElectorInbox()
        # TODO: Why is protected method accessed here?
        a = self.elector._serviceActions()
        return o + i + a

    def onConnsChanged(self, joined: Set[str], left: Set[str]):
        """
        A series of operations to perform once a connection count has changed.

        - Set f to max number of failures this system can handle.
        - Set status to one of started, started_hungry or starting depending on
            the number of protocol instances.
        - Check protocol instances. See `checkInstances()`

        """
        if self.isGoing():
            if self.connectedNodeCount == self.totalNodes:
                self.status = Status.started
            elif self.connectedNodeCount >= self.minimumNodes:
                self.status = Status.started_hungry
            else:
                self.status = Status.starting
        self.elector.nodeCount = self.connectedNodeCount

        if self.master_primary_name in joined:
            self.lost_primary_at = None
        if self.master_primary_name in left:
            logger.debug('{} lost connection to primary of master'.format(self))
            self.lost_master_primary()
        if self.isReady():
            self.checkInstances()

            for n in joined:
                msgs = self.elector.get_msgs_for_lagged_nodes()
                self.sendElectionMsgsToLaggingNode(n, msgs)

        # Send ledger status whether ready (connected to enough nodes) or not
        for n in joined:
            self.send_ledger_status_to_newly_connected_node(n)

    def _sync_ledger(self, ledger_id):
        """
        Sync specific ledger with other nodes
        """
        self.ledgerManager.setLedgerCanSync(ledger_id, True)
        for node_name in self.nodeReg:
            try:
                self._ask_for_ledger_status(node_name, ledger_id)
            except RemoteNotFound:
                logger.debug('{} did not find any remote for {} to send '
                             'request for ledger status'.format(self, node_name))
                continue

    def _ask_for_ledger_status(self, node_name: str, ledger_id):
        """
        Ask other node for LedgerStatus
        """
        req = ReqLedgerStatus(ledger_id)
        self.sendToNodes(req, [node_name,])
        logger.debug("{} asking {} for ledger status of ledger {}"
                     .format(self, node_name, ledger_id))

    def process_req_ledger_status(self, request: ReqLedgerStatus, frm: str):
        logger.debug("{} processing request for ledger status from {}: {}"
                     .format(self, frm, request))
        self.sendLedgerStatus(frm, request.ledgerId)

    def send_ledger_status_to_newly_connected_node(self, node_name):
        self.sendPoolLedgerStatus(node_name)
        # Send the domain ledger status only when it has discovered enough
        # peers otherwise very few peers will know that this node is lagging
        # behind and it will not receive sufficient consistency proofs to
        # verify the exact state of the ledger.
        # if self.mode in (Mode.discovered, Mode.participating):
        if Mode.done_discovering(self.mode):
            self.sendDomainLedgerStatus(node_name)

    def newNodeJoined(self, txn):
        self.setF()
        new_replicas = self.adjustReplicas()
        if new_replicas > 0:
            self.decidePrimaries()

    def nodeLeft(self, txn):
        self.setF()
        self.adjustReplicas()

    def sendPoolInfoToClients(self, txn):
        logger.debug("{} sending new node info {} to all clients".format(self,
                                                                         txn))
        msg = PoolLedgerTxns(txn)
        self.clientstack.transmitToClients(msg,
                                           list(self.clientstack.connectedClients))

    @property
    def clientStackName(self):
        return self.getClientStackNameOfNode(self.name)

    @staticmethod
    def getClientStackNameOfNode(nodeName: str):
        return nodeName + CLIENT_STACK_SUFFIX

    def getClientStackHaOfNode(self, nodeName: str) -> HA:
        return self.cliNodeReg.get(self.getClientStackNameOfNode(nodeName))

    def sendElectionMsgsToLaggingNode(self, nodeName: str, msgs: List[Any]):
        rid = self.nodestack.getRemote(nodeName).uid
        for msg in msgs:
            logger.debug("{} sending election message {} to lagged node {}".
                         format(self, msg, nodeName))
            self.send(msg, rid)

    def _statusChanged(self, old: Status, new: Status) -> None:
        """
        Perform some actions based on whether this node is ready or not.

        :param old: the previous status
        :param new: the current status
        """
        pass

    def checkInstances(self) -> None:
        # TODO: Is this method really needed?
        """
        Check if this node has the minimum required number of protocol
        instances, i.e. f+1. If not, add a replica. If no election is in
        progress, this node will try to nominate one of its replicas as primary.
        This method is called whenever a connection with a  new node is
        established.
        """
        logger.debug("{} choosing to start election on the basis of count {} "
                     "and nodes {}".format(self, self.connectedNodeCount,
                                           self.nodestack.conns))

    def adjustReplicas(self):
        """
        Add or remove replicas depending on `f`
        """
        newReplicas = 0
        while len(self.replicas) < self.requiredNumberOfInstances:
            self.addReplica()
            newReplicas += 1
            self.processStashedMsgsForReplica(len(self.replicas)-1)

        while len(self.replicas) > self.requiredNumberOfInstances:
            self.removeReplica()
            newReplicas -= 1

        pop_keys(self.msgsForFutureReplicas, lambda x: x < len(self.replicas))
        return newReplicas

    def _dispatch_stashed_msg(self, msg, frm):
        if isinstance(msg, (ElectionType, ViewChangeDone)):
            self.sendToElector(msg, frm)
            return True
        elif isinstance(msg, ThreePhaseType):
            self.sendToReplica(msg, frm)
            return True
        else:
            return False

    def processStashedMsgsForReplica(self, instId: int):
        if instId not in self.msgsForFutureReplicas:
            return
        i = 0
        while self.msgsForFutureReplicas[instId]:
            msg, frm = self.msgsForFutureReplicas[instId].popleft()
            if not self._dispatch_stashed_msg(msg, frm):
                self.discard(msg, reason="Unknown message type for replica id "
                                         "{}".format(instId),
                             logMethod=logger.warning)
            i += 1
        logger.debug("{} processed {} stashed msgs for replica {}".
                     format(self, i, instId))

    def processStashedMsgsForView(self, view_no: int):
        if view_no not in self.msgsForFutureViews:
            return
        i = 0
        while self.msgsForFutureViews[view_no]:
            msg, frm = self.msgsForFutureViews[view_no].popleft()
            if not self._dispatch_stashed_msg(msg, frm):
                self.discard(msg, reason="Unknown message type for view no "
                                         "{}".format(view_no),
                             logMethod=logger.warning)
            i += 1
        logger.debug("{} processed {} stashed msgs for view no {}".
                     format(self, i, view_no))

    def decidePrimaries(self):
        """
        Choose the primary replica for each protocol instance in the system
        using a PrimaryDecider.
        """
        self.elector.decidePrimaries()

    def _check_view_change_completed(self):
        """
        This thing checks whether new primary was elected.
        If it was not - starts view change again
        """
        if not self.view_change_in_progress:
            return

        next_view_no = self.viewNo + 1
        logger.debug("view change to view {} is not completed in time, "
                     "starting view change for view {}"
                     .format(self.viewNo, next_view_no))
        logger.info("{} initiating a view change to {} from {}".
                    format(self, next_view_no, self.viewNo))
        self.sendInstanceChange(next_view_no,
                                Suspicions.PRIMARY_DISCONNECTED)

    def createReplica(self, instId: int, isMaster: bool) -> 'replica.Replica':
        """
        Create a new replica with the specified parameters.
        This is a convenience method used to create replicas from a node
        instead of passing in replicas in the Node's constructor.

        :param instId: protocol instance number
        :param isMaster: does this replica belong to the master protocol
            instance?
        :return: a new instance of Replica
        """
        return replica.Replica(self, instId, isMaster)

    def addReplica(self):
        """
        Create and add a new replica to this node.
        If this is the first replica on this node, it will belong to the Master
        protocol instance.
        """
        instId = len(self.replicas)
        if len(self.replicas) == 0:
            isMaster = True
            instDesc = "master"
        else:
            isMaster = False
            instDesc = "backup"
        replica = self.createReplica(instId, isMaster)
        self.replicas.append(replica)
        self.msgsToReplicas.append(deque())
        self.monitor.addInstance()
        logger.display("{} added replica {} to instance {} ({})".
                       format(self, replica, instId, instDesc),
                       extra={"tags": ["node-replica"]})
        return replica

    def removeReplica(self):
        replica = self.replicas[-1]
        self.replicas = self.replicas[:-1]
        self.msgsToReplicas = self.msgsToReplicas[:-1]
        self.monitor.addInstance()
        logger.display("{} removed replica {} from instance {}".
                       format(self, replica, replica.instId),
                       extra={"tags": ["node-replica"]})
        return replica

    def serviceReplicaMsgs(self, limit: int=None) -> int:
        """
        Process `limit` number of replica messages.
        Here processing means appending to replica inbox.

        :param limit: the maximum number of replica messages to process
        :return: the number of replica messages processed
        """
        msgCount = 0
        for idx, replicaMsgs in enumerate(self.msgsToReplicas):
            while replicaMsgs and (not limit or msgCount < limit):
                msgCount += 1
                msg = replicaMsgs.popleft()
                self.replicas[idx].inBox.append(msg)
        return msgCount

    def serviceReplicaOutBox(self, limit: int=None) -> int:
        """
        Process `limit` number of replica messages.
        Here processing means appending to replica inbox.

        :param limit: the maximum number of replica messages to process
        :return: the number of replica messages processed
        """
        msgCount = 0
        for replica in self.replicas:
            while replica.outBox and (not limit or msgCount < limit):
                msgCount += 1
                msg = replica.outBox.popleft()
                if isinstance(msg, (PrePrepare,
                                    Prepare,
                                    Commit,
                                    Checkpoint)):
                    self.send(msg)
                elif isinstance(msg, Ordered):
                    self.try_processing_ordered(msg)
                elif isinstance(msg, Reject):
                    reqKey = (msg.identifier, msg.reqId)
                    reject = Reject(*reqKey,
                                    self.reasonForClientFromException(msg.reason))
                    self.transmitToClient(reject, self.requestSender[reqKey])
                    self.doneProcessingReq(*reqKey)
                elif isinstance(msg, Exception):
                    self.processEscalatedException(msg)
                else:
                    logger.error("Received msg {} and don't know how to handle "
                                 "it".format(msg))
        return msgCount

    def serviceReplicaInBox(self, limit: int=None):
        """
        Process `limit` number of messages in the replica inbox for each replica
        on this node.

        :param limit: the maximum number of replica messages to process
        :return: the number of replica messages processed successfully
        """
        msgCount = 0
        for replica in self.replicas:
            msgCount += replica.serviceQueues(limit)
        return msgCount

    def serviceElectorOutBox(self, limit: int=None) -> int:
        """
        Service at most `limit` number of messages from the elector's outBox.

        :return: the number of messages successfully serviced.
        """
        msgCount = 0
        while self.elector.outBox and (not limit or msgCount < limit):
            msgCount += 1
            msg = self.elector.outBox.popleft()
            if isinstance(msg, (ElectionType, ViewChangeDone)):
                self.send(msg)
            elif isinstance(msg, BlacklistMsg):
                nodeName = getattr(msg, f.NODE_NAME.nm)
                code = getattr(msg, f.SUSP_CODE.nm)
                self.reportSuspiciousNode(nodeName, code=code)
            else:
                logger.error("Received msg {} and don't know how to handle it".
                             format(msg))
        return msgCount

    async def serviceElectorInbox(self, limit: int=None) -> int:
        """
        Service at most `limit` number of messages from the elector's outBox.

        :return: the number of messages successfully serviced.
        """
        msgCount = 0
        while self.msgsToElector and (not limit or msgCount < limit):
            msgCount += 1
            msg = self.msgsToElector.popleft()
            self.elector.inBox.append(msg)
        await self.elector.serviceQueues(limit)
        return msgCount

    @property
    def hasPrimary(self) -> bool:
        """
        Does this node have a primary replica?

        :return: whether this node has a primary
        """
        return any(replica.isPrimary for replica in self.replicas)

    @property
    def primaryReplicaNo(self) -> Optional[int]:
        """
        Return the index of the primary or None if there's no primary among the
        replicas on this node.

        :return: index of the primary
        """
        if self._primary_replica_no is None:
            for idx, replica in enumerate(self.replicas):
                if replica.isPrimary:
                    self._primary_replica_no = idx
                    return idx
        return self._primary_replica_no

    @property
    def master_primary_name(self) -> Optional[str]:
        """
        Return the name of the primary node of the master instance
        """

        master_primary_name = self.master_replica.primaryName
        if master_primary_name:
            return self.master_replica.getNodeName(master_primary_name)
        return None

    @property
    def master_last_ordered_3PC(self) -> Tuple[int, int]:
        return self.master_replica.last_ordered_3pc

    @property
    def master_replica(self):
        return self.replicas[0]

    @staticmethod
    def is_valid_view_or_inst(n):
        return not(n is None or not isinstance(n, int) or n < 0)

    def msgHasAcceptableInstId(self, msg, frm) -> bool:
        """
        Return true if the instance id of message corresponds to a correct
        replica.

        :param msg: the node message to validate
        :return:
        """
        instId = getattr(msg, f.INST_ID.nm, None)
        if not self.is_valid_view_or_inst(instId):
            return False
        if instId >= len(self.msgsToReplicas):
            if instId not in self.msgsForFutureReplicas:
                self.msgsForFutureReplicas[instId] = deque()
            self.msgsForFutureReplicas[instId].append((msg, frm))
            logger.debug("{} queueing message {} for future protocol "
                         "instance {}".format(self, msg, instId))
            return False
        return True

    def msgHasAcceptableViewNo(self, msg, frm) -> bool:
        """
        Return true if the view no of message corresponds to the current view
        no or a view no in the future
        :param msg: the node message to validate
        :return:
        """
        viewNo = getattr(msg, f.VIEW_NO.nm, None)
        if not self.is_valid_view_or_inst(viewNo):
            return False
        if self.viewNo - viewNo > 1:
            self.discard(msg, "un-acceptable viewNo {}"
                         .format(viewNo), logMethod=logger.info)
        elif viewNo > self.viewNo:
            if viewNo not in self.msgsForFutureViews:
                self.msgsForFutureViews[viewNo] = deque()
            logger.debug('{} stashing a message for a future view: {}'.
                         format(self, msg))
            self.msgsForFutureViews[viewNo].append((msg, frm))
        else:
            return True
        return False

    def sendToReplica(self, msg, frm):
        """
        Send the message to the intended replica.

        :param msg: the message to send
        :param frm: the name of the node which sent this `msg`
        """
        if self.msgHasAcceptableInstId(msg, frm) and \
                self.msgHasAcceptableViewNo(msg, frm):
            self.msgsToReplicas[msg.instId].append((msg, frm))

    def sendToElector(self, msg, frm):
        """
        Send the message to the intended elector.

        :param msg: the message to send
        :param frm: the name of the node which sent this `msg`
        """
        if (isinstance(msg, ViewChangeDone) or
                self.msgHasAcceptableInstId(msg, frm)) and \
                self.msgHasAcceptableViewNo(msg, frm):
            logger.debug("{} sending message to elector: {}".
                         format(self, (msg, frm)))
            self.msgsToElector.append((msg, frm))

    def handleOneNodeMsg(self, wrappedMsg):
        """
        Validate and process one message from a node.

        :param wrappedMsg: Tuple of message and the name of the node that sent
        the message
        """
        try:
            vmsg = self.validateNodeMsg(wrappedMsg)
            if vmsg:
                logger.info("{} msg validated {}".format(self, wrappedMsg),
                            extra={"tags": ["node-msg-validation"]})
                self.unpackNodeMsg(*vmsg)
            else:
                logger.info("{} invalidated msg {}".format(self, wrappedMsg),
                            extra={"tags": ["node-msg-validation"]})
        except SuspiciousNode as ex:
            self.reportSuspiciousNodeEx(ex)
        except Exception as ex:
            msg, frm = wrappedMsg
            self.discard(msg, ex)

    def validateNodeMsg(self, wrappedMsg):
        """
        Validate another node's message sent to this node.

        :param wrappedMsg: Tuple of message and the name of the node that sent
        the message
        :return: Tuple of message from node and name of the node
        """
        msg, frm = wrappedMsg
        if self.isNodeBlacklisted(frm):
            self.discard(msg, "received from blacklisted node {}"
                         .format(frm), logger.info)
            return None

        op = msg.pop(OP_FIELD_NAME, None)
        if not op:
            raise MissingNodeOp
        cls = TaggedTuples.get(op, None)
        if not cls:
            raise InvalidNodeOp(op)
        try:
            cMsg = cls(**msg)
        except Exception as ex:
            raise InvalidNodeMsg(str(ex))
        try:
            self.verifySignature(cMsg)
        except BaseExc as ex:
            raise SuspiciousNode(frm, ex, cMsg) from ex
        logger.debug("{} received node message from {}: {}".
                     format(self, frm, cMsg),
                     extra={"cli": False})
        return cMsg, frm

    def unpackNodeMsg(self, msg, frm) -> None:
        """
        If the message is a batch message validate each message in the batch,
        otherwise add the message to the node's inbox.

        :param msg: a node message
        :param frm: the name of the node that sent this `msg`
        """
        if isinstance(msg, Batch):
            logger.debug("{} processing a batch {}".format(self, msg))
            for m in msg.messages:
                m = self.nodestack.deserializeMsg(m)
                self.handleOneNodeMsg((m, frm))
        else:
            self.postToNodeInBox(msg, frm)

    def postToNodeInBox(self, msg, frm):
        """
        Append the message to the node inbox

        :param msg: a node message
        :param frm: the name of the node that sent this `msg`
        """
        logger.debug("{} appending to nodeInbox {}".format(self, msg))
        self.nodeInBox.append((msg, frm))

    async def processNodeInBox(self):
        """
        Process the messages in the node inbox asynchronously.
        """
        while self.nodeInBox:
            m = self.nodeInBox.popleft()

            msg, frm = m
            # if self.__message_filter_engine.filter_node_to_node(msg):
            #     continue

            try:
                await self.nodeMsgRouter.handle(m)
            except SuspiciousNode as ex:
                self.reportSuspiciousNodeEx(ex)
                self.discard(m, ex)

    def handleOneClientMsg(self, wrappedMsg):
        """
        Validate and process a client message

        :param wrappedMsg: a message from a client
        """
        try:
            vmsg = self.validateClientMsg(wrappedMsg)
            if vmsg:
                self.unpackClientMsg(*vmsg)
        except BlowUp:
            raise
        except Exception as ex:
            msg, frm = wrappedMsg
            friendly = friendlyEx(ex)
            if isinstance(ex, SuspiciousClient):
                self.reportSuspiciousClient(frm, friendly)

            self.handleInvalidClientMsg(ex, wrappedMsg)

    def handleInvalidClientMsg(self, ex, wrappedMsg):
        msg, frm = wrappedMsg
        exc = ex.__cause__ if ex.__cause__ else ex
        friendly = friendlyEx(ex)
        reason = self.reasonForClientFromException(ex)
        if isinstance(msg, Request):
            msg = msg.__getstate__()
        identifier = msg.get(f.IDENTIFIER.nm)
        reqId = msg.get(f.REQ_ID.nm)
        if not reqId:
            reqId = getattr(exc, f.REQ_ID.nm, None)
            if not reqId:
                reqId = getattr(ex, f.REQ_ID.nm, None)
        self.transmitToClient(RequestNack(identifier, reqId, reason), frm)
        self.discard(wrappedMsg, friendly, logger.warning, cliOutput=True)

    def validateClientMsg(self, wrappedMsg):
        """
        Validate a message sent by a client.

        :param wrappedMsg: a message from a client
        :return: Tuple of clientMessage and client address
        """
        msg, frm = wrappedMsg
        if self.isClientBlacklisted(frm):
            self.discard(msg, "received from blacklisted client {}"
                         .format(frm), logger.info)
            return None

        if all(attr in msg.keys()
               for attr in [OPERATION, f.IDENTIFIER.nm, f.REQ_ID.nm]):
            self.doStaticValidation(msg[f.IDENTIFIER.nm],
                                    msg[f.REQ_ID.nm],
                                    msg[OPERATION])
            cls = self._client_request_class
        elif OP_FIELD_NAME in msg:
            op = msg.pop(OP_FIELD_NAME)
            cls = TaggedTuples.get(op, None)
            if not cls:
                raise InvalidClientOp(op, msg.get(f.REQ_ID.nm))
            if cls not in (Batch, LedgerStatus, CatchupReq):
                raise InvalidClientMsgType(cls, msg.get(f.REQ_ID.nm))
        else:
            raise InvalidClientRequest(msg.get(f.IDENTIFIER.nm),
                                       msg.get(f.REQ_ID.nm))
        try:
            cMsg = cls(**msg)
        except TypeError as ex:
            raise InvalidClientRequest(msg.get(f.IDENTIFIER.nm),
                                       msg.get(f.REQ_ID.nm),
                                       str(ex))
        except Exception as ex:
            raise InvalidClientRequest(msg.get(f.IDENTIFIER.nm),
                                       msg.get(f.REQ_ID.nm)) from ex

        if self.isSignatureVerificationNeeded(msg):
            self.verifySignature(cMsg)
            # Suspicions should only be raised when lot of sig failures are
            # observed
            # try:
            #     self.verifySignature(cMsg)
            # except UnknownIdentifier as ex:
            #     raise
            # except Exception as ex:
            #     raise SuspiciousClient from ex
        logger.trace("{} received CLIENT message: {}".
                     format(self.clientstack.name, cMsg))
        return cMsg, frm

    def unpackClientMsg(self, msg, frm):
        """
        If the message is a batch message validate each message in the batch,
        otherwise add the message to the node's clientInBox.

        :param msg: a client message
        :param frm: the name of the client that sent this `msg`
        """
        if isinstance(msg, Batch):
            for m in msg.messages:
                # This check is done since Client uses NodeStack (which can
                # send and receive BATCH) to talk to nodes but Node uses
                # ClientStack (which cannot send or receive BATCH).
                # TODO: The solution is to have both kind of stacks be able to
                # parse BATCH messages
                if m in (ZStack.pingMessage, ZStack.pongMessage):
                    continue
                m = self.clientstack.deserializeMsg(m)
                self.handleOneClientMsg((m, frm))
        else:
            self.postToClientInBox(msg, frm)

    def postToClientInBox(self, msg, frm):
        """
        Append the message to the node's clientInBox

        :param msg: a client message
        :param frm: the name of the node that sent this `msg`
        """
        self.clientInBox.append((msg, frm))

    async def processClientInBox(self):
        """
        Process the messages in the node's clientInBox asynchronously.
        All messages in the inBox have already been validated, including
        signature check.
        """
        while self.clientInBox:
            m = self.clientInBox.popleft()
            req, frm = m
            logger.display("{} processing {} request {}".
                           format(self.clientstack.name, frm, req),
                           extra={"cli": True,
                                  "tags": ["node-msg-processing"]})

            # filtered = self.__message_filter_engine.filter_client_to_node(req)
            # if filtered:
            #     self._reject_msg(req, frm, filtered)
            #     continue

            try:
                await self.clientMsgRouter.handle(m)
            except InvalidClientMessageException as ex:
                self.handleInvalidClientMsg(ex, m)

    def _reject_msg(self, msg, frm, reason):
        reqKey = (msg.identifier, msg.reqId)
        reject = Reject(*reqKey,
                        reason)
        self.transmitToClient(reject, frm)

    def postPoolLedgerCaughtUp(self, **kwargs):
        self.mode = Mode.discovered
        # The node might have discovered more nodes, so see if schedule
        # election if needed.
        if isinstance(self.poolManager, TxnPoolManager):
            self.checkInstances()

        # TODO: why we do it this way?
        # Initialising node id in case where node's information was not present
        # in pool ledger at the time of starting, happens when a non-genesis
        # node starts
        self.id
        self.catchup_next_ledger_after_pool()

    def catchup_next_ledger_after_pool(self):
        self.start_domain_ledger_sync()

    def start_domain_ledger_sync(self):
        self._sync_ledger(DOMAIN_LEDGER_ID)
        self.ledgerManager.processStashedLedgerStatuses(DOMAIN_LEDGER_ID)

    def postDomainLedgerCaughtUp(self, **kwargs):
        """
        Process any stashed ordered requests and set the mode to
        `participating`
        :return:
        """
        pass

    def preLedgerCatchUp(self, ledger_id):
        # Process any Ordered requests. This causes less transactions to be
        # requested during catchup. Also commits any uncommitted state that
        # can be committed
        logger.debug('{} going to process any ordered requests before starting'
                     ' catchup.'.format(self))
        self.force_process_ordered()
        self.processStashedOrderedReqs()

        # make the node Syncing
        self.mode = Mode.syncing

        # revert uncommitted txns and state for unordered requests
        r = self.master_replica.revert_unordered_batches()
        logger.debug('{} reverted {} batches before starting catch up for '
                     'ledger {}'.format(self, r, ledger_id))

    def postTxnFromCatchupAddedToLedger(self, ledgerId: int, txn: Any):
        rh = self.postRecvTxnFromCatchup(ledgerId, txn)
        if rh:
            rh.updateState([txn], isCommitted=True)
            state = self.getState(ledgerId)
            state.commit(rootHash=state.headHash)
        self.updateSeqNoMap([txn])

    def postRecvTxnFromCatchup(self, ledgerId: int, txn: Any):
        rh = None
        if ledgerId == POOL_LEDGER_ID:
            self.poolManager.onPoolMembershipChange(txn)
            rh = self.poolManager.reqHandler
        if ledgerId == DOMAIN_LEDGER_ID:
            self.post_txn_from_catchup_added_to_domain_ledger(txn)
            rh = self.reqHandler
        return rh

    # TODO: should be renamed to `post_all_ledgers_caughtup`
    def allLedgersCaughtUp(self):
        if self.num_txns_caught_up_in_last_catchup() == 0:
            self.catchup_rounds_without_txns += 1
        last_caught_up_3PC = self.ledgerManager.last_caught_up_3PC
        if compare_3PC_keys(self.master_last_ordered_3PC,
                            last_caught_up_3PC) > 0:
            self.master_replica.caught_up_till_3pc(last_caught_up_3PC)
            logger.debug('{} caught up till {}'.format(self,
                                                       last_caught_up_3PC))

        # TODO: Maybe a slight optimisation is to check result of
        # `self.num_txns_caught_up_in_last_catchup()`
        self.processStashedOrderedReqs()

        if self.is_catchup_needed():
            logger.debug('{} needs to catchup again'.format(self))
            self.start_catchup()
        else:
            logger.debug('{} does not need any more catchups'.format(self))
            self.no_more_catchups_needed()

    def is_catchup_needed(self) -> bool:
        """
        Check if received a quorum of view change done messages and if yes
        check if caught up till the
        Check if all requests ordered till last prepared certificate
        Check if last catchup resulted in no txns
        """
        if self.caught_up_for_current_view():
            logger.info('{} is caught up for the current view {}'.
                        format(self, self.viewNo))
            return False
        logger.debug('{} is not caught up for the current view {}'.
                     format(self, self.viewNo))
        if self.num_txns_caught_up_in_last_catchup() == 0:
            if self.has_ordered_till_last_prepared_certificate():
                logger.debug('{} ordered till last prepared certificate'.format(self))
                return False
            if self.catchup_rounds_without_txns >= self.config.MAX_CATCHUPS_DONE_DURING_VIEW_CHANGE:
                logger.debug('{} has completed {} catchup rounds'.
                             format(self, self.catchup_rounds_without_txns))
                return False
        return True

    def caught_up_for_current_view(self) -> bool:
        if not self.elector._hasViewChangeQuorum:
            logger.debug('{} does not have view change quorum for view {}'.
                         format(self, self.viewNo))
            return False
        vc = self.elector.has_sufficient_same_view_change_done_messages
        if not vc:
            logger.debug('{} does not have acceptable ViewChangeDone for '
                         'view {}'.format(self, self.viewNo))
            return False
        ledger_info = vc[1]
        for lid, size, root_hash in ledger_info:
            ledger = self.ledgerManager.ledgerRegistry[lid].ledger
            if size == 0:
                continue
            if ledger.size < size:
                return False
            if ledger.hashToStr(ledger.tree.merkle_tree_hash(0, size)) != root_hash:
                return False
        return True

    def has_ordered_till_last_prepared_certificate(self) -> bool:
        lst = self.master_replica.last_prepared_before_view_change
        if lst is None:
            return True
        return compare_3PC_keys(lst, self.master_replica.last_ordered_3pc) >= 0

    def num_txns_caught_up_in_last_catchup(self) -> int:
        count = sum([l.num_txns_caught_up for l in
                    self.ledgerManager.ledgerRegistry.values()])
        logger.debug('{} caught up to {} txns in the last catchup'.
                     format(self, count))
        return count

    def no_more_catchups_needed(self):
        # This method is called when no more catchups needed
        self.mode = Mode.synced
        self.decidePrimaries()
        # TODO: need to think of a better way
        # If the node was not participating but has now found a primary,
        # then set mode to participating, can happen if a catchup is triggered
        # without a view change or node start
        if not self.isParticipating and self.master_replica.hasPrimary:
            logger.debug('{} starting to participate since catchup is done, '
                         'primaries are selected but mode was not set to '
                         'participating'.format(self))
            self.start_participating()

    def getLedger(self, ledgerId) -> Ledger:
        return self.ledgerManager.getLedgerInfoByType(ledgerId).ledger

    def getState(self, ledgerId) -> PruningState:
        return self.states.get(ledgerId)

    def post_txn_from_catchup_added_to_domain_ledger(self, txn):
        if txn.get(TXN_TYPE) == NYM:
            self.addNewRole(txn)

    def sendPoolLedgerStatus(self, nodeName):
        self.sendLedgerStatus(nodeName, POOL_LEDGER_ID)

    def sendDomainLedgerStatus(self, nodeName):
        self.sendLedgerStatus(nodeName, DOMAIN_LEDGER_ID)

    def getLedgerStatus(self, ledgerId: int):
        if ledgerId == POOL_LEDGER_ID:
            return self.poolLedgerStatus
        if ledgerId == DOMAIN_LEDGER_ID:
            return self.domainLedgerStatus

    def sendLedgerStatus(self, nodeName: str, ledgerId: int):
        ledgerStatus = self.getLedgerStatus(ledgerId)
        if ledgerStatus:
            self.sendToNodes(ledgerStatus, [nodeName])
        else:
            logger.debug("{} not sending ledger {} status to {} as it is null"
                         .format(self, ledgerId, nodeName))

    def doStaticValidation(self, identifier, reqId, operation):
        if TXN_TYPE not in operation:
            raise InvalidClientRequest(identifier, reqId)

        if operation.get(TXN_TYPE) in POOL_TXN_TYPES:
            self.poolManager.doStaticValidation(identifier, reqId, operation)

        if self.opVerifiers:
            try:
                for v in self.opVerifiers:
                    v.verify(operation)
            except Exception as ex:
                raise InvalidClientRequest(identifier, reqId) from ex

    def doDynamicValidation(self, request: Request):
        """
        State based validation
        """
        if self.ledgerIdForRequest(request) == POOL_LEDGER_ID:
            self.poolManager.doDynamicValidation(request)
        else:
            self.domainDynamicValidation(request)

    def applyReq(self, request: Request):
        """
        Apply request to appropriate ledger and state
        """
        if self.ledgerIdForRequest(request) == POOL_LEDGER_ID:
            return self.poolManager.applyReq(request)
        else:
            return self.domainRequestApplication(request)

    def domainDynamicValidation(self, request: Request):
        self.reqHandler.validate(request, self.config)

    def domainRequestApplication(self, request: Request):
        return self.reqHandler.apply(request)

    def processRequest(self, request: Request, frm: str):
        """
        Handle a REQUEST from the client.
        If the request has already been executed, the node re-sends the reply to
        the client. Otherwise, the node acknowledges the client request, adds it
        to its list of client requests, and sends a PROPAGATE to the
        remaining nodes.

        :param request: the REQUEST from the client
        :param frm: the name of the client that sent this REQUEST
        """
        logger.debug("{} received client request: {} from {}".
                     format(self.name, request, frm))
        self.nodeRequestSpikeMonitorData['accum'] += 1

        # TODO: What if client sends requests with same request id quickly so
        # before reply for one is generated, the other comes. In that
        # case we need to keep track of what requests ids node has seen
        # in-memory and once request with a particular request id is processed,
        # it should be removed from that in-memory DS.

        # If request is already processed(there is a reply for the
        # request in
        # the node's transaction store then return the reply from the
        # transaction store)
        # TODO: What if the reply was a REQNACK? Its not gonna be found in the
        # replies.

        ledgerId = self.ledgerIdForRequest(request)
        ledger = self.getLedger(ledgerId)
        reply = self.getReplyFromLedger(ledger, request)
        if reply:
            logger.debug("{} returning REPLY from already processed "
                         "REQUEST: {}".format(self, request))
            self.transmitToClient(reply, frm)
        else:
            if not self.isProcessingReq(*request.key):
                self.startedProcessingReq(*request.key, frm)
            # If not already got the propagate request(PROPAGATE) for the
            # corresponding client request(REQUEST)
            self.recordAndPropagate(request, frm)
            self.transmitToClient(RequestAck(*request.key), frm)

    # noinspection PyUnusedLocal
    def processPropagate(self, msg: Propagate, frm):
        """
        Process one propagateRequest sent to this node asynchronously

        - If this propagateRequest hasn't been seen by this node, then broadcast
        it to all nodes after verifying the the signature.
        - Add the client to blacklist if its signature is invalid

        :param msg: the propagateRequest
        :param frm: the name of the node which sent this `msg`
        """
        logger.debug("Node {} received propagated request: {}".
                     format(self.name, msg))
        reqDict = msg.request

        request = self._client_request_class(**reqDict)

        clientName = msg.senderClient

        if not self.isProcessingReq(*request.key):
            self.startedProcessingReq(*request.key, clientName)
        self.requests.addPropagate(request, frm)

        self.propagate(request, clientName)
        self.tryForwarding(request)

    def startedProcessingReq(self, identifier, reqId, frm):
        self.requestSender[identifier, reqId] = frm

    def isProcessingReq(self, identifier, reqId) -> bool:
        return (identifier, reqId) in self.requestSender

    def doneProcessingReq(self, identifier, reqId):
        self.requestSender.pop((identifier, reqId))

    def processOrdered(self, ordered: Ordered):
        """
        Process and orderedRequest.

        Execute client request with retries if client request hasn't yet reached
        this node but corresponding PROPAGATE, PRE-PREPARE, PREPARE and
        COMMIT request did

        :param ordered: an orderedRequest
        :param retryNo: the retry number used in recursion
        :return: True if successful, None otherwise
        """

        inst_id, view_no, req_idrs, pp_seq_no, pp_time, ledger_id, \
            state_root, txn_root = tuple(ordered)

        # Only the request ordered by master protocol instance are executed by
        # the client
        r = None
        if inst_id == self.instances.masterId:
            reqs = [self.requests[i, r].finalised for (i, r) in req_idrs
                    if (i, r) in self.requests and self.requests[i, r].finalised]
            if len(reqs) == len(req_idrs):
                logger.debug("{} executing Ordered batch {} {} of {} requests".
                             format(self.name, view_no, pp_seq_no, len(req_idrs)))
                self.executeBatch(view_no, pp_seq_no, pp_time, reqs, ledger_id,
                                  state_root, txn_root)
                r = True
            else:
                logger.warning('{} did not find {} finalized requests, but '
                               'still ordered'.format(self, len(req_idrs) -
                                                      len(reqs)))
                return None
        else:
            logger.trace("{} got ordered requests from backup replica {}".
                         format(self, inst_id))
            r = False
        self.monitor.requestOrdered(req_idrs, inst_id, byMaster=r)
        return r

    def force_process_ordered(self):
        """
        Take any messages from replica that have been ordered and process
        them, this should be done rarely, like before catchup starts
        so a more current LedgerStatus can be sent.
        can be called either
        1. when node is participating, this happens just before catchup starts
        so the node can have the latest ledger status or
        2. when node is not participating but a round of catchup is about to be
        started, here is forces all the replica ordered messages to be appended
        to the stashed ordered requests and the stashed ordered requests are
        processed with appropriate checks
        """
        for r in self.replicas:
            i = 0
            for msg in r._remove_ordered_from_queue():
                # self.processOrdered(msg)
                self.try_processing_ordered(msg)
                i += 1
            logger.debug(
                '{} processed {} Ordered batches for instance {} before '
                'starting catch up'.format(self, i, r.instId))

    def try_processing_ordered(self, msg):
        if self.isParticipating:
            self.processOrdered(msg)
        else:
            logger.debug("{} stashing {} since mode is {}".
                         format(self, msg, self.mode))
            self.stashedOrderedReqs.append(msg)

    def processEscalatedException(self, ex):
        """
        Process an exception escalated from a Replica
        """
        if isinstance(ex, SuspiciousNode):
            self.reportSuspiciousNodeEx(ex)
        else:
            raise RuntimeError("unhandled replica-escalated exception") from ex

    def processInstanceChange(self, instChg: InstanceChange, frm: str) -> None:
        """
        Validate and process an instance change request.

        :param instChg: the instance change request
        :param frm: the name of the node that sent this `msg`
        """
        logger.debug("{} received instance change request: {} from {}".
                     format(self, instChg, frm))

        # TODO: add sender to blacklist?
        if not isinstance(instChg.viewNo, int):
            self.discard(instChg, "field viewNo has incorrect type: {}".
                         format(type(instChg.viewNo)))
        elif instChg.viewNo <= self.viewNo:
            self.discard(instChg,
                         "Received instance change request with view no {} "
                         "which is not more than its view no {}".
                         format(instChg.viewNo, self.viewNo), logger.debug)
        else:
            # Record instance changes for views but send instance change
            # only when found master to be degraded. if quorum of view changes
            #  found then change view even if master not degraded
            if not self.instanceChanges.hasInstChngFrom(instChg.viewNo, frm):
                self._record_inst_change_msg(instChg, frm)

            if self.monitor.isMasterDegraded() and not \
                    self.instanceChanges.hasInstChngFrom(instChg.viewNo,
                                                         self.name):
                logger.info(
                    "{} found master degraded after receiving instance change "
                    "message from {}".format(self, frm))
                self.sendInstanceChange(instChg.viewNo)
            else:
                logger.debug(
                    "{} received instance change message {} but did not "
                    "find the master to be slow or has already sent an instance"
                    " change message".format(self, instChg))

    def do_view_change_if_possible(self, view_no):
        # TODO: Need to handle skewed distributions which can arise due to
        # malicious nodes sending messages early on
        can, whyNot = self.canViewChange(view_no)
        if can:
            logger.info("{} initiating a view change to {} from {}".
                        format(self, view_no, self.viewNo))
            self.startViewChange(view_no)
        else:
            logger.debug(whyNot)
        return can

    def checkPerformance(self):
        """
        Check if master instance is slow and send an instance change request.
        :returns True if master performance is OK, otherwise False
        """
        logger.trace("{} checking its performance".format(self))

        # Move ahead only if the node has synchronized its state with other
        # nodes
        if not self.isParticipating:
            return

        if self.instances.masterId is not None:
            self.sendNodeRequestSpike()
            if self.monitor.isMasterDegraded():
                self.sendInstanceChange(self.viewNo+1)
                logger.debug('{} sent view change since performance degraded '
                             'of master instance'.format(self))
                self.do_view_change_if_possible(self.viewNo+1)
                return False
            else:
                logger.debug("{}'s master has higher performance than backups".
                             format(self))
        return True

    def checkNodeRequestSpike(self):
        logger.debug("{} checking its request amount".format(self))

        if not self.isParticipating:
            return

        if self.instances.masterId is not None:
            self.sendNodeRequestSpike()

    def sendNodeRequestSpike(self):
        requests = self.nodeRequestSpikeMonitorData['accum']
        self.nodeRequestSpikeMonitorData['accum'] = 0
        return pluginManager.sendMessageUponSuspiciousSpike(
            notifierPluginTriggerEvents['nodeRequestSpike'],
            self.nodeRequestSpikeMonitorData,
            requests,
            self.config.notifierEventTriggeringConfig['nodeRequestSpike'],
            self.name
        )

    def _create_instance_change_msg(self, view_no, suspicion_code):
        return InstanceChange(view_no, suspicion_code)

    def _record_inst_change_msg(self, msg, frm):
        view_no = msg.viewNo
        self.instanceChanges.addVote(msg, frm)
        if msg.viewNo > self.viewNo:
            self.do_view_change_if_possible(view_no)

    def sendInstanceChange(self, view_no: int,
                           suspicion=Suspicions.PRIMARY_DEGRADED):
        """
        Broadcast an instance change request to all the remaining nodes

        :param view_no: the view number when the instance change is requested
        """

        # If not found any sent instance change messages in last
        # `ViewChangeWindowSize` seconds or the last sent instance change
        # message was sent long enough ago then instance change message can be
        # sent otherwise no.
        canSendInsChange, cooldown = self.insChngThrottler.acquire()

        if canSendInsChange:
            logger.info("{} sending an instance change with view_no {} since "
                        "{}".
                        format(self, view_no, suspicion.reason))
            logger.info("{} metrics for monitor: {}".
                        format(self, self.monitor.prettymetrics))
            msg = self._create_instance_change_msg(view_no, suspicion.code)
            self.send(msg)
            self._record_inst_change_msg(msg, self.name)
        else:
            logger.debug("{} cannot send instance change sooner then {} seconds"
                         .format(self, cooldown))

    # noinspection PyAttributeOutsideInit
    def initInsChngThrottling(self):
        windowSize = self.config.ViewChangeWindowSize
        ratchet = Ratchet(a=2, b=0.05, c=1, base=2, peak=windowSize)
        self.insChngThrottler = Throttler(windowSize, ratchet.get)

    def primary_selected(self, instance_id):
        # If the node has primary replica of master instance
        if instance_id == 0:
            # TODO: 0 should be replaced with configurable constant
            self.monitor.hasMasterPrimary = self.primaryReplicaNo == 0

        if self.view_change_in_progress and self.all_instances_have_primary:
            self.on_view_change_complete(self.viewNo)

    @property
    def all_instances_have_primary(self):
        return all(r.primaryName is not None for r in self.replicas)

    def canViewChange(self, proposedViewNo: int) -> (bool, str):
        """
        Return whether there's quorum for view change for the proposed view
        number and its view is less than or equal to the proposed view
        """
        msg = None
        quorum = self.quorums.view_change.value
        if not self.instanceChanges.hasQuorum(proposedViewNo, quorum):
            msg = '{} has no quorum for view {}'.format(self, proposedViewNo)
        elif not proposedViewNo > self.viewNo:
            msg = '{} is in higher view more than {}'.format(self, proposedViewNo)

        return not bool(msg), msg

    def propose_view_change(self):
        # Sends instance change message when primary has been
        # disconnected for long enough
        if self.lost_primary_at and \
                                time.perf_counter() - self.lost_primary_at \
                        >= self.config.ToleratePrimaryDisconnection:
            view_no = self.viewNo + 1
            self.sendInstanceChange(view_no,
                                    Suspicions.PRIMARY_DISCONNECTED)
            logger.debug('{} sent view change since was disconnected '
                         'from primary for too long'.format(self))
            self.do_view_change_if_possible(view_no)

    # TODO: consider moving this to pool manager
    def lost_master_primary(self):
        """
        Schedule an primary connection check which in turn can send a view
        change message
        :return: whether view change started
        """
        self.lost_primary_at = time.perf_counter()

        logger.debug('{} scheduling a view change in {} sec'.
                     format(self, self.config.ToleratePrimaryDisconnection))
        self._schedule(self.propose_view_change,
                       self.config.ToleratePrimaryDisconnection)

    def startViewChange(self, proposedViewNo: int):
        """
        Trigger the view change process.

        :param proposedViewNo: the new view number after view change.
        """
        # TODO: consider moving this to pool manager
        # TODO: view change is a special case, which can have different
        # implementations - we need to make this logic pluggable

        self.view_change_in_progress = True
        self._schedule(action=self._check_view_change_completed,
                       seconds=self._view_change_timeout)
        self.master_replica.on_view_change_start()
        self.viewNo = proposedViewNo
        logger.debug("{} resetting monitor stats after view change".
                     format(self))
        self.monitor.reset()
        self.processStashedMsgsForView(self.viewNo)
        # Now communicate the view change to the elector which will
        # contest primary elections across protocol all instances
        self.elector.view_change_started(self.viewNo)
        self._primary_replica_no = None
        pop_keys(self.msgsForFutureViews, lambda x: x <= self.viewNo)
        self.initInsChngThrottling()
        self.logNodeInfo()
        # Keep on doing catchup until >2f nodes LedgerStatus same on have a
        # prepared certificate the first PRE-PREPARE of the new view
        logger.info('{} changed to view {}, will start catchup now'.
                    format(self, self.viewNo))
        # Set to 0 even when set to 0 in `on_view_change_complete` since
        # catchup might be started due to several reasons.
        self.catchup_rounds_without_txns = 0
        self.start_catchup()

    def on_view_change_complete(self, view_no):
        """
        View change completes for a replica when it has been decided which was
        the last ppSeqno and state and txn root for previous view
        """
        self.view_change_in_progress = False
        self.instanceChanges.pop(view_no-1, None)
        self.master_replica.on_view_change_done()
        self.catchup_rounds_without_txns = 0

    def start_catchup(self):
        # Process any already Ordered requests by the replica
        self.force_process_ordered()
        self.mode = Mode.starting
        self.ledgerManager.prepare_ledgers_for_sync()
        ledger_id = DOMAIN_LEDGER_ID
        if self._is_there_pool_ledger():
            # Pool ledger should be synced first
            # Sync up for domain ledger will be called in
            # its post-syncup callback
            ledger_id = POOL_LEDGER_ID
        self._sync_ledger(ledger_id)

    def _is_there_pool_ledger(self):
        # TODO isinstance is not OK
        return isinstance(self.poolManager, TxnPoolManager)

    def ordered_prev_view_msgs(self, inst_id, pp_seqno):
        logger.debug('{} ordered previous view batch {} by instance {}'.
                     format(self, pp_seqno, inst_id))

    def verifySignature(self, msg):
        """
        Validate the signature of the request
        Note: Batch is whitelisted because the inner messages are checked

        :param msg: a message requiring signature verification
        :return: None; raises an exception if the signature is not valid
        """
        if isinstance(msg, self.authnWhitelist):
            return  # whitelisted message types rely on RAET for authn
        if isinstance(msg, Propagate):
            typ = 'propagate '
            req = msg.request
        else:
            typ = ''
            req = msg

        if not isinstance(req, Mapping):
            req = msg.as_dict

        identifier = self.authNr(req).authenticate(req)
        logger.info("{} authenticated {} signature on {} request {}".
                       format(self, identifier, typ, req['reqId']),
                       extra={"cli": True,
                              "tags": ["node-msg-processing"]})

    def authNr(self, req):
        return self.clientAuthNr

    def isSignatureVerificationNeeded(self, msg: Any):
        return True

    def three_phase_key_for_txn_seq_no(self, ledger_id, seq_no):
        if ledger_id in self.txn_seq_range_to_3phase_key:
            # point query in interval tree
            s = self.txn_seq_range_to_3phase_key[ledger_id][seq_no]
            if s:
                # There should not be more than one interval for any seq no in
                # the tree
                assert len(s) == 1
                return s.pop().data
        return None

    def executeBatch(self, view_no, pp_seq_no: int, pp_time: float,
                     reqs: List[Request], ledger_id, state_root,
                     txn_root) -> None:
        """
        Execute the REQUEST sent to this Node

        :param view_no: the view number (See glossary)
        :param pp_time: the time at which PRE-PREPARE was sent
        :param reqs: list of client REQUESTs
        """
        committedTxns = self.requestExecuter[ledger_id](pp_time, reqs,
                                                        state_root, txn_root)
        if committedTxns:
            first_txn_seq_no = committedTxns[0][F.seqNo.name]
            last_txn_seq_no = committedTxns[-1][F.seqNo.name]
            if ledger_id not in self.txn_seq_range_to_3phase_key:
                self.txn_seq_range_to_3phase_key[ledger_id] = IntervalTree()
            # adding one to end of range since its exclusive
            intrv_tree = self.txn_seq_range_to_3phase_key[ledger_id]
            intrv_tree[first_txn_seq_no:last_txn_seq_no+1] = (view_no, pp_seq_no)
            logger.debug('{} storing 3PC key {} for ledger {} range {}'.
                         format(self, (view_no, pp_seq_no), ledger_id,
                                (first_txn_seq_no, last_txn_seq_no)))
            if len(intrv_tree) > self.config.ProcessedBatchMapsToKeep:
                # Remove the first element from the interval tree
                old = intrv_tree[intrv_tree.begin()].pop()
                intrv_tree.remove(old)
                logger.debug('{} popped {} from txn to batch seqNo map'.
                             format(self, old))

    def updateSeqNoMap(self, committedTxns):
        self.seqNoDB.addBatch((txn[f.IDENTIFIER.nm], txn[f.REQ_ID.nm],
                               txn[F.seqNo.name]) for txn in committedTxns)

    def commitAndSendReplies(self, reqHandler, ppTime, reqs: List[Request],
                             stateRoot, txnRoot) -> List:
        committedTxns = reqHandler.commit(len(reqs), stateRoot, txnRoot)
        self.updateSeqNoMap(committedTxns)
        self.sendRepliesToClients(
            map(self.update_txn_with_extra_data, committedTxns),
            ppTime)
        return committedTxns

    def executeDomainTxns(self, ppTime, reqs: List[Request], stateRoot,
                          txnRoot) -> List:
        committedTxns = self.commitAndSendReplies(self.reqHandler, ppTime, reqs,
                                                  stateRoot, txnRoot)
        for txn in committedTxns:
            if txn[TXN_TYPE] == NYM:
                self.addNewRole(txn)
        return committedTxns

    def onBatchCreated(self, ledgerId, stateRoot):
        """
        A batch of requests has been created and has been applied but
        committed to ledger and state.
        :param ledgerId:
        :param stateRoot: state root after the batch creation
        :return:
        """
        if ledgerId == POOL_LEDGER_ID:
            if isinstance(self.poolManager, TxnPoolManager):
                self.poolManager.reqHandler.onBatchCreated(stateRoot)
        elif ledgerId == DOMAIN_LEDGER_ID:
            self.reqHandler.onBatchCreated(stateRoot)
        else:
            logger.debug('{} did not know how to handle for ledger {}'.
                         format(self, ledgerId))

    def onBatchRejected(self, ledgerId):
        """
        A batch of requests has been rejected, if stateRoot is None, reject
        the current batch.
        :param ledgerId:
        :param stateRoot: state root after the batch was created
        :return:
        """
        if ledgerId == POOL_LEDGER_ID:
            if isinstance(self.poolManager, TxnPoolManager):
                self.poolManager.reqHandler.onBatchRejected()
        elif ledgerId == DOMAIN_LEDGER_ID:
            self.reqHandler.onBatchRejected()
        else:
            logger.debug('{} did not know how to handle for ledger {}'.
                         format(self, ledgerId))

    @classmethod
    def ledgerId(cls, txnType: str):
        return POOL_LEDGER_ID if txnType in POOL_TXN_TYPES else DOMAIN_LEDGER_ID

    def sendRepliesToClients(self, committedTxns, ppTime):
        for txn in committedTxns:
            # TODO: Send txn and state proof to the client
            txn[TXN_TIME] = ppTime
            self.sendReplyToClient(Reply(txn), (txn[f.IDENTIFIER.nm],
                                                txn[f.REQ_ID.nm]))

    def sendReplyToClient(self, reply, reqKey):
        if self.isProcessingReq(*reqKey):
            logger.debug('{} sending reply for {} to client'.format(self, reqKey))
            self.transmitToClient(reply, self.requestSender[reqKey])
            self.doneProcessingReq(*reqKey)

    def addNewRole(self, txn):
        """
        Adds a new client or steward to this node based on transaction type.
        """
        # If the client authenticator is a simple authenticator then add verkey.
        #  For a custom authenticator, handle appropriately
        if isinstance(self.clientAuthNr, SimpleAuthNr):
            identifier = txn[TARGET_NYM]
            verkey = txn.get(VERKEY)
            v = DidVerifier(verkey, identifier=identifier)
            if identifier not in self.clientAuthNr.clients:
                role = txn.get(ROLE)
<<<<<<< HEAD
                if role not in (STEWARD, None):
                    if role not in (STEWARD, TRUSTEE, None):
                        logger.error("Role if present must be {} and not {}".
                                     format(Roles.STEWARD.name, role))
                        return
=======
                if role not in (STEWARD, TRUSTEE, None):
                    logger.error("Role if present must be {} and not {}".
                                 format(Roles.STEWARD.name, role))
                    return
>>>>>>> 58c5f8e9
                self.clientAuthNr.addIdr(identifier,
                                         verkey=v.verkey,
                                         role=role)

    @staticmethod
    def initStateFromLedger(state: State, ledger: Ledger, reqHandler):
        # If the trie is empty then initialize it by applying
        # txns from ledger
        if state.isEmpty:
            txns = [_ for _ in ledger.getAllTxn().values()]
            reqHandler.updateState(txns, isCommitted=True)
            state.commit(rootHash=state.headHash)

    def initDomainState(self):
        self.initStateFromLedger(self.states[DOMAIN_LEDGER_ID],
                                 self.domainLedger, self.reqHandler)

    def addGenesisNyms(self):
        for _, txn in self.domainLedger.getAllTxn().items():
            if txn.get(TXN_TYPE) == NYM:
                self.addNewRole(txn)

    def defaultAuthNr(self):
        state = self.getState(DOMAIN_LEDGER_ID)
        return SimpleAuthNr(state=state)

    def processStashedOrderedReqs(self):
        i = 0
        while self.stashedOrderedReqs:
            msg = self.stashedOrderedReqs.popleft()
            if msg.instId == 0:
                if compare_3PC_keys((msg.viewNo, msg.ppSeqNo),
                                    self.ledgerManager.last_caught_up_3PC) >= 0:
                    logger.debug('{} ignoring stashed ordered msg {} since ledger '
                                 'manager has last_caught_up_3PC as {}'.
                                 format(self, msg,
                                        self.ledgerManager.last_caught_up_3PC))
                    continue
                logger.debug('{} applying stashed Ordered msg {}'.format(self, msg))
                # Since the PRE-PREPAREs ans PREPAREs corresponding to these
                # stashed ordered requests was not processed.
                for reqKey in msg.reqIdr:
                    req = self.requests[reqKey].finalised
                    self.applyReq(req)
                self.processOrdered(msg)
            else:
                self.processOrdered(msg)
            i += 1
        logger.debug("{} processed {} stashed ordered requests".format(self, i))
        # Resetting monitor after executing all stashed requests so no view
        # change can be proposed
        self.monitor.reset()
        return i

    def sync3PhaseState(self):
        for replica in self.replicas:
            self.send(replica.threePhaseState)

    def ensureKeysAreSetup(self):
        """
        Check whether the keys are setup in the local STP keep.
        Raises KeysNotFoundException if not found.
        """
        name, baseDir = self.name, self.basedirpath
        if not areKeysSetup(name, baseDir, self.config):
            raise REx(REx.reason.format(name) + self.keygenScript)

    @staticmethod
    def reasonForClientFromException(ex: Exception):
        friendly = friendlyEx(ex)
        reason = "client request invalid: {}".format(friendly)
        return reason

    def reportSuspiciousNodeEx(self, ex: SuspiciousNode):
        """
        Report suspicion on a node on the basis of an exception
        """
        self.reportSuspiciousNode(ex.node, ex.reason, ex.code, ex.offendingMsg)

    def reportSuspiciousNode(self,
                             nodeName: str,
                             reason=None,
                             code: int=None,
                             offendingMsg=None):
        """
        Report suspicion on a node and add it to this node's blacklist.

        :param nodeName: name of the node to report suspicion on
        :param reason: the reason for suspicion
        """
        logger.warning("{} raised suspicion on node {} for {}; suspicion code "
                       "is {}".format(self, nodeName, reason, code))
        # TODO need a more general solution here

        # TODO: Should not blacklist client on a single InvalidSignature.
        # Should track if a lot of requests with incorrect signatures have been
        # made in a short amount of time, only then blacklist client.
        # if code == InvalidSignature.code:
        #     self.blacklistNode(nodeName,
        #                        reason=InvalidSignature.reason,
        #                        code=InvalidSignature.code)

        # TODO: Consider blacklisting nodes again.
        # if code in self.suspicions:
        #     self.blacklistNode(nodeName,
        #                        reason=self.suspicions[code],
        #                        code=code)

        if code in (s.code for s in (Suspicions.PPR_DIGEST_WRONG,
                                     Suspicions.PPR_REJECT_WRONG,
                                     Suspicions.PPR_TXN_WRONG,
                                     Suspicions.PPR_STATE_WRONG)):
            self.sendInstanceChange(self.viewNo + 1, Suspicions.get_by_code(code))
            logger.info('{} sent instance change since suspicion code {}'
                        .format(self, code))

        if offendingMsg:
            self.discard(offendingMsg, reason, logger.warning)

    def reportSuspiciousClient(self, clientName: str, reason):
        """
        Report suspicion on a client and add it to this node's blacklist.

        :param clientName: name of the client to report suspicion on
        :param reason: the reason for suspicion
        """
        logger.warning("{} suspicion raised on client {} for {}; "
                       "doing nothing for now".
                       format(self, clientName, reason))
        self.blacklistClient(clientName)

    def isClientBlacklisted(self, clientName: str):
        """
        Check whether the given client is in this node's blacklist.

        :param clientName: the client to check for blacklisting
        :return: whether the client was blacklisted
        """
        return self.clientBlacklister.isBlacklisted(clientName)

    def blacklistClient(self, clientName: str, reason: str=None, code: int=None):
        """
        Add the client specified by `clientName` to this node's blacklist
        """
        msg = "{} blacklisting client {}".format(self, clientName)
        if reason:
            msg += " for reason {}".format(reason)
        logger.debug(msg)
        self.clientBlacklister.blacklist(clientName)

    def isNodeBlacklisted(self, nodeName: str) -> bool:
        """
        Check whether the given node is in this node's blacklist.

        :param nodeName: the node to check for blacklisting
        :return: whether the node was blacklisted
        """
        return self.nodeBlacklister.isBlacklisted(nodeName)

    def blacklistNode(self, nodeName: str, reason: str=None, code: int=None):
        """
        Add the node specified by `nodeName` to this node's blacklist
        """
        msg = "{} blacklisting node {}".format(self, nodeName)
        if reason:
            msg += " for reason {}".format(reason)
        if code:
            msg += " for code {}".format(code)
        logger.debug(msg)
        self.nodeBlacklister.blacklist(nodeName)

    @property
    def blacklistedNodes(self):
        return {nm for nm in self.nodeReg.keys() if
                self.nodeBlacklister.isBlacklisted(nm)}

    def transmitToClient(self, msg: Any, remoteName: str):
        self.clientstack.transmitToClient(msg, remoteName)

    def send(self, msg: Any, *rids: Iterable[int], signer: Signer = None):
        if rids:
            remoteNames = [self.nodestack.remotes[rid].name for rid in rids]
            recipientsNum = len(remoteNames)
        else:
            # so it is broadcast
            remoteNames = [remote.name for remote in
                           self.nodestack.remotes.values()]
            recipientsNum = 'all'

        logger.debug("{} sending message {} to {} recipients: {}"
                     .format(self, msg, recipientsNum, remoteNames))
        self.nodestack.send(msg, *rids, signer=signer)

    def sendToNodes(self, msg: Any, names: Iterable[str]):
        # TODO: This method exists in `Client` too, refactor to avoid duplication
        rids = [rid for rid, r in self.nodestack.remotes.items() if r.name in names]
        self.send(msg, *rids)

    def getReplyFromLedger(self, ledger, request):
        # DoS attack vector, client requesting already processed request id
        # results in iterating over ledger (or its subset)
        seqNo = self.seqNoDB.get(request.identifier, request.reqId)
        if seqNo:
            txn = ledger.getBySeqNo(int(seqNo))
            if txn:
                txn.update(ledger.merkleInfo(txn.get(F.seqNo.name)))
                txn = self.update_txn_with_extra_data(txn)
                return Reply(txn)

    def update_txn_with_extra_data(self, txn):
        """
        All the data of the transaction might not be stored in ledger so the
        extra data that is omitted from ledger needs to be fetched from the
        appropriate data store
        :param txn:
        :return:
        """
        # All the data of any transaction is stored in the ledger
        return txn

    def transform_txn_for_ledger(self, txn):
        return self.reqHandler.transform_txn_for_ledger(txn)

    def __enter__(self):
        return self

    # noinspection PyUnusedLocal
    def __exit__(self, exc_type, exc_val, exc_tb):
        self.stop()

    def logstats(self):
        """
        Print the node's current statistics to log.
        """
        lines = [
            "node {} current stats".format(self),
            "--------------------------------------------------------",
            "node inbox size         : {}".format(len(self.nodeInBox)),
            "client inbox size       : {}".format(len(self.clientInBox)),
            "age (seconds)           : {}".format(time.time() - self.created),
            "next check for reconnect: {}".format(time.perf_counter() -
                                                  self.nodestack.nextCheck),
            "node connections        : {}".format(self.nodestack.conns),
            "f                       : {}".format(self.f),
            "master instance         : {}".format(self.instances.masterId),
            "replicas                : {}".format(len(self.replicas)),
            "view no                 : {}".format(self.viewNo),
            "rank                    : {}".format(self.rank),
            "msgs to replicas        : {}".format(len(self.msgsToReplicas)),
            "msgs to elector         : {}".format(len(self.msgsToElector)),
            "action queue            : {} {}".format(len(self.actionQueue),
                                                     id(self.actionQueue)),
            "action queue stash      : {} {}".format(len(self.aqStash),
                                                     id(self.aqStash)),
        ]

        logger.info("\n".join(lines), extra={"cli": False})

    def collectNodeInfo(self):
        nodeAddress = None
        if self.poolLedger:
            txns = self.poolLedger.getAllTxn()
            for key, txn in txns.items():
                data = txn[DATA]
                if data[ALIAS] == self.name:
                    nodeAddress = data[NODE_IP]
                    break

        info = {
            'name': self.name,
            'rank': self.rank,
            'view': self.viewNo,
            'creationDate': self.created,
            'baseDir': self.basedirpath,
            'portN': self.nodestack.ha[1],
            'portC': self.clientstack.ha[1],
            'address': nodeAddress
        }
        return info

    def logNodeInfo(self):
        """
        Print the node's info to log for the REST backend to read.
        """
        self.nodeInfo['data'] = self.collectNodeInfo()

        with closing(open(os.path.join(self.config.baseDir, 'node_info'), 'w')) \
                as logNodeInfoFile:
            logNodeInfoFile.write(json.dumps(self.nodeInfo['data']))
<|MERGE_RESOLUTION|>--- conflicted
+++ resolved
@@ -2288,18 +2288,10 @@
             v = DidVerifier(verkey, identifier=identifier)
             if identifier not in self.clientAuthNr.clients:
                 role = txn.get(ROLE)
-<<<<<<< HEAD
-                if role not in (STEWARD, None):
-                    if role not in (STEWARD, TRUSTEE, None):
-                        logger.error("Role if present must be {} and not {}".
-                                     format(Roles.STEWARD.name, role))
-                        return
-=======
                 if role not in (STEWARD, TRUSTEE, None):
                     logger.error("Role if present must be {} and not {}".
                                  format(Roles.STEWARD.name, role))
                     return
->>>>>>> 58c5f8e9
                 self.clientAuthNr.addIdr(identifier,
                                          verkey=v.verkey,
                                          role=role)
