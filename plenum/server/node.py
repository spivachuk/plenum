import json
import os
import time
from binascii import unhexlify
from collections import deque, defaultdict
from contextlib import closing
from typing import Dict, Any, Mapping, Iterable, List, Optional, Set, Tuple

from intervaltree import IntervalTree

from ledger.compact_merkle_tree import CompactMerkleTree
from ledger.serializers.compact_serializer import CompactSerializer
from ledger.stores.file_hash_store import FileHashStore
from ledger.stores.hash_store import HashStore
from ledger.stores.memory_hash_store import MemoryHashStore
from ledger.util import F
from orderedset._orderedset import OrderedSet

from plenum.client.wallet import Wallet
from plenum.common.config_util import getConfig
from plenum.common.constants import TXN_TYPE, TXN_TIME, POOL_TXN_TYPES, \
    TARGET_NYM, ROLE, STEWARD, NYM, VERKEY, OP_FIELD_NAME, CLIENT_STACK_SUFFIX, \
    CLIENT_BLACKLISTER_SUFFIX, NODE_BLACKLISTER_SUFFIX, \
    NODE_PRIMARY_STORAGE_SUFFIX, NODE_HASH_STORE_SUFFIX, HS_FILE, DATA, ALIAS, \
<<<<<<< HEAD
    NODE_IP, HS_LEVELDB, POOL_LEDGER_ID, DOMAIN_LEDGER_ID, LedgerState, ORIGIN
=======
    NODE_IP, HS_LEVELDB, POOL_LEDGER_ID, DOMAIN_LEDGER_ID, LedgerState, TRUSTEE
>>>>>>> 7a4abbf6
from plenum.common.exceptions import SuspiciousNode, SuspiciousClient, \
    MissingNodeOp, InvalidNodeOp, InvalidNodeMsg, InvalidClientMsgType, \
    InvalidClientOp, InvalidClientRequest, BaseExc, \
    InvalidClientMessageException, KeysNotFoundException as REx, BlowUp
from plenum.common.has_file_storage import HasFileStorage
from plenum.common.keygen_utils import areKeysSetup
from plenum.common.ledger import Ledger
from plenum.common.ledger_manager import LedgerManager
from plenum.common.message_processor import MessageProcessor
from plenum.common.messages.node_message_factory import node_message_factory
from plenum.common.motor import Motor
from plenum.common.plugin_helper import loadPlugins
from plenum.common.request import Request, SafeRequest
from plenum.common.signer_simple import SimpleSigner
from plenum.common.stacks import nodeStackClass, clientStackClass
from plenum.common.startable import Status, Mode
from plenum.common.throttler import Throttler
from plenum.common.txn_util import getTxnOrderedFields
from plenum.common.messages.node_messages import *
from plenum.common.types import PLUGIN_TYPE_VERIFICATION, PLUGIN_TYPE_PROCESSING, OPERATION
from plenum.common.util import friendlyEx, getMaxFailures, pop_keys, \
    compare_3PC_keys
from plenum.common.verifier import DidVerifier
from plenum.persistence.leveldb_hash_store import LevelDbHashStore
from plenum.persistence.req_id_to_txn import ReqIdrToTxn

from plenum.persistence.storage import Storage, initStorage, initKeyValueStorage
from plenum.server.msg_filter import MessageFilterEngine
from plenum.server.primary_selector import PrimarySelector
from plenum.server import replica
from plenum.server.blacklister import Blacklister
from plenum.server.blacklister import SimpleBlacklister
from plenum.server.client_authn import ClientAuthNr, SimpleAuthNr
from plenum.server.domain_req_handler import DomainRequestHandler
from plenum.server.has_action_queue import HasActionQueue
from plenum.server.instances import Instances
from plenum.server.models import InstanceChanges
from plenum.server.monitor import Monitor
from plenum.server.notifier_plugin_manager import notifierPluginTriggerEvents, \
    PluginManager
from plenum.server.plugin.has_plugin_loader_helper import PluginLoaderHelper
from plenum.server.pool_manager import HasPoolManager, TxnPoolManager, \
    RegistryPoolManager
from plenum.server.primary_decider import PrimaryDecider
from plenum.server.propagator import Propagator
from plenum.server.quorums import Quorums
from plenum.server.router import Router
from plenum.server.suspicion_codes import Suspicions
from plenum.server.view_change.view_change_msg_filter import ViewChangeMessageFilter
from state.pruning_state import PruningState
from stp_core.common.log import getlogger
from stp_core.crypto.signer import Signer
from stp_core.network.exceptions import RemoteNotFound
from stp_core.network.network_interface import NetworkInterface
from stp_core.ratchet import Ratchet
from stp_core.types import HA
from stp_zmq.zstack import ZStack

from state.state import State

pluginManager = PluginManager()
logger = getlogger()


class Node(HasActionQueue, Motor, Propagator, MessageProcessor, HasFileStorage,
           HasPoolManager, PluginLoaderHelper):
    """
    A node in a plenum system.
    """

    suspicions = {s.code: s.reason for s in Suspicions.get_list()}
    keygenScript = "init_plenum_keys"
    _client_request_class = SafeRequest
    ledger_ids = [POOL_LEDGER_ID, DOMAIN_LEDGER_ID]
    _wallet_class = Wallet

    def __init__(self,
                 name: str,
                 nodeRegistry: Dict[str, HA]=None,
                 clientAuthNr: ClientAuthNr=None,
                 ha: HA=None,
                 cliname: str=None,
                 cliha: HA=None,
                 basedirpath: str=None,
                 primaryDecider: PrimaryDecider = None,
                 pluginPaths: Iterable[str]=None,
                 storage: Storage=None,
                 config=None,
                 seed=None):

        """
        Create a new node.

        :param nodeRegistry: names and host addresses of all nodes in the pool
        :param clientAuthNr: client authenticator implementation to be used
        :param basedirpath: path to the base directory used by `nstack` and
            `cstack`
        :param primaryDecider: the mechanism to be used to decide the primary
        of a protocol instance
        """
        self.created = time.time()
        self.name = name
        self.config = config or getConfig()
        self.basedirpath = basedirpath or config.baseDir
        self.dataDir = self.config.nodeDataDir or "data/nodes"

        self._view_change_timeout = self.config.VIEW_CHANGE_TIMEOUT

        HasFileStorage.__init__(self, name, baseDir=self.basedirpath,
                                dataDir=self.dataDir)
        self.ensureKeysAreSetup()
        self.opVerifiers = self.getPluginsByType(pluginPaths,
                                                 PLUGIN_TYPE_VERIFICATION)
        self.reqProcessors = self.getPluginsByType(pluginPaths,
                                                   PLUGIN_TYPE_PROCESSING)

        self.requestExecuter = defaultdict(lambda: self.executeDomainTxns)

        Motor.__init__(self)

        self.hashStore = self.getHashStore(self.name)

        self.primaryStorage = storage or self.getPrimaryStorage()
        self.states = {}  # type: Dict[int, State]

        self.states[DOMAIN_LEDGER_ID] = self.loadDomainState()
        self.reqHandler = self.getDomainReqHandler()
        self.initDomainState()

        self.clientAuthNr = clientAuthNr or self.defaultAuthNr()

        self.addGenesisNyms()

        self.initPoolManager(nodeRegistry, ha, cliname, cliha)

        if isinstance(self.poolManager, RegistryPoolManager):
            self.mode = Mode.discovered
        else:
            self.mode = None  # type: Optional[Mode]

        self.nodeReg = self.poolManager.nodeReg

        kwargs = dict(stackParams=self.poolManager.nstack,
                      msgHandler=self.handleOneNodeMsg, registry=self.nodeReg)
        cls = self.nodeStackClass
        kwargs.update(seed=seed)
        # noinspection PyCallingNonCallable
        self.nodestack = cls(**kwargs)
        self.nodestack.onConnsChanged = self.onConnsChanged

        kwargs = dict(stackParams=self.poolManager.cstack,
                      msgHandler=self.handleOneClientMsg)
        cls = self.clientStackClass
        kwargs.update(seed=seed)

        # noinspection PyCallingNonCallable
        self.clientstack = cls(**kwargs)

        self.cliNodeReg = self.poolManager.cliNodeReg

        HasActionQueue.__init__(self)
        # Motor.__init__(self)
        Propagator.__init__(self)

        self.primaryDecider = primaryDecider

        self.nodeInBox = deque()
        self.clientInBox = deque()

        self.setF()

        self.clientBlacklister = SimpleBlacklister(
            self.name + CLIENT_BLACKLISTER_SUFFIX)  # type: Blacklister

        self.nodeBlacklister = SimpleBlacklister(
            self.name + NODE_BLACKLISTER_SUFFIX)  # type: Blacklister

        self.nodeInfo = {
            'data': {}
        }

        self._elector = None  # type: PrimaryDecider

        self.instances = Instances()
        # QUESTION: Why does the monitor need blacklister?
        self.monitor = Monitor(self.name,
                               Delta=self.config.DELTA,
                               Lambda=self.config.LAMBDA,
                               Omega=self.config.OMEGA,
                               instances=self.instances,
                               nodestack=self.nodestack,
                               blacklister=self.nodeBlacklister,
                               nodeInfo=self.nodeInfo,
                               notifierEventTriggeringConfig=self.
                               config.notifierEventTriggeringConfig,
                               pluginPaths=pluginPaths)

        self.replicas = []  # type: List[replica.Replica]
        # Requests that are to be given to the replicas by the node. Each
        # element of the list is a deque for the replica with number equal to
        # its index in the list and each element of the deque is a named tuple
        self.msgsToReplicas = []  # type: List[deque]

        # Any messages that are intended for protocol instances not created.
        # Helps in cases where a new protocol instance have been added by a
        # majority of nodes due to joining of a new node, but some slow nodes
        # are not aware of it. Key is instance id and value is a deque
        self.msgsForFutureReplicas = {}

        self.adjustReplicas()

        self.instanceChanges = InstanceChanges()

        self.viewNo = 0                             # type: int

        # Requests that are to be given to the elector by the node
        self.msgsToElector = deque()

        self.ledgerManager = self.getLedgerManager()
        self.init_ledger_manager()
        if self.poolLedger:
            self.states[POOL_LEDGER_ID] = self.poolManager.state

        self.__message_filter_engine = MessageFilterEngine()

        nodeRoutes = [(Propagate, self.processPropagate),
                      (InstanceChange, self.processInstanceChange)]

        nodeRoutes.extend((msgTyp, self.sendToReplica) for msgTyp in
                          [PrePrepare, Prepare, Commit, Checkpoint,
                           ThreePCState])

        self.perfCheckFreq = self.config.PerfCheckFreq
        self.nodeRequestSpikeMonitorData = {
            'value': 0,
            'cnt': 0,
            'accum': 0
        }

        self.startRepeating(self.checkPerformance, self.perfCheckFreq)

        self.startRepeating(self.checkNodeRequestSpike,
                            self.config
                            .notifierEventTriggeringConfig[
                                'nodeRequestSpike']['freq'])

        self.initInsChngThrottling()

        # BE CAREFUL HERE
        # This controls which message types are excluded from signature
        # verification. These are still subject to RAET's signature verification
        # but client signatures will not be checked on these. Expressly
        # prohibited from being in this is ClientRequest and Propagation,
        # which both require client signature verification
        self.authnWhitelist = (Nomination, Primary, Reelection,
                               Batch, ViewChangeDone,
                               PrePrepare, Prepare, Checkpoint,
                               Commit, InstanceChange, LedgerStatus,
                               ReqLedgerStatus, ConsistencyProof,
                               CatchupReq, CatchupRep,
                               ConsProofRequest, ThreePCState)

        # Map of request identifier, request id to client name. Used for
        # dispatching the processed requests to the correct client remote
        # TODO: This should be persisted in
        # case the node crashes before sending the reply to the client
        self.requestSender = {}     # Dict[Tuple[str, int], str]

        nodeRoutes.extend([
            (ReqLedgerStatus, self.process_req_ledger_status),
            (LedgerStatus, self.ledgerManager.processLedgerStatus),
            (ConsistencyProof, self.ledgerManager.processConsistencyProof),
            (ConsProofRequest, self.ledgerManager.processConsistencyProofReq),
            (CatchupReq, self.ledgerManager.processCatchupReq),
            (CatchupRep, self.ledgerManager.processCatchupRep)
        ])

        self.nodeMsgRouter = Router(*nodeRoutes)

        self.clientMsgRouter = Router(
            (Request, self.processRequest),
            (LedgerStatus, self.ledgerManager.processLedgerStatus),
            (CatchupReq, self.ledgerManager.processCatchupReq),
        )

        # Ordered requests received from replicas while the node was not
        # participating
        self.stashedOrderedReqs = deque()

        # Set of (identifier, reqId) of all transactions that were received
        # while catching up. Used to detect overlap between stashed requests
        # and received replies while catching up.
        # self.reqsFromCatchupReplies = set()

        # Any messages that are intended for view numbers higher than the
        # current view.
        self.msgsForFutureViews = {}

        self._primary_replica_no = None

        # Need to keep track of the time when lost connection with primary,
        # help in voting for/against a view change.
        self.lost_primary_at = None

        tp = loadPlugins(self.basedirpath)
        logger.debug("total plugins loaded in node: {}".format(tp))
        # TODO: this is already happening in `start`, why here then?
        self.logNodeInfo()
        self._wallet = None
        self.seqNoDB = self.loadSeqNoDB()

        # Stores the 3 phase keys for last `ProcessedBatchMapsToKeep` batches,
        # the key is the ledger id and value is an interval tree with each
        # interval being the range of txns and value being the 3 phase key of
        # the batch in which those transactions were included. The txn range is
        # exclusive of last seq no so to store txns from 1 to 100 add a range
        # of `1:101`
        self.txn_seq_range_to_3phase_key = {}  # type: Dict[int, IntervalTree]
        self._view_change_in_progress = False

        # Number of rounds of catchup done during a view change.
        self.catchup_rounds_without_txns = 0

    @property
    def id(self):
        if isinstance(self.poolManager, TxnPoolManager):
            return self.poolManager.id
        return None

    @property
    def wallet(self):
        if not self._wallet:
            wallet = self._wallet_class(self.name)
            # TODO: Should use DidSigner to move away from cryptonyms
            signer = SimpleSigner(seed=unhexlify(self.nodestack.keyhex))
            wallet.addIdentifier(signer=signer)
            self._wallet = wallet
        return self._wallet

    @property
    def elector(self) -> PrimaryDecider:
        return self._elector

    @elector.setter
    def elector(self, value):
        # clear old routes
        if self._elector:
            self.nodeMsgRouter.remove(self._elector.supported_msg_types)
        self._elector = value
        # set up new routes
        if self._elector:
            self.nodeMsgRouter.extend(
                (msgTyp, self.sendToElector) for msgTyp in
                self._elector.supported_msg_types)

    @property
    def view_change_in_progress(self):
        return self._view_change_in_progress

    @view_change_in_progress.setter
    def view_change_in_progress(self, value):
        self._view_change_in_progress = value
        # if self._view_change_in_progress:
        #     # Question: Why 2 args, won't every filter have a name?
        #     self.__message_filter_engine.add_filter(ViewChangeMessageFilter.NAME,
        #                                             ViewChangeMessageFilter(self.viewNo))
        # else:
        #     self.__message_filter_engine.remove_filter(ViewChangeMessageFilter.NAME)

    def initPoolManager(self, nodeRegistry, ha, cliname, cliha):
        HasPoolManager.__init__(self, nodeRegistry, ha, cliname, cliha)

    def __repr__(self):
        return self.name

    def getDomainReqHandler(self):
        return DomainRequestHandler(self.domainLedger,
                                    self.states[DOMAIN_LEDGER_ID],
                                    self.reqProcessors)

    def loadSeqNoDB(self):
        return ReqIdrToTxn(
            initKeyValueStorage(
                self.config.reqIdToTxnStorage,
                self.dataLocation,
                self.config.seqNoDbName)
        )

    # noinspection PyAttributeOutsideInit
    def setF(self):
        nodeNames = set(self.nodeReg.keys())
        self.allNodeNames = nodeNames.union({self.name, })
        self.totalNodes = len(self.allNodeNames)
        self.f = getMaxFailures(self.totalNodes)
        self.requiredNumberOfInstances = self.f + 1  # per RBFT
        self.minimumNodes = (2 * self.f) + 1  # minimum for a functional pool
        self.quorums = Quorums(self.totalNodes)

    @property
    def poolLedger(self):
        return self.poolManager.ledger \
            if isinstance(self.poolManager, TxnPoolManager) \
            else None

    @property
    def domainLedger(self):
        return self.primaryStorage

    def build_ledger_status(self, ledger_id):
        ledger = self.getLedger(ledger_id)
        ledger_size = ledger.size
        three_pc_key = self.three_phase_key_for_txn_seq_no(ledger_id,
                                                           ledger_size)
        v, p = three_pc_key if three_pc_key else (None, None)
        return LedgerStatus(ledger_id, ledger.size, v, p, ledger.root_hash)

    @property
    def poolLedgerStatus(self):
        if self.poolLedger:
            return self.build_ledger_status(POOL_LEDGER_ID)

    @property
    def domainLedgerStatus(self):
        return self.build_ledger_status(DOMAIN_LEDGER_ID)

    def getLedgerRootHash(self, ledgerId, isCommitted=True):
        ledgerInfo = self.ledgerManager.getLedgerInfoByType(ledgerId)
        if not ledgerInfo:
            raise RuntimeError('Ledger with id {} does not exist')
        ledger = ledgerInfo.ledger
        if isCommitted:
            return ledger.root_hash
        return ledger.uncommittedRootHash or ledger.root_hash

    def stateRootHash(self, ledgerId, isCommitted=True):
        state = self.states.get(ledgerId)
        if not state:
            raise RuntimeError('State with id {} does not exist')
        return state.committedHeadHash if isCommitted else state.headHash

    @property
    def is_synced(self):
        return Mode.done_syncing(self.mode)

    @property
    def isParticipating(self) -> bool:
        return self.mode == Mode.participating

    def start_participating(self):
        logger.info('{} started participating'.format(self))
        self.mode = Mode.participating

    @property
    def nodeStackClass(self) -> NetworkInterface:
        return nodeStackClass

    @property
    def clientStackClass(self) -> NetworkInterface:
        return clientStackClass

    def getPrimaryStorage(self):
        """
        This is usually an implementation of Ledger
        """
        if self.config.primaryStorage is None:
            fields = getTxnOrderedFields()
            defaultTxnFile = os.path.join(self.config.baseDir,
                                       self.config.domainTransactionsFile)
            if not os.path.exists(defaultTxnFile):
                logger.debug("Not using default initialization file for "
                             "domain ledger, since it does not exist: {}"
                             .format(defaultTxnFile))
                defaultTxnFile = None

            return Ledger(CompactMerkleTree(hashStore=self.hashStore),
                          dataDir=self.dataLocation,
                          serializer=CompactSerializer(fields=fields),
                          fileName=self.config.domainTransactionsFile,
                          ensureDurability=self.config.EnsureLedgerDurability,
                          defaultFile=defaultTxnFile)
        else:
            # TODO: we need to rethink this functionality
            return initStorage(self.config.primaryStorage,
                               name=self.name+NODE_PRIMARY_STORAGE_SUFFIX,
                               dataDir=self.dataLocation,
                               config=self.config)

    def getHashStore(self, name) -> HashStore:
        """
        Create and return a hashStore implementation based on configuration
        """
        hsConfig = self.config.hashStore['type'].lower()
        if hsConfig == HS_FILE:
            return FileHashStore(dataDir=self.dataLocation,
                                 fileNamePrefix=NODE_HASH_STORE_SUFFIX)
        elif hsConfig == HS_LEVELDB:
            return LevelDbHashStore(dataDir=self.dataLocation)
        else:
            return MemoryHashStore()

    def getLedgerManager(self) -> LedgerManager:
        return LedgerManager(self, ownedByNode=True,
                             postAllLedgersCaughtUp=self.allLedgersCaughtUp,
                             preCatchupClbk=self.preLedgerCatchUp)

    def init_ledger_manager(self):
        # TODO: this and tons of akin stuff should be exterminated
        self.ledgerManager.addLedger(DOMAIN_LEDGER_ID,
                                     self.domainLedger,
                                     postCatchupCompleteClbk=self.postDomainLedgerCaughtUp,
                                     postTxnAddedToLedgerClbk=self.postTxnFromCatchupAddedToLedger)
        self.on_new_ledger_added(DOMAIN_LEDGER_ID)
        if isinstance(self.poolManager, TxnPoolManager):
            self.ledgerManager.addLedger(POOL_LEDGER_ID, self.poolLedger,
                postCatchupCompleteClbk=self.postPoolLedgerCaughtUp,
                postTxnAddedToLedgerClbk=self.postTxnFromCatchupAddedToLedger)
            self.on_new_ledger_added(POOL_LEDGER_ID)

    def on_new_ledger_added(self, ledger_id):
        for r in self.replicas:
            # If a ledger was added after a replica was created, add a queue
            # in the ledger to the replica
            if ledger_id not in r.requestQueues:
                r.requestQueues[ledger_id] = OrderedSet()

    def loadDomainState(self):
        return PruningState(
            initKeyValueStorage(
                self.config.domainStateStorage,
                self.dataLocation,
                self.config.domainStateDbName)
        )

    @classmethod
    def ledgerIdForRequest(cls, request: Request):
        assert request.operation[TXN_TYPE]
        typ = request.operation[TXN_TYPE]
        return cls.ledgerId(typ)

    def start(self, loop):
        oldstatus = self.status
        if oldstatus in Status.going():
            logger.info("{} is already {}, so start has no effect".
                        format(self, self.status.name))
        else:
            super().start(loop)
            self.primaryStorage.start(loop,
                                      ensureDurability=
                                      self.config.EnsureLedgerDurability)
            if self.hashStore.closed:
                self.hashStore = self.getHashStore(self.name)

            self.nodestack.start()
            self.clientstack.start()

            self.elector = self.newPrimaryDecider()

            # if first time running this node
            if not self.nodestack.remotes:
                logger.info("{} first time running..."
                            "".format(self), extra={"cli": "LOW_STATUS",
                                                    "tags": ["node-key-sharing"]})
            else:
                self.nodestack.maintainConnections(force=True)

            if isinstance(self.poolManager, RegistryPoolManager):
                # Node not using pool ledger so start syncing domain ledger
                self.mode = Mode.discovered
                self.ledgerManager.setLedgerCanSync(DOMAIN_LEDGER_ID, True)
            else:
                # Node using pool ledger so first sync pool ledger
                self.mode = Mode.starting
                self.ledgerManager.setLedgerCanSync(POOL_LEDGER_ID, True)

        self.logNodeInfo()

    @property
    def rank(self) -> int:
        return self.poolManager.rank

    def get_name_by_rank(self, rank):
        return self.poolManager.get_name_by_rank(rank)

    def newPrimaryDecider(self):
        if self.primaryDecider:
            return self.primaryDecider
        else:
            return PrimarySelector(self)

    @property
    def connectedNodeCount(self) -> int:
        """
        The plus one is for this node, for example, if this node has three
        connections, then there would be four total nodes
        :return: number of connected nodes this one
        """
        return len(self.nodestack.conns) + 1

    def onStopping(self):
        """
        Actions to be performed on stopping the node.

        - Close the UDP socket of the nodestack
        """
        # Log stats should happen before any kind of reset or clearing
        self.logstats()

        self.reset()

        # Stop the ledgers
        ledgers = [self.domainLedger]
        if self.poolLedger:
            ledgers.append(self.poolLedger)

        for ledger in ledgers:
            try:
                ledger.stop()
            except Exception as ex:
                logger.warning('{} got exception while stopping ledger: {}'.
                               format(self, ex))

        # Stop the hash stores
        hashStores = [self.hashStore]
        if self.poolLedger:
            ledgers.append(self.poolLedger)
        if self.hashStore:
            hashStores.append(self.hashStore)
        if isinstance(self.poolManager, TxnPoolManager) and self.poolManager.hashStore:
            hashStores.append(self.poolManager.hashStore)
        hashStores = [hs for hs in hashStores if
                      isinstance(hs, (FileHashStore, LevelDbHashStore))
                      and not hs.closed]
        for hs in hashStores:
            try:
                hs.close()
            except Exception as ex:
                logger.warning('{} got exception while closing hash store: {}'.
                               format(self, ex))

        self.nodestack.stop()
        self.clientstack.stop()

        self.closeAllKVStores()

        self.mode = None
        if isinstance(self.poolManager, TxnPoolManager):
            self.ledgerManager.setLedgerState(POOL_LEDGER_ID,
                                              LedgerState.not_synced)
        self.ledgerManager.setLedgerState(DOMAIN_LEDGER_ID,
                                          LedgerState.not_synced)

    def closeAllKVStores(self):
        # Clear leveldb lock files
        logger.info("{} closing level dbs".format(self), extra={"cli": False})
        for ledgerId in self.ledgerManager.ledgerRegistry:
            state = self.getState(ledgerId)
            if state:
                state.close()
        if self.seqNoDB:
            self.seqNoDB.close()

    def reset(self):
        logger.info("{} reseting...".format(self), extra={"cli": False})
        self.nodestack.nextCheck = 0
        logger.debug("{} clearing aqStash of size {}".format(self,
                                                             len(self.aqStash)))
        self.nodestack.conns.clear()
        # TODO: Should `self.clientstack.conns` be cleared too
        # self.clientstack.conns.clear()
        self.aqStash.clear()
        self.actionQueue.clear()
        self.elector = None

    async def prod(self, limit: int=None) -> int:
        """.opened
        This function is executed by the node each time it gets its share of
        CPU time from the event loop.

        :param limit: the number of items to be serviced in this attempt
        :return: total number of messages serviced by this node
        """
        c = 0
        if self.status is not Status.stopped:
            c += await self.serviceReplicas(limit)
            c += await self.serviceNodeMsgs(limit)
            c += await self.serviceClientMsgs(limit)
            c += self._serviceActions()
            c += self.ledgerManager.service()
            c += self.monitor._serviceActions()
            c += await self.serviceElector()
            self.nodestack.flushOutBoxes()
        if self.isGoing():
            self.nodestack.serviceLifecycle()
            self.clientstack.serviceClientStack()
        return c

    async def serviceReplicas(self, limit) -> int:
        """
        Execute `serviceReplicaMsgs`, `serviceReplicaOutBox` and
        `serviceReplicaInBox` with `limit` number of messages. See the
        respective functions for more information.

        :param limit: the maximum number of messages to process
        :return: the sum of messages successfully processed by
        serviceReplicaMsgs, serviceReplicaInBox and serviceReplicaOutBox
        """
        a = self.serviceReplicaMsgs(limit)
        b = self.serviceReplicaOutBox(limit)
        c = self.serviceReplicaInBox(limit)
        return a + b + c

    async def serviceNodeMsgs(self, limit: int) -> int:
        """
        Process `limit` number of messages from the nodeInBox.

        :param limit: the maximum number of messages to process
        :return: the number of messages successfully processed
        """
        n = await self.nodestack.service(limit)
        await self.processNodeInBox()
        return n

    async def serviceClientMsgs(self, limit: int) -> int:
        """
        Process `limit` number of messages from the clientInBox.

        :param limit: the maximum number of messages to process
        :return: the number of messages successfully processed
        """
        c = await self.clientstack.service(limit)
        await self.processClientInBox()
        return c

    async def serviceElector(self) -> int:
        """
        Service the elector's inBox, outBox and action queues.

        :return: the number of messages successfully serviced
        """
        if not self.isReady():
            return 0
        o = self.serviceElectorOutBox()
        i = await self.serviceElectorInbox()
        # TODO: Why is protected method accessed here?
        a = self.elector._serviceActions()
        return o + i + a

    def onConnsChanged(self, joined: Set[str], left: Set[str]):
        """
        A series of operations to perform once a connection count has changed.

        - Set f to max number of failures this system can handle.
        - Set status to one of started, started_hungry or starting depending on
            the number of protocol instances.
        - Check protocol instances. See `checkInstances()`

        """
        if self.isGoing():
            if self.connectedNodeCount == self.totalNodes:
                self.status = Status.started
            elif self.connectedNodeCount >= self.minimumNodes:
                self.status = Status.started_hungry
            else:
                self.status = Status.starting
        self.elector.nodeCount = self.connectedNodeCount

        if self.master_primary_name in joined:
            self.lost_primary_at = None
        if self.master_primary_name in left:
            logger.debug('{} lost connection to primary of master'.format(self))
            self.lost_master_primary()
        if self.isReady():
            self.checkInstances()

            for n in joined:
                msgs = self.elector.get_msgs_for_lagged_nodes()
                self.sendElectionMsgsToLaggingNode(n, msgs)

        # Send ledger status whether ready (connected to enough nodes) or not
        for n in joined:
            self.send_ledger_status_to_newly_connected_node(n)

    def _sync_ledger(self, ledger_id):
        """
        Sync specific ledger with other nodes
        """
        self.ledgerManager.setLedgerCanSync(ledger_id, True)
        for node_name in self.nodeReg:
            try:
                self._ask_for_ledger_status(node_name, ledger_id)
            except RemoteNotFound:
                logger.debug('{} did not find any remote for {} to send '
                             'request for ledger status'.format(self, node_name))
                continue

    def _ask_for_ledger_status(self, node_name: str, ledger_id):
        """
        Ask other node for LedgerStatus
        """
        req = ReqLedgerStatus(ledger_id)
        self.sendToNodes(req, [node_name,])
        logger.debug("{} asking {} for ledger status of ledger {}"
                     .format(self, node_name, ledger_id))

    def process_req_ledger_status(self, request: ReqLedgerStatus, frm: str):
        logger.debug("{} processing request for ledger status from {}: {}"
                     .format(self, frm, request))
        self.sendLedgerStatus(frm, request.ledgerId)

    def send_ledger_status_to_newly_connected_node(self, node_name):
        self.sendPoolLedgerStatus(node_name)
        # Send the domain ledger status only when it has discovered enough
        # peers otherwise very few peers will know that this node is lagging
        # behind and it will not receive sufficient consistency proofs to
        # verify the exact state of the ledger.
        # if self.mode in (Mode.discovered, Mode.participating):
        if Mode.done_discovering(self.mode):
            self.sendDomainLedgerStatus(node_name)

    def newNodeJoined(self, txn):
        self.setF()
        new_replicas = self.adjustReplicas()
        if new_replicas > 0:
            self.decidePrimaries()

    def nodeLeft(self, txn):
        self.setF()
        self.adjustReplicas()

    def sendPoolInfoToClients(self, txn):
        logger.debug("{} sending new node info {} to all clients".format(self,
                                                                         txn))
        msg = PoolLedgerTxns(txn)
        self.clientstack.transmitToClients(msg,
                                           list(self.clientstack.connectedClients))

    @property
    def clientStackName(self):
        return self.getClientStackNameOfNode(self.name)

    @staticmethod
    def getClientStackNameOfNode(nodeName: str):
        return nodeName + CLIENT_STACK_SUFFIX

    def getClientStackHaOfNode(self, nodeName: str) -> HA:
        return self.cliNodeReg.get(self.getClientStackNameOfNode(nodeName))

    def sendElectionMsgsToLaggingNode(self, nodeName: str, msgs: List[Any]):
        rid = self.nodestack.getRemote(nodeName).uid
        for msg in msgs:
            logger.debug("{} sending election message {} to lagged node {}".
                         format(self, msg, nodeName))
            self.send(msg, rid)

    def _statusChanged(self, old: Status, new: Status) -> None:
        """
        Perform some actions based on whether this node is ready or not.

        :param old: the previous status
        :param new: the current status
        """
        pass

    def checkInstances(self) -> None:
        # TODO: Is this method really needed?
        """
        Check if this node has the minimum required number of protocol
        instances, i.e. f+1. If not, add a replica. If no election is in
        progress, this node will try to nominate one of its replicas as primary.
        This method is called whenever a connection with a  new node is
        established.
        """
        logger.debug("{} choosing to start election on the basis of count {} "
                     "and nodes {}".format(self, self.connectedNodeCount,
                                           self.nodestack.conns))

    def adjustReplicas(self):
        """
        Add or remove replicas depending on `f`
        """
        newReplicas = 0
        while len(self.replicas) < self.requiredNumberOfInstances:
            self.addReplica()
            newReplicas += 1
            self.processStashedMsgsForReplica(len(self.replicas)-1)

        while len(self.replicas) > self.requiredNumberOfInstances:
            self.removeReplica()
            newReplicas -= 1

        pop_keys(self.msgsForFutureReplicas, lambda x: x < len(self.replicas))
        return newReplicas

    def _dispatch_stashed_msg(self, msg, frm):
        if isinstance(msg, (ElectionType, ViewChangeDone)):
            self.sendToElector(msg, frm)
            return True
        elif isinstance(msg, ThreePhaseType):
            self.sendToReplica(msg, frm)
            return True
        else:
            return False

    def processStashedMsgsForReplica(self, instId: int):
        if instId not in self.msgsForFutureReplicas:
            return
        i = 0
        while self.msgsForFutureReplicas[instId]:
            msg, frm = self.msgsForFutureReplicas[instId].popleft()
            if not self._dispatch_stashed_msg(msg, frm):
                self.discard(msg, reason="Unknown message type for replica id "
                                         "{}".format(instId),
                             logMethod=logger.warning)
            i += 1
        logger.debug("{} processed {} stashed msgs for replica {}".
                     format(self, i, instId))

    def processStashedMsgsForView(self, view_no: int):
        if view_no not in self.msgsForFutureViews:
            return
        i = 0
        while self.msgsForFutureViews[view_no]:
            msg, frm = self.msgsForFutureViews[view_no].popleft()
            if not self._dispatch_stashed_msg(msg, frm):
                self.discard(msg, reason="Unknown message type for view no "
                                         "{}".format(view_no),
                             logMethod=logger.warning)
            i += 1
        logger.debug("{} processed {} stashed msgs for view no {}".
                     format(self, i, view_no))

    def decidePrimaries(self):
        """
        Choose the primary replica for each protocol instance in the system
        using a PrimaryDecider.
        """
        self.elector.decidePrimaries()

    def _check_view_change_completed(self):
        """
        This thing checks whether new primary was elected.
        If it was not - starts view change again
        """
        if not self.view_change_in_progress:
            return

        next_view_no = self.viewNo + 1
        logger.debug("view change to view {} is not completed in time, "
                     "starting view change for view {}"
                     .format(self.viewNo, next_view_no))
        logger.info("{} initiating a view change to {} from {}".
                    format(self, next_view_no, self.viewNo))
        self.sendInstanceChange(next_view_no,
                                Suspicions.PRIMARY_DISCONNECTED)

    def createReplica(self, instId: int, isMaster: bool) -> 'replica.Replica':
        """
        Create a new replica with the specified parameters.
        This is a convenience method used to create replicas from a node
        instead of passing in replicas in the Node's constructor.

        :param instId: protocol instance number
        :param isMaster: does this replica belong to the master protocol
            instance?
        :return: a new instance of Replica
        """
        return replica.Replica(self, instId, isMaster)

    def addReplica(self):
        """
        Create and add a new replica to this node.
        If this is the first replica on this node, it will belong to the Master
        protocol instance.
        """
        instId = len(self.replicas)
        if len(self.replicas) == 0:
            isMaster = True
            instDesc = "master"
        else:
            isMaster = False
            instDesc = "backup"
        replica = self.createReplica(instId, isMaster)
        self.replicas.append(replica)
        self.msgsToReplicas.append(deque())
        self.monitor.addInstance()
        logger.display("{} added replica {} to instance {} ({})".
                       format(self, replica, instId, instDesc),
                       extra={"tags": ["node-replica"]})
        return replica

    def removeReplica(self):
        replica = self.replicas[-1]
        self.replicas = self.replicas[:-1]
        self.msgsToReplicas = self.msgsToReplicas[:-1]
        self.monitor.addInstance()
        logger.display("{} removed replica {} from instance {}".
                       format(self, replica, replica.instId),
                       extra={"tags": ["node-replica"]})
        return replica

    def serviceReplicaMsgs(self, limit: int=None) -> int:
        """
        Process `limit` number of replica messages.
        Here processing means appending to replica inbox.

        :param limit: the maximum number of replica messages to process
        :return: the number of replica messages processed
        """
        msgCount = 0
        for idx, replicaMsgs in enumerate(self.msgsToReplicas):
            while replicaMsgs and (not limit or msgCount < limit):
                msgCount += 1
                msg = replicaMsgs.popleft()
                self.replicas[idx].inBox.append(msg)
        return msgCount

    def serviceReplicaOutBox(self, limit: int=None) -> int:
        """
        Process `limit` number of replica messages.
        Here processing means appending to replica inbox.

        :param limit: the maximum number of replica messages to process
        :return: the number of replica messages processed
        """
        msgCount = 0
        for replica in self.replicas:
            while replica.outBox and (not limit or msgCount < limit):
                msgCount += 1
                msg = replica.outBox.popleft()
                if isinstance(msg, (PrePrepare,
                                    Prepare,
                                    Commit,
                                    Checkpoint)):
                    self.send(msg)
                elif isinstance(msg, Ordered):
                    self.try_processing_ordered(msg)
                elif isinstance(msg, Reject):
                    reqKey = (msg.identifier, msg.reqId)
                    reject = Reject(*reqKey,
                                    self.reasonForClientFromException(msg.reason))
                    self.transmitToClient(reject, self.requestSender[reqKey])
                    self.doneProcessingReq(*reqKey)
                elif isinstance(msg, Exception):
                    self.processEscalatedException(msg)
                else:
                    logger.error("Received msg {} and don't know how to handle "
                                 "it".format(msg))
        return msgCount

    def serviceReplicaInBox(self, limit: int=None):
        """
        Process `limit` number of messages in the replica inbox for each replica
        on this node.

        :param limit: the maximum number of replica messages to process
        :return: the number of replica messages processed successfully
        """
        msgCount = 0
        for replica in self.replicas:
            msgCount += replica.serviceQueues(limit)
        return msgCount

    def serviceElectorOutBox(self, limit: int=None) -> int:
        """
        Service at most `limit` number of messages from the elector's outBox.

        :return: the number of messages successfully serviced.
        """
        msgCount = 0
        while self.elector.outBox and (not limit or msgCount < limit):
            msgCount += 1
            msg = self.elector.outBox.popleft()
            if isinstance(msg, (ElectionType, ViewChangeDone)):
                self.send(msg)
            elif isinstance(msg, BlacklistMsg):
                nodeName = getattr(msg, f.NODE_NAME.nm)
                code = getattr(msg, f.SUSP_CODE.nm)
                self.reportSuspiciousNode(nodeName, code=code)
            else:
                logger.error("Received msg {} and don't know how to handle it".
                             format(msg))
        return msgCount

    async def serviceElectorInbox(self, limit: int=None) -> int:
        """
        Service at most `limit` number of messages from the elector's outBox.

        :return: the number of messages successfully serviced.
        """
        msgCount = 0
        while self.msgsToElector and (not limit or msgCount < limit):
            msgCount += 1
            msg = self.msgsToElector.popleft()
            self.elector.inBox.append(msg)
        await self.elector.serviceQueues(limit)
        return msgCount

    @property
    def hasPrimary(self) -> bool:
        """
        Does this node have a primary replica?

        :return: whether this node has a primary
        """
        return any(replica.isPrimary for replica in self.replicas)

    @property
    def primaryReplicaNo(self) -> Optional[int]:
        """
        Return the index of the primary or None if there's no primary among the
        replicas on this node.

        :return: index of the primary
        """
        if self._primary_replica_no is None:
            for idx, replica in enumerate(self.replicas):
                if replica.isPrimary:
                    self._primary_replica_no = idx
                    return idx
        return self._primary_replica_no

    @property
    def master_primary_name(self) -> Optional[str]:
        """
        Return the name of the primary node of the master instance
        """

        master_primary_name = self.master_replica.primaryName
        if master_primary_name:
            return self.master_replica.getNodeName(master_primary_name)
        return None

    @property
    def master_last_ordered_3PC(self) -> Tuple[int, int]:
        return self.master_replica.last_ordered_3pc

    @property
    def master_replica(self):
        return self.replicas[0]

    @staticmethod
    def is_valid_view_or_inst(n):
        return not(n is None or not isinstance(n, int) or n < 0)

    def msgHasAcceptableInstId(self, msg, frm) -> bool:
        """
        Return true if the instance id of message corresponds to a correct
        replica.

        :param msg: the node message to validate
        :return:
        """
        instId = getattr(msg, f.INST_ID.nm, None)
        if not self.is_valid_view_or_inst(instId):
            return False
        if instId >= len(self.msgsToReplicas):
            if instId not in self.msgsForFutureReplicas:
                self.msgsForFutureReplicas[instId] = deque()
            self.msgsForFutureReplicas[instId].append((msg, frm))
            logger.debug("{} queueing message {} for future protocol "
                         "instance {}".format(self, msg, instId))
            return False
        return True

    def msgHasAcceptableViewNo(self, msg, frm) -> bool:
        """
        Return true if the view no of message corresponds to the current view
        no or a view no in the future
        :param msg: the node message to validate
        :return:
        """
        viewNo = getattr(msg, f.VIEW_NO.nm, None)
        if not self.is_valid_view_or_inst(viewNo):
            return False
        if self.viewNo - viewNo > 1:
            self.discard(msg, "un-acceptable viewNo {}"
                         .format(viewNo), logMethod=logger.info)
        elif viewNo > self.viewNo:
            if viewNo not in self.msgsForFutureViews:
                self.msgsForFutureViews[viewNo] = deque()
            logger.debug('{} stashing a message for a future view: {}'.
                         format(self, msg))
            self.msgsForFutureViews[viewNo].append((msg, frm))
        else:
            return True
        return False

    def sendToReplica(self, msg, frm):
        """
        Send the message to the intended replica.

        :param msg: the message to send
        :param frm: the name of the node which sent this `msg`
        """
        if self.msgHasAcceptableInstId(msg, frm) and \
                self.msgHasAcceptableViewNo(msg, frm):
            self.msgsToReplicas[msg.instId].append((msg, frm))

    def sendToElector(self, msg, frm):
        """
        Send the message to the intended elector.

        :param msg: the message to send
        :param frm: the name of the node which sent this `msg`
        """
        if (isinstance(msg, ViewChangeDone) or
                self.msgHasAcceptableInstId(msg, frm)) and \
                self.msgHasAcceptableViewNo(msg, frm):
            logger.debug("{} sending message to elector: {}".
                         format(self, (msg, frm)))
            self.msgsToElector.append((msg, frm))

    def handleOneNodeMsg(self, wrappedMsg):
        """
        Validate and process one message from a node.

        :param wrappedMsg: Tuple of message and the name of the node that sent
        the message
        """
        try:
            vmsg = self.validateNodeMsg(wrappedMsg)
            if vmsg:
                logger.info("{} msg validated {}".format(self, wrappedMsg),
                            extra={"tags": ["node-msg-validation"]})
                self.unpackNodeMsg(*vmsg)
            else:
                logger.info("{} invalidated msg {}".format(self, wrappedMsg),
                            extra={"tags": ["node-msg-validation"]})
        except SuspiciousNode as ex:
            self.reportSuspiciousNodeEx(ex)
        except Exception as ex:
            msg, frm = wrappedMsg
            self.discard(msg, ex)

    def validateNodeMsg(self, wrappedMsg):
        """
        Validate another node's message sent to this node.

        :param wrappedMsg: Tuple of message and the name of the node that sent
        the message
        :return: Tuple of message from node and name of the node
        """
        msg, frm = wrappedMsg
        if self.isNodeBlacklisted(frm):
            self.discard(msg, "received from blacklisted node {}"
                         .format(frm), logger.info)
            return None

        try:
            message = node_message_factory.get_instance(**msg)
        except (MissingNodeOp, InvalidNodeOp) as ex:
            raise ex
        except Exception as ex:
            raise InvalidNodeMsg(str(ex))

        try:
            self.verifySignature(message)
        except BaseExc as ex:
            raise SuspiciousNode(frm, ex, message) from ex
        logger.debug("{} received node message from {}: {}".
                     format(self, frm, message),
                     extra={"cli": False})
        return message, frm

    def unpackNodeMsg(self, msg, frm) -> None:
        """
        If the message is a batch message validate each message in the batch,
        otherwise add the message to the node's inbox.

        :param msg: a node message
        :param frm: the name of the node that sent this `msg`
        """
        if isinstance(msg, Batch):
            logger.debug("{} processing a batch {}".format(self, msg))
            for m in msg.messages:
                m = self.nodestack.deserializeMsg(m)
                self.handleOneNodeMsg((m, frm))
        else:
            self.postToNodeInBox(msg, frm)

    def postToNodeInBox(self, msg, frm):
        """
        Append the message to the node inbox

        :param msg: a node message
        :param frm: the name of the node that sent this `msg`
        """
        logger.debug("{} appending to nodeInbox {}".format(self, msg))
        self.nodeInBox.append((msg, frm))

    async def processNodeInBox(self):
        """
        Process the messages in the node inbox asynchronously.
        """
        while self.nodeInBox:
            m = self.nodeInBox.popleft()

            msg, frm = m
            # if self.__message_filter_engine.filter_node_to_node(msg):
            #     continue

            try:
                await self.nodeMsgRouter.handle(m)
            except SuspiciousNode as ex:
                self.reportSuspiciousNodeEx(ex)
                self.discard(m, ex)

    def handleOneClientMsg(self, wrappedMsg):
        """
        Validate and process a client message

        :param wrappedMsg: a message from a client
        """
        try:
            vmsg = self.validateClientMsg(wrappedMsg)
            if vmsg:
                self.unpackClientMsg(*vmsg)
        except BlowUp:
            raise
        except Exception as ex:
            msg, frm = wrappedMsg
            friendly = friendlyEx(ex)
            if isinstance(ex, SuspiciousClient):
                self.reportSuspiciousClient(frm, friendly)

            self.handleInvalidClientMsg(ex, wrappedMsg)

    def handleInvalidClientMsg(self, ex, wrappedMsg):
        msg, frm = wrappedMsg
        exc = ex.__cause__ if ex.__cause__ else ex
        friendly = friendlyEx(ex)
        reason = self.reasonForClientFromException(ex)
        if isinstance(msg, Request):
            msg = msg.__getstate__()
        identifier = msg.get(f.IDENTIFIER.nm)
        reqId = msg.get(f.REQ_ID.nm)
        if not reqId:
            reqId = getattr(exc, f.REQ_ID.nm, None)
            if not reqId:
                reqId = getattr(ex, f.REQ_ID.nm, None)
        self.transmitToClient(RequestNack(identifier, reqId, reason), frm)
        self.discard(wrappedMsg, friendly, logger.warning, cliOutput=True)

    def validateClientMsg(self, wrappedMsg):
        """
        Validate a message sent by a client.
        :param wrappedMsg: a message from a client
        :return: Tuple of clientMessage and client address
        """
        msg, frm = wrappedMsg
        if self.isClientBlacklisted(frm):
            self.discard(msg, "received from blacklisted client {}"
                         .format(frm), logger.info)
            return None

        needStaticValidation = False
        if all(attr in msg.keys()
               for attr in [OPERATION, f.IDENTIFIER.nm, f.REQ_ID.nm]):
            cls = self._client_request_class
            needStaticValidation = True
        elif OP_FIELD_NAME in msg:
            op = msg[OP_FIELD_NAME]
            cls = node_message_factory.get_type(op)
            if cls not in (Batch, LedgerStatus, CatchupReq):
                raise InvalidClientMsgType(cls, msg.get(f.REQ_ID.nm))
        else:
            raise InvalidClientRequest(msg.get(f.IDENTIFIER.nm),
                                       msg.get(f.REQ_ID.nm))
        try:
            cMsg = cls(**msg)
        except TypeError as ex:
            raise InvalidClientRequest(msg.get(f.IDENTIFIER.nm),
                                       msg.get(f.REQ_ID.nm),
                                       str(ex))
        except Exception as ex:
            raise InvalidClientRequest(msg.get(f.IDENTIFIER.nm),
                                       msg.get(f.REQ_ID.nm)) from ex

        if needStaticValidation:
            self.doStaticValidation(msg[f.IDENTIFIER.nm],
                                    msg[f.REQ_ID.nm],
                                    msg[OPERATION])

        if self.isSignatureVerificationNeeded(msg):
            self.verifySignature(cMsg)
            # Suspicions should only be raised when lot of sig failures are
            # observed
            # try:
            #     self.verifySignature(cMsg)
            # except UnknownIdentifier as ex:
            #     raise
            # except Exception as ex:
            #     raise SuspiciousClient from ex
        logger.trace("{} received CLIENT message: {}".
                     format(self.clientstack.name, cMsg))
        return cMsg, frm

    def unpackClientMsg(self, msg, frm):
        """
        If the message is a batch message validate each message in the batch,
        otherwise add the message to the node's clientInBox.

        :param msg: a client message
        :param frm: the name of the client that sent this `msg`
        """
        if isinstance(msg, Batch):
            for m in msg.messages:
                # This check is done since Client uses NodeStack (which can
                # send and receive BATCH) to talk to nodes but Node uses
                # ClientStack (which cannot send or receive BATCH).
                # TODO: The solution is to have both kind of stacks be able to
                # parse BATCH messages
                if m in (ZStack.pingMessage, ZStack.pongMessage):
                    continue
                m = self.clientstack.deserializeMsg(m)
                self.handleOneClientMsg((m, frm))
        else:
            self.postToClientInBox(msg, frm)

    def postToClientInBox(self, msg, frm):
        """
        Append the message to the node's clientInBox

        :param msg: a client message
        :param frm: the name of the node that sent this `msg`
        """
        self.clientInBox.append((msg, frm))

    async def processClientInBox(self):
        """
        Process the messages in the node's clientInBox asynchronously.
        All messages in the inBox have already been validated, including
        signature check.
        """
        while self.clientInBox:
            m = self.clientInBox.popleft()
            req, frm = m
            logger.display("{} processing {} request {}".
                           format(self.clientstack.name, frm, req),
                           extra={"cli": True,
                                  "tags": ["node-msg-processing"]})

            # filtered = self.__message_filter_engine.filter_client_to_node(req)
            # if filtered:
            #     self._reject_msg(req, frm, filtered)
            #     continue

            try:
                await self.clientMsgRouter.handle(m)
            except InvalidClientMessageException as ex:
                self.handleInvalidClientMsg(ex, m)

    def _reject_msg(self, msg, frm, reason):
        reqKey = (msg.identifier, msg.reqId)
        reject = Reject(*reqKey,
                        reason)
        self.transmitToClient(reject, frm)

    def postPoolLedgerCaughtUp(self, **kwargs):
        self.mode = Mode.discovered
        # The node might have discovered more nodes, so see if schedule
        # election if needed.
        if isinstance(self.poolManager, TxnPoolManager):
            self.checkInstances()

        # TODO: why we do it this way?
        # Initialising node id in case where node's information was not present
        # in pool ledger at the time of starting, happens when a non-genesis
        # node starts
        self.id
        self.catchup_next_ledger_after_pool()

    def catchup_next_ledger_after_pool(self):
        self.start_domain_ledger_sync()

    def start_domain_ledger_sync(self):
        self._sync_ledger(DOMAIN_LEDGER_ID)
        self.ledgerManager.processStashedLedgerStatuses(DOMAIN_LEDGER_ID)

    def postDomainLedgerCaughtUp(self, **kwargs):
        """
        Process any stashed ordered requests and set the mode to
        `participating`
        :return:
        """
        pass

    def preLedgerCatchUp(self, ledger_id):
        # Process any Ordered requests. This causes less transactions to be
        # requested during catchup. Also commits any uncommitted state that
        # can be committed
        logger.debug('{} going to process any ordered requests before starting'
                     ' catchup.'.format(self))
        self.force_process_ordered()
        self.processStashedOrderedReqs()

        # make the node Syncing
        self.mode = Mode.syncing

        # revert uncommitted txns and state for unordered requests
        r = self.master_replica.revert_unordered_batches()
        logger.debug('{} reverted {} batches before starting catch up for '
                     'ledger {}'.format(self, r, ledger_id))

    def postTxnFromCatchupAddedToLedger(self, ledgerId: int, txn: Any):
        rh = self.postRecvTxnFromCatchup(ledgerId, txn)
        if rh:
            rh.updateState([txn], isCommitted=True)
            state = self.getState(ledgerId)
            state.commit(rootHash=state.headHash)
        self.updateSeqNoMap([txn])

    def postRecvTxnFromCatchup(self, ledgerId: int, txn: Any):
        rh = None
        if ledgerId == POOL_LEDGER_ID:
            self.poolManager.onPoolMembershipChange(txn)
            rh = self.poolManager.reqHandler
        if ledgerId == DOMAIN_LEDGER_ID:
            self.post_txn_from_catchup_added_to_domain_ledger(txn)
            rh = self.reqHandler
        return rh

    # TODO: should be renamed to `post_all_ledgers_caughtup`
    def allLedgersCaughtUp(self):
        if self.num_txns_caught_up_in_last_catchup() == 0:
            self.catchup_rounds_without_txns += 1
        last_caught_up_3PC = self.ledgerManager.last_caught_up_3PC
        if compare_3PC_keys(self.master_last_ordered_3PC,
                            last_caught_up_3PC) > 0:
            self.master_replica.caught_up_till_3pc(last_caught_up_3PC)
            logger.info('{} caught up till {}'.format(self, last_caught_up_3PC),
                        extra={'cli': True})

        # TODO: Maybe a slight optimisation is to check result of
        # `self.num_txns_caught_up_in_last_catchup()`
        self.processStashedOrderedReqs()

        if self.is_catchup_needed():
            logger.debug('{} needs to catchup again'.format(self))
            self.start_catchup()
        else:
            logger.info('{} does not need any more catchups'.format(self),
                        extra={'cli': True})
            self.no_more_catchups_needed()

    def is_catchup_needed(self) -> bool:
        """
        Check if received a quorum of view change done messages and if yes
        check if caught up till the
        Check if all requests ordered till last prepared certificate
        Check if last catchup resulted in no txns
        """
        if self.caught_up_for_current_view():
            logger.info('{} is caught up for the current view {}'.
                        format(self, self.viewNo))
            return False
        logger.debug('{} is not caught up for the current view {}'.
                     format(self, self.viewNo))
        if self.num_txns_caught_up_in_last_catchup() == 0:
            if self.has_ordered_till_last_prepared_certificate():
                logger.debug('{} ordered till last prepared certificate'.format(self))
                return False
            if self.catchup_rounds_without_txns >= self.config.MAX_CATCHUPS_DONE_DURING_VIEW_CHANGE:
                logger.debug('{} has completed {} catchup rounds'.
                             format(self, self.catchup_rounds_without_txns))
                # No more 3PC messages will be processed since maximum catchup
                # rounds have been done
                self.master_replica.last_prepared_before_view_change = None
                return False
        return True

    def caught_up_for_current_view(self) -> bool:
        if not self.elector._hasViewChangeQuorum:
            logger.debug('{} does not have view change quorum for view {}'.
                         format(self, self.viewNo))
            return False
        vc = self.elector.has_sufficient_same_view_change_done_messages
        if not vc:
            logger.debug('{} does not have acceptable ViewChangeDone for '
                         'view {}'.format(self, self.viewNo))
            return False
        ledger_info = vc[1]
        for lid, size, root_hash in ledger_info:
            ledger = self.ledgerManager.ledgerRegistry[lid].ledger
            if size == 0:
                continue
            if ledger.size < size:
                return False
            if ledger.hashToStr(ledger.tree.merkle_tree_hash(0, size)) != root_hash:
                return False
        return True

    def has_ordered_till_last_prepared_certificate(self) -> bool:
        lst = self.master_replica.last_prepared_before_view_change
        if lst is None:
            return True
        return compare_3PC_keys(lst, self.master_replica.last_ordered_3pc) >= 0

    def num_txns_caught_up_in_last_catchup(self) -> int:
        count = sum([l.num_txns_caught_up for l in
                    self.ledgerManager.ledgerRegistry.values()])
        logger.debug('{} caught up to {} txns in the last catchup'.
                     format(self, count))
        return count

    def no_more_catchups_needed(self):
        # This method is called when no more catchups needed
        self.mode = Mode.synced
        self.decidePrimaries()
        # TODO: need to think of a better way
        # If the node was not participating but has now found a primary,
        # then set mode to participating, can happen if a catchup is triggered
        # without a view change or node start
        if not self.isParticipating and self.master_replica.hasPrimary:
            logger.debug('{} starting to participate since catchup is done, '
                         'primaries are selected but mode was not set to '
                         'participating'.format(self))
            self.start_participating()

    def getLedger(self, ledgerId) -> Ledger:
        return self.ledgerManager.getLedgerInfoByType(ledgerId).ledger

    def getState(self, ledgerId) -> PruningState:
        return self.states.get(ledgerId)

    def post_txn_from_catchup_added_to_domain_ledger(self, txn):
        if txn.get(TXN_TYPE) == NYM:
            self.addNewRole(txn)

    def sendPoolLedgerStatus(self, nodeName):
        self.sendLedgerStatus(nodeName, POOL_LEDGER_ID)

    def sendDomainLedgerStatus(self, nodeName):
        self.sendLedgerStatus(nodeName, DOMAIN_LEDGER_ID)

    def getLedgerStatus(self, ledgerId: int):
        if ledgerId == POOL_LEDGER_ID:
            return self.poolLedgerStatus
        if ledgerId == DOMAIN_LEDGER_ID:
            return self.domainLedgerStatus

    def sendLedgerStatus(self, nodeName: str, ledgerId: int):
        ledgerStatus = self.getLedgerStatus(ledgerId)
        if ledgerStatus:
            self.sendToNodes(ledgerStatus, [nodeName])
        else:
            logger.debug("{} not sending ledger {} status to {} as it is null"
                         .format(self, ledgerId, nodeName))

    def doStaticValidation(self, identifier, reqId, operation):
        if TXN_TYPE not in operation:
            raise InvalidClientRequest(identifier, reqId)

        if operation.get(TXN_TYPE) in POOL_TXN_TYPES:
            self.poolManager.doStaticValidation(identifier, reqId, operation)

        if self.opVerifiers:
            try:
                for v in self.opVerifiers:
                    v.verify(operation)
            except Exception as ex:
                raise InvalidClientRequest(identifier, reqId) from ex

    def doDynamicValidation(self, request: Request):
        """
        State based validation
        """
        if self.ledgerIdForRequest(request) == POOL_LEDGER_ID:
            self.poolManager.doDynamicValidation(request)
        else:
            self.domainDynamicValidation(request)

    def applyReq(self, request: Request):
        """
        Apply request to appropriate ledger and state
        """
        if self.ledgerIdForRequest(request) == POOL_LEDGER_ID:
            return self.poolManager.applyReq(request)
        else:
            return self.domainRequestApplication(request)

    def domainDynamicValidation(self, request: Request):
        self.reqHandler.validate(request, self.config)

    def domainRequestApplication(self, request: Request):
        return self.reqHandler.apply(request)

    def processRequest(self, request: Request, frm: str):
        """
        Handle a REQUEST from the client.
        If the request has already been executed, the node re-sends the reply to
        the client. Otherwise, the node acknowledges the client request, adds it
        to its list of client requests, and sends a PROPAGATE to the
        remaining nodes.

        :param request: the REQUEST from the client
        :param frm: the name of the client that sent this REQUEST
        """
        logger.debug("{} received client request: {} from {}".
                     format(self.name, request, frm))
        self.nodeRequestSpikeMonitorData['accum'] += 1

        # TODO: What if client sends requests with same request id quickly so
        # before reply for one is generated, the other comes. In that
        # case we need to keep track of what requests ids node has seen
        # in-memory and once request with a particular request id is processed,
        # it should be removed from that in-memory DS.

        # If request is already processed(there is a reply for the
        # request in
        # the node's transaction store then return the reply from the
        # transaction store)
        # TODO: What if the reply was a REQNACK? Its not gonna be found in the
        # replies.

        ledgerId = self.ledgerIdForRequest(request)
        ledger = self.getLedger(ledgerId)
        reply = self.getReplyFromLedger(ledger, request)
        if reply:
            logger.debug("{} returning REPLY from already processed "
                         "REQUEST: {}".format(self, request))
            self.transmitToClient(reply, frm)
        else:
            if not self.isProcessingReq(*request.key):
                self.startedProcessingReq(*request.key, frm)
            # If not already got the propagate request(PROPAGATE) for the
            # corresponding client request(REQUEST)
            self.recordAndPropagate(request, frm)
            self.transmitToClient(RequestAck(*request.key), frm)

    # noinspection PyUnusedLocal
    def processPropagate(self, msg: Propagate, frm):
        """
        Process one propagateRequest sent to this node asynchronously

        - If this propagateRequest hasn't been seen by this node, then broadcast
        it to all nodes after verifying the the signature.
        - Add the client to blacklist if its signature is invalid

        :param msg: the propagateRequest
        :param frm: the name of the node which sent this `msg`
        """
        logger.debug("Node {} received propagated request: {}".
                     format(self.name, msg))
        reqDict = msg.request

        request = self._client_request_class(**reqDict)

        clientName = msg.senderClient

        if not self.isProcessingReq(*request.key):
            self.startedProcessingReq(*request.key, clientName)
        self.requests.addPropagate(request, frm)

        self.propagate(request, clientName)
        self.tryForwarding(request)

    def startedProcessingReq(self, identifier, reqId, frm):
        self.requestSender[identifier, reqId] = frm

    def isProcessingReq(self, identifier, reqId) -> bool:
        return (identifier, reqId) in self.requestSender

    def doneProcessingReq(self, identifier, reqId):
        self.requestSender.pop((identifier, reqId))

    def processOrdered(self, ordered: Ordered):
        """
        Process and orderedRequest.

        Execute client request with retries if client request hasn't yet reached
        this node but corresponding PROPAGATE, PRE-PREPARE, PREPARE and
        COMMIT request did

        :param ordered: an orderedRequest
        :param retryNo: the retry number used in recursion
        :return: True if successful, None otherwise
        """

        inst_id, view_no, req_idrs, pp_seq_no, pp_time, ledger_id, \
            state_root, txn_root = tuple(ordered)

        # Only the request ordered by master protocol instance are executed by
        # the client
        r = None
        if inst_id == self.instances.masterId:
            reqs = [self.requests[i, r].finalised for (i, r) in req_idrs
                    if (i, r) in self.requests and self.requests[i, r].finalised]
            if len(reqs) == len(req_idrs):
                logger.debug("{} executing Ordered batch {} {} of {} requests".
                             format(self.name, view_no, pp_seq_no, len(req_idrs)))
                self.executeBatch(view_no, pp_seq_no, pp_time, reqs, ledger_id,
                                  state_root, txn_root)
                r = True
            else:
                logger.warning('{} did not find {} finalized requests, but '
                               'still ordered'.format(self, len(req_idrs) -
                                                      len(reqs)))
                return None
        else:
            logger.trace("{} got ordered requests from backup replica {}".
                         format(self, inst_id))
            r = False
        self.monitor.requestOrdered(req_idrs, inst_id, byMaster=r)
        return r

    def force_process_ordered(self):
        """
        Take any messages from replica that have been ordered and process
        them, this should be done rarely, like before catchup starts
        so a more current LedgerStatus can be sent.
        can be called either
        1. when node is participating, this happens just before catchup starts
        so the node can have the latest ledger status or
        2. when node is not participating but a round of catchup is about to be
        started, here is forces all the replica ordered messages to be appended
        to the stashed ordered requests and the stashed ordered requests are
        processed with appropriate checks
        """
        for r in self.replicas:
            i = 0
            for msg in r._remove_ordered_from_queue():
                # self.processOrdered(msg)
                self.try_processing_ordered(msg)
                i += 1
            logger.debug(
                '{} processed {} Ordered batches for instance {} before '
                'starting catch up'.format(self, i, r.instId))

    def try_processing_ordered(self, msg):
        if self.isParticipating:
            self.processOrdered(msg)
        else:
            logger.debug("{} stashing {} since mode is {}".
                         format(self, msg, self.mode))
            self.stashedOrderedReqs.append(msg)

    def processEscalatedException(self, ex):
        """
        Process an exception escalated from a Replica
        """
        if isinstance(ex, SuspiciousNode):
            self.reportSuspiciousNodeEx(ex)
        else:
            raise RuntimeError("unhandled replica-escalated exception") from ex

    def processInstanceChange(self, instChg: InstanceChange, frm: str) -> None:
        """
        Validate and process an instance change request.

        :param instChg: the instance change request
        :param frm: the name of the node that sent this `msg`
        """
        logger.debug("{} received instance change request: {} from {}".
                     format(self, instChg, frm))

        # TODO: add sender to blacklist?
        if not isinstance(instChg.viewNo, int):
            self.discard(instChg, "field viewNo has incorrect type: {}".
                         format(type(instChg.viewNo)))
        elif instChg.viewNo <= self.viewNo:
            self.discard(instChg,
                         "Received instance change request with view no {} "
                         "which is not more than its view no {}".
                         format(instChg.viewNo, self.viewNo), logger.debug)
        else:
            # Record instance changes for views but send instance change
            # only when found master to be degraded. if quorum of view changes
            #  found then change view even if master not degraded
            if not self.instanceChanges.hasInstChngFrom(instChg.viewNo, frm):
                self._record_inst_change_msg(instChg, frm)

            if self.monitor.isMasterDegraded() and not \
                    self.instanceChanges.hasInstChngFrom(instChg.viewNo,
                                                         self.name):
                logger.info(
                    "{} found master degraded after receiving instance change "
                    "message from {}".format(self, frm))
                self.sendInstanceChange(instChg.viewNo)
            else:
                logger.debug(
                    "{} received instance change message {} but did not "
                    "find the master to be slow or has already sent an instance"
                    " change message".format(self, instChg))

    def do_view_change_if_possible(self, view_no):
        # TODO: Need to handle skewed distributions which can arise due to
        # malicious nodes sending messages early on
        can, whyNot = self.canViewChange(view_no)
        if can:
            logger.info("{} initiating a view change to {} from {}".
                        format(self, view_no, self.viewNo))
            self.startViewChange(view_no)
        else:
            logger.debug(whyNot)
        return can

    def checkPerformance(self):
        """
        Check if master instance is slow and send an instance change request.
        :returns True if master performance is OK, otherwise False
        """
        logger.trace("{} checking its performance".format(self))

        # Move ahead only if the node has synchronized its state with other
        # nodes
        if not self.isParticipating:
            return

        if self.instances.masterId is not None:
            self.sendNodeRequestSpike()
            if self.monitor.isMasterDegraded():
                self.sendInstanceChange(self.viewNo+1)
                logger.debug('{} sent view change since performance degraded '
                             'of master instance'.format(self))
                self.do_view_change_if_possible(self.viewNo+1)
                return False
            else:
                logger.debug("{}'s master has higher performance than backups".
                             format(self))
        return True

    def checkNodeRequestSpike(self):
        logger.debug("{} checking its request amount".format(self))

        if not self.isParticipating:
            return

        if self.instances.masterId is not None:
            self.sendNodeRequestSpike()

    def sendNodeRequestSpike(self):
        requests = self.nodeRequestSpikeMonitorData['accum']
        self.nodeRequestSpikeMonitorData['accum'] = 0
        return pluginManager.sendMessageUponSuspiciousSpike(
            notifierPluginTriggerEvents['nodeRequestSpike'],
            self.nodeRequestSpikeMonitorData,
            requests,
            self.config.notifierEventTriggeringConfig['nodeRequestSpike'],
            self.name
        )

    def _create_instance_change_msg(self, view_no, suspicion_code):
        return InstanceChange(view_no, suspicion_code)

    def _record_inst_change_msg(self, msg, frm):
        view_no = msg.viewNo
        self.instanceChanges.addVote(msg, frm)
        if msg.viewNo > self.viewNo:
            self.do_view_change_if_possible(view_no)

    def sendInstanceChange(self, view_no: int,
                           suspicion=Suspicions.PRIMARY_DEGRADED):
        """
        Broadcast an instance change request to all the remaining nodes

        :param view_no: the view number when the instance change is requested
        """

        # If not found any sent instance change messages in last
        # `ViewChangeWindowSize` seconds or the last sent instance change
        # message was sent long enough ago then instance change message can be
        # sent otherwise no.
        canSendInsChange, cooldown = self.insChngThrottler.acquire()

        if canSendInsChange:
            logger.info("{} sending an instance change with view_no {} since "
                        "{}".
                        format(self, view_no, suspicion.reason))
            logger.info("{} metrics for monitor: {}".
                        format(self, self.monitor.prettymetrics))
            msg = self._create_instance_change_msg(view_no, suspicion.code)
            self.send(msg)
            self._record_inst_change_msg(msg, self.name)
        else:
            logger.debug("{} cannot send instance change sooner then {} seconds"
                         .format(self, cooldown))

    # noinspection PyAttributeOutsideInit
    def initInsChngThrottling(self):
        windowSize = self.config.ViewChangeWindowSize
        ratchet = Ratchet(a=2, b=0.05, c=1, base=2, peak=windowSize)
        self.insChngThrottler = Throttler(windowSize, ratchet.get)

    def primary_selected(self, instance_id):
        # If the node has primary replica of master instance
        if instance_id == 0:
            # TODO: 0 should be replaced with configurable constant
            self.monitor.hasMasterPrimary = self.primaryReplicaNo == 0

        if self.view_change_in_progress and self.all_instances_have_primary:
            self.on_view_change_complete(self.viewNo)

    @property
    def all_instances_have_primary(self):
        return all(r.primaryName is not None for r in self.replicas)

    def canViewChange(self, proposedViewNo: int) -> (bool, str):
        """
        Return whether there's quorum for view change for the proposed view
        number and its view is less than or equal to the proposed view
        """
        msg = None
        quorum = self.quorums.view_change.value
        if not self.instanceChanges.hasQuorum(proposedViewNo, quorum):
            msg = '{} has no quorum for view {}'.format(self, proposedViewNo)
        elif not proposedViewNo > self.viewNo:
            msg = '{} is in higher view more than {}'.format(self, proposedViewNo)

        return not bool(msg), msg

    def propose_view_change(self):
        # Sends instance change message when primary has been
        # disconnected for long enough
        if self.lost_primary_at and \
                                time.perf_counter() - self.lost_primary_at \
                        >= self.config.ToleratePrimaryDisconnection:
            view_no = self.viewNo + 1
            self.sendInstanceChange(view_no,
                                    Suspicions.PRIMARY_DISCONNECTED)
            logger.debug('{} sent view change since was disconnected '
                         'from primary for too long'.format(self))
            self.do_view_change_if_possible(view_no)

    # TODO: consider moving this to pool manager
    def lost_master_primary(self):
        """
        Schedule an primary connection check which in turn can send a view
        change message
        :return: whether view change started
        """
        self.lost_primary_at = time.perf_counter()

        logger.debug('{} scheduling a view change in {} sec'.
                     format(self, self.config.ToleratePrimaryDisconnection))
        self._schedule(self.propose_view_change,
                       self.config.ToleratePrimaryDisconnection)

    def startViewChange(self, proposedViewNo: int):
        """
        Trigger the view change process.

        :param proposedViewNo: the new view number after view change.
        """
        # TODO: consider moving this to pool manager
        # TODO: view change is a special case, which can have different
        # implementations - we need to make this logic pluggable

        self.view_change_in_progress = True
        self._schedule(action=self._check_view_change_completed,
                       seconds=self._view_change_timeout)
        self.master_replica.on_view_change_start()
        self.viewNo = proposedViewNo
        logger.debug("{} resetting monitor stats after view change".
                     format(self))
        self.monitor.reset()
        self.processStashedMsgsForView(self.viewNo)
        # Now communicate the view change to the elector which will
        # contest primary elections across protocol all instances
        self.elector.view_change_started(self.viewNo)
        self._primary_replica_no = None
        pop_keys(self.msgsForFutureViews, lambda x: x <= self.viewNo)
        self.initInsChngThrottling()
        self.logNodeInfo()
        # Keep on doing catchup until >2f nodes LedgerStatus same on have a
        # prepared certificate the first PRE-PREPARE of the new view
        logger.info('{} changed to view {}, will start catchup now'.
                    format(self, self.viewNo))
        # Set to 0 even when set to 0 in `on_view_change_complete` since
        # catchup might be started due to several reasons.
        self.catchup_rounds_without_txns = 0
        self.start_catchup()

    def on_view_change_complete(self, view_no):
        """
        View change completes for a replica when it has been decided which was
        the last ppSeqno and state and txn root for previous view
        """
        self.view_change_in_progress = False
        self.instanceChanges.pop(view_no-1, None)
        self.master_replica.on_view_change_done()
        self.catchup_rounds_without_txns = 0

    def start_catchup(self):
        # Process any already Ordered requests by the replica
        self.force_process_ordered()
        self.mode = Mode.starting
        self.ledgerManager.prepare_ledgers_for_sync()
        ledger_id = DOMAIN_LEDGER_ID
        if self._is_there_pool_ledger():
            # Pool ledger should be synced first
            # Sync up for domain ledger will be called in
            # its post-syncup callback
            ledger_id = POOL_LEDGER_ID
        self._sync_ledger(ledger_id)

    def _is_there_pool_ledger(self):
        # TODO isinstance is not OK
        return isinstance(self.poolManager, TxnPoolManager)

    def ordered_prev_view_msgs(self, inst_id, pp_seqno):
        logger.debug('{} ordered previous view batch {} by instance {}'.
                     format(self, pp_seqno, inst_id))

    def verifySignature(self, msg):
        """
        Validate the signature of the request
        Note: Batch is whitelisted because the inner messages are checked

        :param msg: a message requiring signature verification
        :return: None; raises an exception if the signature is not valid
        """
        if isinstance(msg, self.authnWhitelist):
            return  # whitelisted message types rely on RAET for authn
        if isinstance(msg, Propagate):
            typ = 'propagate '
            req = msg.request
        else:
            typ = ''
            req = msg

        if not isinstance(req, Mapping):
            req = msg.as_dict

        identifier = self.authNr(req).authenticate(req)
        logger.info("{} authenticated {} signature on {} request {}".
                       format(self, identifier, typ, req['reqId']),
                       extra={"cli": True,
                              "tags": ["node-msg-processing"]})

    def authNr(self, req):
        return self.clientAuthNr

    def isSignatureVerificationNeeded(self, msg: Any):
        return True

    def three_phase_key_for_txn_seq_no(self, ledger_id, seq_no):
        if ledger_id in self.txn_seq_range_to_3phase_key:
            # point query in interval tree
            s = self.txn_seq_range_to_3phase_key[ledger_id][seq_no]
            if s:
                # There should not be more than one interval for any seq no in
                # the tree
                assert len(s) == 1
                return s.pop().data
        return None

    def executeBatch(self, view_no, pp_seq_no: int, pp_time: float,
                     reqs: List[Request], ledger_id, state_root,
                     txn_root) -> None:
        """
        Execute the REQUEST sent to this Node

        :param view_no: the view number (See glossary)
        :param pp_time: the time at which PRE-PREPARE was sent
        :param reqs: list of client REQUESTs
        """
        committedTxns = self.requestExecuter[ledger_id](pp_time, reqs,
                                                        state_root, txn_root)
        if committedTxns:
            first_txn_seq_no = committedTxns[0][F.seqNo.name]
            last_txn_seq_no = committedTxns[-1][F.seqNo.name]
            if ledger_id not in self.txn_seq_range_to_3phase_key:
                self.txn_seq_range_to_3phase_key[ledger_id] = IntervalTree()
            # adding one to end of range since its exclusive
            intrv_tree = self.txn_seq_range_to_3phase_key[ledger_id]
            intrv_tree[first_txn_seq_no:last_txn_seq_no+1] = (view_no, pp_seq_no)
            logger.debug('{} storing 3PC key {} for ledger {} range {}'.
                         format(self, (view_no, pp_seq_no), ledger_id,
                                (first_txn_seq_no, last_txn_seq_no)))
            if len(intrv_tree) > self.config.ProcessedBatchMapsToKeep:
                # Remove the first element from the interval tree
                old = intrv_tree[intrv_tree.begin()].pop()
                intrv_tree.remove(old)
                logger.debug('{} popped {} from txn to batch seqNo map'.
                             format(self, old))

    def updateSeqNoMap(self, committedTxns):
        self.seqNoDB.addBatch((txn[f.IDENTIFIER.nm], txn[f.REQ_ID.nm],
                               txn[F.seqNo.name]) for txn in committedTxns)

    def commitAndSendReplies(self, reqHandler, ppTime, reqs: List[Request],
                             stateRoot, txnRoot) -> List:
        committedTxns = reqHandler.commit(len(reqs), stateRoot, txnRoot)
        self.updateSeqNoMap(committedTxns)
        self.sendRepliesToClients(
            map(self.update_txn_with_extra_data, committedTxns),
            ppTime)
        return committedTxns

    def executeDomainTxns(self, ppTime, reqs: List[Request], stateRoot,
                          txnRoot) -> List:
        committedTxns = self.commitAndSendReplies(self.reqHandler, ppTime, reqs,
                                                  stateRoot, txnRoot)
        for txn in committedTxns:
            if txn[TXN_TYPE] == NYM:
                self.addNewRole(txn)
        return committedTxns

    def onBatchCreated(self, ledgerId, stateRoot):
        """
        A batch of requests has been created and has been applied but
        committed to ledger and state.
        :param ledgerId:
        :param stateRoot: state root after the batch creation
        :return:
        """
        if ledgerId == POOL_LEDGER_ID:
            if isinstance(self.poolManager, TxnPoolManager):
                self.poolManager.reqHandler.onBatchCreated(stateRoot)
        elif ledgerId == DOMAIN_LEDGER_ID:
            self.reqHandler.onBatchCreated(stateRoot)
        else:
            logger.debug('{} did not know how to handle for ledger {}'.
                         format(self, ledgerId))

    def onBatchRejected(self, ledgerId):
        """
        A batch of requests has been rejected, if stateRoot is None, reject
        the current batch.
        :param ledgerId:
        :param stateRoot: state root after the batch was created
        :return:
        """
        if ledgerId == POOL_LEDGER_ID:
            if isinstance(self.poolManager, TxnPoolManager):
                self.poolManager.reqHandler.onBatchRejected()
        elif ledgerId == DOMAIN_LEDGER_ID:
            self.reqHandler.onBatchRejected()
        else:
            logger.debug('{} did not know how to handle for ledger {}'.
                         format(self, ledgerId))

    @classmethod
    def ledgerId(cls, txnType: str):
        return POOL_LEDGER_ID if txnType in POOL_TXN_TYPES else DOMAIN_LEDGER_ID

    def sendRepliesToClients(self, committedTxns, ppTime):
        for txn in committedTxns:
            # TODO: Send txn and state proof to the client
            txn[TXN_TIME] = ppTime
            self.sendReplyToClient(Reply(txn), (txn[f.IDENTIFIER.nm],
                                                txn[f.REQ_ID.nm]))

    def sendReplyToClient(self, reply, reqKey):
        if self.isProcessingReq(*reqKey):
            logger.debug('{} sending reply for {} to client'.format(self, reqKey))
            self.transmitToClient(reply, self.requestSender[reqKey])
            self.doneProcessingReq(*reqKey)

    def addNewRole(self, txn):
        """
        Adds a new client or steward to this node based on transaction type.
        """
        # If the client authenticator is a simple authenticator then add verkey.
        #  For a custom authenticator, handle appropriately
        if isinstance(self.clientAuthNr, SimpleAuthNr):
            identifier = txn[TARGET_NYM]
            verkey = txn.get(VERKEY)
            v = DidVerifier(verkey, identifier=identifier)
            if identifier not in self.clientAuthNr.clients:
                role = txn.get(ROLE)
                if role not in (STEWARD, TRUSTEE, None):
                    logger.error("Role if present must be {} and not {}".
                                 format(Roles.STEWARD.name, role))
                    return
                self.clientAuthNr.addIdr(identifier,
                                         verkey=v.verkey,
                                         role=role)

    def initStateFromLedger(self, state: State, ledger: Ledger, reqHandler):
        """
        If the trie is empty then initialize it by applying
        txns from ledger.
        """
        if state.isEmpty:
            logger.info('{} found state to be empty, recreating from '
                        'ledger'.format(self))
            for seq_no, txn in ledger.getAllTxn():
                txn[f.SEQ_NO.nm] = seq_no
                txn = self.update_txn_with_extra_data(txn)
                reqHandler.updateState([txn, ], isCommitted=True)
                state.commit(rootHash=state.headHash)

    def initDomainState(self):
        self.initStateFromLedger(self.states[DOMAIN_LEDGER_ID],
                                 self.domainLedger, self.reqHandler)

    def addGenesisNyms(self):
        # THIS SHOULD NOT BE DONE FOR PRODUCTION
        for _, txn in self.domainLedger.getAllTxn():
            if txn.get(TXN_TYPE) == NYM:
                self.addNewRole(txn)

    def defaultAuthNr(self):
        state = self.getState(DOMAIN_LEDGER_ID)
        return SimpleAuthNr(state=state)

    def processStashedOrderedReqs(self):
        i = 0
        while self.stashedOrderedReqs:
            msg = self.stashedOrderedReqs.popleft()
            if msg.instId == 0:
                if compare_3PC_keys((msg.viewNo, msg.ppSeqNo),
                                    self.ledgerManager.last_caught_up_3PC) >= 0:
                    logger.debug('{} ignoring stashed ordered msg {} since ledger '
                                 'manager has last_caught_up_3PC as {}'.
                                 format(self, msg,
                                        self.ledgerManager.last_caught_up_3PC))
                    continue
                logger.debug('{} applying stashed Ordered msg {}'.format(self, msg))
                # Since the PRE-PREPAREs ans PREPAREs corresponding to these
                # stashed ordered requests was not processed.
                for reqKey in msg.reqIdr:
                    req = self.requests[reqKey].finalised
                    self.applyReq(req)
                self.processOrdered(msg)
            else:
                self.processOrdered(msg)
            i += 1
        logger.debug("{} processed {} stashed ordered requests".format(self, i))
        # Resetting monitor after executing all stashed requests so no view
        # change can be proposed
        self.monitor.reset()
        return i

    def sync3PhaseState(self):
        for replica in self.replicas:
            self.send(replica.threePhaseState)

    def ensureKeysAreSetup(self):
        """
        Check whether the keys are setup in the local STP keep.
        Raises KeysNotFoundException if not found.
        """
        name, baseDir = self.name, self.basedirpath
        if not areKeysSetup(name, baseDir, self.config):
            raise REx(REx.reason.format(name) + self.keygenScript)

    @staticmethod
    def reasonForClientFromException(ex: Exception):
        friendly = friendlyEx(ex)
        reason = "client request invalid: {}".format(friendly)
        return reason

    def reportSuspiciousNodeEx(self, ex: SuspiciousNode):
        """
        Report suspicion on a node on the basis of an exception
        """
        self.reportSuspiciousNode(ex.node, ex.reason, ex.code, ex.offendingMsg)

    def reportSuspiciousNode(self,
                             nodeName: str,
                             reason=None,
                             code: int=None,
                             offendingMsg=None):
        """
        Report suspicion on a node and add it to this node's blacklist.

        :param nodeName: name of the node to report suspicion on
        :param reason: the reason for suspicion
        """
        logger.warning("{} raised suspicion on node {} for {}; suspicion code "
                       "is {}".format(self, nodeName, reason, code))
        # TODO need a more general solution here

        # TODO: Should not blacklist client on a single InvalidSignature.
        # Should track if a lot of requests with incorrect signatures have been
        # made in a short amount of time, only then blacklist client.
        # if code == InvalidSignature.code:
        #     self.blacklistNode(nodeName,
        #                        reason=InvalidSignature.reason,
        #                        code=InvalidSignature.code)

        # TODO: Consider blacklisting nodes again.
        # if code in self.suspicions:
        #     self.blacklistNode(nodeName,
        #                        reason=self.suspicions[code],
        #                        code=code)

        if code in (s.code for s in (Suspicions.PPR_DIGEST_WRONG,
                                     Suspicions.PPR_REJECT_WRONG,
                                     Suspicions.PPR_TXN_WRONG,
                                     Suspicions.PPR_STATE_WRONG)):
            self.sendInstanceChange(self.viewNo + 1, Suspicions.get_by_code(code))
            logger.info('{} sent instance change since suspicion code {}'
                        .format(self, code))

        if offendingMsg:
            self.discard(offendingMsg, reason, logger.warning)

    def reportSuspiciousClient(self, clientName: str, reason):
        """
        Report suspicion on a client and add it to this node's blacklist.

        :param clientName: name of the client to report suspicion on
        :param reason: the reason for suspicion
        """
        logger.warning("{} suspicion raised on client {} for {}; "
                       "doing nothing for now".
                       format(self, clientName, reason))
        self.blacklistClient(clientName)

    def isClientBlacklisted(self, clientName: str):
        """
        Check whether the given client is in this node's blacklist.

        :param clientName: the client to check for blacklisting
        :return: whether the client was blacklisted
        """
        return self.clientBlacklister.isBlacklisted(clientName)

    def blacklistClient(self, clientName: str, reason: str=None, code: int=None):
        """
        Add the client specified by `clientName` to this node's blacklist
        """
        msg = "{} blacklisting client {}".format(self, clientName)
        if reason:
            msg += " for reason {}".format(reason)
        logger.debug(msg)
        self.clientBlacklister.blacklist(clientName)

    def isNodeBlacklisted(self, nodeName: str) -> bool:
        """
        Check whether the given node is in this node's blacklist.

        :param nodeName: the node to check for blacklisting
        :return: whether the node was blacklisted
        """
        return self.nodeBlacklister.isBlacklisted(nodeName)

    def blacklistNode(self, nodeName: str, reason: str=None, code: int=None):
        """
        Add the node specified by `nodeName` to this node's blacklist
        """
        msg = "{} blacklisting node {}".format(self, nodeName)
        if reason:
            msg += " for reason {}".format(reason)
        if code:
            msg += " for code {}".format(code)
        logger.debug(msg)
        self.nodeBlacklister.blacklist(nodeName)

    @property
    def blacklistedNodes(self):
        return {nm for nm in self.nodeReg.keys() if
                self.nodeBlacklister.isBlacklisted(nm)}

    def transmitToClient(self, msg: Any, remoteName: str):
        self.clientstack.transmitToClient(msg, remoteName)

    def send(self, msg: Any, *rids: Iterable[int], signer: Signer = None):
        if rids:
            remoteNames = [self.nodestack.remotes[rid].name for rid in rids]
            recipientsNum = len(remoteNames)
        else:
            # so it is broadcast
            remoteNames = [remote.name for remote in
                           self.nodestack.remotes.values()]
            recipientsNum = 'all'

        logger.debug("{} sending message {} to {} recipients: {}"
                     .format(self, msg, recipientsNum, remoteNames))
        self.nodestack.send(msg, *rids, signer=signer)

<<<<<<< HEAD
    def getReplyFromLedger(self, ledger, request=None, seq_no=None):
=======
    def sendToNodes(self, msg: Any, names: Iterable[str]):
        # TODO: This method exists in `Client` too, refactor to avoid duplication
        rids = [rid for rid, r in self.nodestack.remotes.items() if r.name in names]
        self.send(msg, *rids)

    def getReplyFromLedger(self, ledger, request):
>>>>>>> 7a4abbf6
        # DoS attack vector, client requesting already processed request id
        # results in iterating over ledger (or its subset)
        seq_no = seq_no if seq_no else self.seqNoDB.get(request.identifier, request.reqId)
        if seq_no:
            txn = ledger.getBySeqNo(int(seq_no))
            if txn:
                txn.update(ledger.merkleInfo(txn.get(F.seqNo.name)))
                txn = self.update_txn_with_extra_data(txn)
                return Reply(txn)

    def update_txn_with_extra_data(self, txn):
        """
        All the data of the transaction might not be stored in ledger so the
        extra data that is omitted from ledger needs to be fetched from the
        appropriate data store
        :param txn:
        :return:
        """
        # All the data of any transaction is stored in the ledger
        return txn

    def transform_txn_for_ledger(self, txn):
        return self.reqHandler.transform_txn_for_ledger(txn)

    def __enter__(self):
        return self

    # noinspection PyUnusedLocal
    def __exit__(self, exc_type, exc_val, exc_tb):
        self.stop()

    def logstats(self):
        """
        Print the node's current statistics to log.
        """
        lines = [
            "node {} current stats".format(self),
            "--------------------------------------------------------",
            "node inbox size         : {}".format(len(self.nodeInBox)),
            "client inbox size       : {}".format(len(self.clientInBox)),
            "age (seconds)           : {}".format(time.time() - self.created),
            "next check for reconnect: {}".format(time.perf_counter() -
                                                  self.nodestack.nextCheck),
            "node connections        : {}".format(self.nodestack.conns),
            "f                       : {}".format(self.f),
            "master instance         : {}".format(self.instances.masterId),
            "replicas                : {}".format(len(self.replicas)),
            "view no                 : {}".format(self.viewNo),
            "rank                    : {}".format(self.rank),
            "msgs to replicas        : {}".format(len(self.msgsToReplicas)),
            "msgs to elector         : {}".format(len(self.msgsToElector)),
            "action queue            : {} {}".format(len(self.actionQueue),
                                                     id(self.actionQueue)),
            "action queue stash      : {} {}".format(len(self.aqStash),
                                                     id(self.aqStash)),
        ]

        logger.info("\n".join(lines), extra={"cli": False})

    def collectNodeInfo(self):
        nodeAddress = None
        if self.poolLedger:
            for _, txn in self.poolLedger.getAllTxn():
                data = txn[DATA]
                if data[ALIAS] == self.name:
                    nodeAddress = data[NODE_IP]
                    break

        info = {
            'name': self.name,
            'rank': self.rank,
            'view': self.viewNo,
            'creationDate': self.created,
            'baseDir': self.basedirpath,
            'portN': self.nodestack.ha[1],
            'portC': self.clientstack.ha[1],
            'address': nodeAddress
        }
        return info

    def logNodeInfo(self):
        """
        Print the node's info to log for the REST backend to read.
        """
        self.nodeInfo['data'] = self.collectNodeInfo()

        with closing(open(os.path.join(self.config.baseDir, 'node_info'), 'w')) \
                as logNodeInfoFile:
            logNodeInfoFile.write(json.dumps(self.nodeInfo['data']))


    def handleGetTnxReq(self, request: Request, frm: str):
        """
        Handle GET_TXN request
        """
        ledgerId = self.ledgerIdForRequest(request)
        ledger = self.getLedger(ledgerId)
        tnx = self.getReplyFromLedger(ledger=ledger, seq_no=request.operation[DATA])

        result = {
            f.IDENTIFIER.nm: request.identifier,
            f.REQ_ID.nm: request.reqId,
            DATA: {}
        }

        if tnx:
            data = json.loads(tnx.result[DATA])
            data.update({ORIGIN: tnx.result[f.IDENTIFIER.nm]})
            result[DATA] = data
            result[TXN_TYPE] = tnx.result[TXN_TYPE]
            result[f.SEQ_NO.nm] = tnx.result[f.SEQ_NO.nm]

        return result
<|MERGE_RESOLUTION|>--- conflicted
+++ resolved
@@ -22,11 +22,7 @@
     TARGET_NYM, ROLE, STEWARD, NYM, VERKEY, OP_FIELD_NAME, CLIENT_STACK_SUFFIX, \
     CLIENT_BLACKLISTER_SUFFIX, NODE_BLACKLISTER_SUFFIX, \
     NODE_PRIMARY_STORAGE_SUFFIX, NODE_HASH_STORE_SUFFIX, HS_FILE, DATA, ALIAS, \
-<<<<<<< HEAD
-    NODE_IP, HS_LEVELDB, POOL_LEDGER_ID, DOMAIN_LEDGER_ID, LedgerState, ORIGIN
-=======
-    NODE_IP, HS_LEVELDB, POOL_LEDGER_ID, DOMAIN_LEDGER_ID, LedgerState, TRUSTEE
->>>>>>> 7a4abbf6
+    NODE_IP, HS_LEVELDB, POOL_LEDGER_ID, DOMAIN_LEDGER_ID, LedgerState, ORIGIN, TRUSTEE
 from plenum.common.exceptions import SuspiciousNode, SuspiciousClient, \
     MissingNodeOp, InvalidNodeOp, InvalidNodeMsg, InvalidClientMsgType, \
     InvalidClientOp, InvalidClientRequest, BaseExc, \
@@ -2492,16 +2488,12 @@
                      .format(self, msg, recipientsNum, remoteNames))
         self.nodestack.send(msg, *rids, signer=signer)
 
-<<<<<<< HEAD
-    def getReplyFromLedger(self, ledger, request=None, seq_no=None):
-=======
     def sendToNodes(self, msg: Any, names: Iterable[str]):
         # TODO: This method exists in `Client` too, refactor to avoid duplication
         rids = [rid for rid, r in self.nodestack.remotes.items() if r.name in names]
         self.send(msg, *rids)
 
-    def getReplyFromLedger(self, ledger, request):
->>>>>>> 7a4abbf6
+    def getReplyFromLedger(self, ledger, request=None, seq_no=None):
         # DoS attack vector, client requesting already processed request id
         # results in iterating over ledger (or its subset)
         seq_no = seq_no if seq_no else self.seqNoDB.get(request.identifier, request.reqId)
