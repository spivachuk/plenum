--- conflicted
+++ resolved
@@ -198,16 +198,14 @@
         self.clientBlacklister = SimpleBlacklister(
             self.name + CLIENT_BLACKLISTER_SUFFIX)  # type: Blacklister
 
-<<<<<<< HEAD
-        self._elector = None  # type: PrimaryDecider
-=======
         self.nodeBlacklister = SimpleBlacklister(
             self.name + NODE_BLACKLISTER_SUFFIX)  # type: Blacklister
->>>>>>> 35759d55
 
         self.nodeInfo = {
             'data': {}
         }
+
+        self._elector = None  # type: PrimaryDecider
 
         self.instances = Instances()
         # QUESTION: Why does the monitor need blacklister?
