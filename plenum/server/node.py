--- conflicted
+++ resolved
@@ -1320,38 +1320,9 @@
 
     # noinspection PyAttributeOutsideInit
     def initInsChngThrottling(self):
-<<<<<<< HEAD
         windowSize = self.config.ViewChangeWindowSize
         ratchet = Ratchet(a=2, b=0.05, c=1, base=2, peak=windowSize)
         self.insChngThrottler = Throttler(windowSize, ratchet.get)
-=======
-        self.sentInsChngs = []
-        self.instChngRatchet = Ratchet(a=2, b=0.05, c=1, base=2,
-                                       peak=self.config.ViewChangeWindowSize)
-
-    # noinspection PyAttributeOutsideInit
-    def trimSentInsChngs(self):
-        # Remove any entries that are older than `ViewChangeWindowSize`
-        while self.sentInsChngs and \
-                        (time.perf_counter() - self.sentInsChngs[0]) >= \
-                        self.config.ViewChangeWindowSize:
-            self.sentInsChngs = self.sentInsChngs[1:]
-
-    # TODO: This mechanism can be abstracted in a class to perform general
-    # throttling of messages. The class can have methods like canSendMsg,
-    # howMuchWaitBeforeNextSend, etc
-    def canSendInsChange(self):
-        self.trimSentInsChngs()
-        # If not found any sent instance change messages in last
-        # `ViewChangeWindowSize` seconds or the last sent instance change
-        # message was sent long enough ago then instance change message can be
-        # sent otherwise no.
-        if not self.sentInsChngs or (
-                    (time.perf_counter() - self.sentInsChngs[-1]) >
-                    self.instChngRatchet.get(len(self.sentInsChngs))):
-            return True
-        return False
->>>>>>> 81f9cb9f
 
     @property
     def quorum(self) -> int:
