import json
import os
import time
from binascii import unhexlify
from collections import deque
from contextlib import closing
from functools import partial
from typing import Dict, Any, Mapping, Iterable, List, Optional, Set, Tuple, Callable

from crypto.bls.bls_key_manager import LoadBLSKeyError
from intervaltree import IntervalTree
from ledger.compact_merkle_tree import CompactMerkleTree
from ledger.genesis_txn.genesis_txn_initiator_from_file import GenesisTxnInitiatorFromFile
from ledger.hash_stores.hash_store import HashStore
from ledger.util import F
from plenum.bls.bls_bft_factory import create_default_bls_bft_factory
from plenum.bls.bls_crypto_factory import create_default_bls_crypto_factory
from plenum.client.wallet import Wallet
from plenum.common.config_util import getConfig
from plenum.common.constants import POOL_LEDGER_ID, DOMAIN_LEDGER_ID, \
    CLIENT_BLACKLISTER_SUFFIX, CONFIG_LEDGER_ID, \
    NODE_BLACKLISTER_SUFFIX, NODE_PRIMARY_STORAGE_SUFFIX, \
    TXN_TYPE, LEDGER_STATUS, \
    CLIENT_STACK_SUFFIX, PRIMARY_SELECTION_PREFIX, VIEW_CHANGE_PREFIX, \
    OP_FIELD_NAME, CATCH_UP_PREFIX, NYM, \
    GET_TXN, DATA, TXN_TIME, VERKEY, \
    TARGET_NYM, ROLE, STEWARD, TRUSTEE, ALIAS, \
    NODE_IP, BLS_PREFIX, NodeHooks, LedgerState
from plenum.common.exceptions import SuspiciousNode, SuspiciousClient, \
    MissingNodeOp, InvalidNodeOp, InvalidNodeMsg, InvalidClientMsgType, \
    InvalidClientRequest, BaseExc, \
    InvalidClientMessageException, KeysNotFoundException as REx, BlowUp
from plenum.common.has_file_storage import HasFileStorage
from plenum.common.hook_manager import HookManager
from plenum.common.keygen_utils import areKeysSetup
from plenum.common.ledger import Ledger
from plenum.common.ledger_manager import LedgerManager
from plenum.common.message_processor import MessageProcessor
from plenum.common.messages.node_message_factory import node_message_factory
from plenum.common.messages.node_messages import Nomination, Batch, Reelection, \
    Primary, RequestAck, RequestNack, Reject, PoolLedgerTxns, Ordered, \
    Propagate, PrePrepare, Prepare, Commit, Checkpoint, ThreePCState, Reply, InstanceChange, LedgerStatus, \
    ConsistencyProof, CatchupReq, CatchupRep, ViewChangeDone, \
    CurrentState, MessageReq, MessageRep, ThreePhaseType, BatchCommitted, \
    ObservedData
from plenum.common.motor import Motor
from plenum.common.plugin_helper import loadPlugins
from plenum.common.request import Request, SafeRequest
from plenum.common.roles import Roles
from plenum.common.signer_simple import SimpleSigner
from plenum.common.stacks import nodeStackClass, clientStackClass
from plenum.common.startable import Status, Mode
from plenum.common.txn_util import idr_from_req_data
from plenum.common.types import PLUGIN_TYPE_VERIFICATION, \
    PLUGIN_TYPE_PROCESSING, OPERATION, f
from plenum.common.util import friendlyEx, getMaxFailures, pop_keys, \
    compare_3PC_keys, get_utc_epoch
from plenum.common.verifier import DidVerifier
from plenum.persistence.req_id_to_txn import ReqIdrToTxn
from plenum.persistence.storage import Storage, initStorage
from plenum.server.blacklister import Blacklister
from plenum.server.blacklister import SimpleBlacklister
from plenum.server.client_authn import ClientAuthNr, SimpleAuthNr, CoreAuthNr
from plenum.server.config_req_handler import ConfigReqHandler
from plenum.server.domain_req_handler import DomainRequestHandler
from plenum.server.has_action_queue import HasActionQueue
from plenum.server.instances import Instances
from plenum.server.message_req_processor import MessageReqProcessor
from plenum.server.monitor import Monitor
from plenum.server.notifier_plugin_manager import notifierPluginTriggerEvents, \
    PluginManager
from plenum.server.observer.observable import Observable
from plenum.server.observer.observer_node import NodeObserver
from plenum.server.observer.observer_sync_policy import ObserverSyncPolicyType
from plenum.server.plugin.has_plugin_loader_helper import PluginLoaderHelper
from plenum.server.pool_manager import HasPoolManager, TxnPoolManager, \
    RegistryPoolManager
from plenum.server.primary_decider import PrimaryDecider
from plenum.server.primary_selector import PrimarySelector
from plenum.server.propagator import Propagator
from plenum.server.quorums import Quorums
from plenum.server.replicas import Replicas
from plenum.server.req_authenticator import ReqAuthenticator
from plenum.server.req_handler import RequestHandler
from plenum.server.router import Router
from plenum.server.suspicion_codes import Suspicions
from plenum.server.validator_info_tool import ValidatorNodeInfoTool
from plenum.common.config_helper import PNodeConfigHelper
from state.pruning_state import PruningState
from state.state import State
from storage.helper import initKeyValueStorage, initHashStore
from stp_core.common.log import getlogger
from stp_core.crypto.signer import Signer
from stp_core.network.exceptions import RemoteNotFound
from stp_core.network.network_interface import NetworkInterface
from stp_core.types import HA
from stp_zmq.zstack import ZStack

from plenum.server.view_change.view_changer import ViewChanger

pluginManager = PluginManager()
logger = getlogger()


class Node(HasActionQueue, Motor, Propagator, MessageProcessor, HasFileStorage,
           HasPoolManager, PluginLoaderHelper, MessageReqProcessor, HookManager):
    """
    A node in a plenum system.
    """

    suspicions = {s.code: s.reason for s in Suspicions.get_list()}
    keygenScript = "init_plenum_keys"
    _client_request_class = SafeRequest
    _info_tool_class = ValidatorNodeInfoTool
    # The order of ledger id in the following list determines the order in
    # which those ledgers will be synced. Think carefully before changing the
    # order.
    ledger_ids = [POOL_LEDGER_ID, CONFIG_LEDGER_ID, DOMAIN_LEDGER_ID]
    _wallet_class = Wallet

    def __init__(self,
                 name: str,
                 nodeRegistry: Dict[str, HA]=None,
                 clientAuthNr: ClientAuthNr=None,
                 ha: HA=None,
                 cliname: str=None,
                 cliha: HA=None,
                 config_helper=None,
                 ledger_dir: str = None,
                 keys_dir: str = None,
                 genesis_dir: str = None,
                 plugins_dir: str = None,
                 node_info_dir: str = None,
                 view_changer: ViewChanger = None,
                 primaryDecider: PrimaryDecider = None,
                 pluginPaths: Iterable[str] = None,
                 storage: Storage = None,
                 config=None,
                 seed=None):
        """
        Create a new node.

        :param nodeRegistry: names and host addresses of all nodes in the pool
        :param clientAuthNr: client authenticator implementation to be used
        :param primaryDecider: the mechanism to be used to decide the primary
        of a protocol instance
        """
        self.created = time.time()
        self.name = name
        self.config = config or getConfig()

        self.config_helper = config_helper or PNodeConfigHelper(self.name, self.config)

        self.ledger_dir = ledger_dir or self.config_helper.ledger_dir
        self.keys_dir = keys_dir or self.config_helper.keys_dir
        self.genesis_dir = genesis_dir or self.config_helper.genesis_dir
        self.plugins_dir = plugins_dir or self.config_helper.plugins_dir
        self.node_info_dir = node_info_dir or self.config_helper.node_info_dir

        self._view_change_timeout = self.config.VIEW_CHANGE_TIMEOUT

        HasFileStorage.__init__(self, self.ledger_dir)
        self.ensureKeysAreSetup()
        self.opVerifiers = self.getPluginsByType(pluginPaths,
                                                 PLUGIN_TYPE_VERIFICATION)
        self.reqProcessors = self.getPluginsByType(pluginPaths,
                                                   PLUGIN_TYPE_PROCESSING)

        self.ledger_to_req_handler = {}  # type: Dict[int, RequestHandler]
        self.txn_type_to_req_handler = {}  # type: Dict[str, RequestHandler]
        self.txn_type_to_ledger_id = {}  # type: Dict[str, int]
        self.requestExecuter = {}   # type: Dict[int, Callable]

        Motor.__init__(self)

        self.states = {}  # type: Dict[int, State]

        self.primaryStorage = storage or self.getPrimaryStorage()

        self.register_state(DOMAIN_LEDGER_ID, self.loadDomainState())

        self.initPoolManager(nodeRegistry, ha, cliname, cliha)

        # init BLS after pool manager!
        # init before domain req handler!
        self.bls_bft = self._create_bls_bft()

        self.register_req_handler(DOMAIN_LEDGER_ID, self.getDomainReqHandler())
        self.register_executer(DOMAIN_LEDGER_ID, self.executeDomainTxns)

        self.initDomainState()

        self.clientAuthNr = clientAuthNr or self.defaultAuthNr()

        self.addGenesisNyms()

        if isinstance(self.poolManager, RegistryPoolManager):
            self.mode = Mode.discovered
        else:
            self.mode = None  # type: Optional[Mode]
            self.register_req_handler(POOL_LEDGER_ID, self.poolManager.reqHandler)

        self.nodeReg = self.poolManager.nodeReg

        kwargs = dict(stackParams=self.poolManager.nstack,
                      msgHandler=self.handleOneNodeMsg, registry=self.nodeReg)
        cls = self.nodeStackClass
        kwargs.update(seed=seed)
        # noinspection PyCallingNonCallable
        self.nodestack = cls(**kwargs)
        self.nodestack.onConnsChanged = self.onConnsChanged

        kwargs = dict(
            stackParams=self.poolManager.cstack,
            msgHandler=self.handleOneClientMsg,
            # TODO, Reject is used when dynamic validation fails, use Reqnack
            msgRejectHandler=self.reject_client_msg_handler)
        cls = self.clientStackClass
        kwargs.update(seed=seed)

        # noinspection PyCallingNonCallable
        self.clientstack = cls(**kwargs)

        self.cliNodeReg = self.poolManager.cliNodeReg

        HasActionQueue.__init__(self)

        Propagator.__init__(self)

        MessageReqProcessor.__init__(self)

        self.view_changer = view_changer
        self.primaryDecider = primaryDecider

        self.nodeInBox = deque()
        self.clientInBox = deque()

        self.setPoolParams()

        self.clientBlacklister = SimpleBlacklister(
            self.name + CLIENT_BLACKLISTER_SUFFIX)  # type: Blacklister

        self.nodeBlacklister = SimpleBlacklister(
            self.name + NODE_BLACKLISTER_SUFFIX)  # type: Blacklister

        self.nodeInfo = {
            'data': {}
        }

        self._view_changer = None  # type: ViewChanger
        self._elector = None  # type: PrimaryDecider

        self.instances = Instances()
        # QUESTION: Why does the monitor need blacklister?
        self.monitor = Monitor(self.name,
                               Delta=self.config.DELTA,
                               Lambda=self.config.LAMBDA,
                               Omega=self.config.OMEGA,
                               instances=self.instances,
                               nodestack=self.nodestack,
                               blacklister=self.nodeBlacklister,
                               nodeInfo=self.nodeInfo,
                               notifierEventTriggeringConfig=self.config.notifierEventTriggeringConfig,
                               pluginPaths=pluginPaths,
                               notifierEventsEnabled=self.config.SpikeEventsEnabled)

        self.replicas = self.create_replicas()

        # Any messages that are intended for protocol instances not created.
        # Helps in cases where a new protocol instance have been added by a
        # majority of nodes due to joining of a new node, but some slow nodes
        # are not aware of it. Key is instance id and value is a deque
        # TODO is it possible for messages with current view number?
        self.msgsForFutureReplicas = {}

        # Requests that are to be given to the view_changer by the node
        self.msgsToViewChanger = deque()

        if self.poolLedger:
            self.register_state(POOL_LEDGER_ID, self.poolManager.state)

        self.ledgerManager = self.get_new_ledger_manager()

        # do it after all states and BLS stores are created
        self.adjustReplicas()

        self.perfCheckFreq = self.config.PerfCheckFreq
        self.nodeRequestSpikeMonitorData = {
            'value': 0,
            'cnt': 0,
            'accum': 0
        }

        self.startRepeating(self.checkPerformance, self.perfCheckFreq)

        self.startRepeating(self.checkNodeRequestSpike,
                            self.config
                            .notifierEventTriggeringConfig[
                                'nodeRequestSpike']['freq'])

        # BE CAREFUL HERE
        # This controls which message types are excluded from signature
        # verification. Expressly prohibited from being in this is
        # ClientRequest and Propagation, which both require client
        # signature verification
        self.authnWhitelist = (
            Nomination,
            Primary,
            Reelection,
            Batch,
            ViewChangeDone,
            PrePrepare,
            Prepare,
            Checkpoint,
            Commit,
            InstanceChange,
            LedgerStatus,
            ConsistencyProof,
            CatchupReq,
            CatchupRep,
            ThreePCState,
            MessageReq,
            MessageRep,
            CurrentState,
            ObservedData
        )

        # Map of request identifier, request id to client name. Used for
        # dispatching the processed requests to the correct client remote
        self.requestSender = {}  # Dict[Tuple[str, int], str]

        # CurrentState
        self.nodeMsgRouter = Router(
            (Propagate, self.processPropagate),
            (InstanceChange, self.sendToViewChanger),
            (ViewChangeDone, self.sendToViewChanger),
            (MessageReq, self.process_message_req),
            (MessageRep, self.process_message_rep),
            (PrePrepare, self.sendToReplica),
            (Prepare, self.sendToReplica),
            (Commit, self.sendToReplica),
            (Checkpoint, self.sendToReplica),
            (ThreePCState, self.sendToReplica),
            (LedgerStatus, self.ledgerManager.processLedgerStatus),
            (ConsistencyProof, self.ledgerManager.processConsistencyProof),
            (CatchupReq, self.ledgerManager.processCatchupReq),
            (CatchupRep, self.ledgerManager.processCatchupRep),
            (CurrentState, self.process_current_state_message),
            (ObservedData, self.send_to_observer)
        )

        self.clientMsgRouter = Router(
            (Request, self.processRequest),
            (LedgerStatus, self.ledgerManager.processLedgerStatus),
            (CatchupReq, self.ledgerManager.processCatchupReq),
        )

        # Ordered requests received from replicas while the node was not
        # participating
        self.stashedOrderedReqs = deque()

        # Set of (identifier, reqId) of all transactions that were received
        # while catching up. Used to detect overlap between stashed requests
        # and received replies while catching up.
        # self.reqsFromCatchupReplies = set()

        # Any messages that are intended for view numbers higher than the
        # current view.
        self.msgsForFutureViews = {}

        # Need to keep track of the time when lost connection with primary,
        # help in voting for/against a view change. It is supposed that a primary
        # is lost until the primary is connected.
        self.lost_primary_at = time.perf_counter()

        plugins_to_load = self.config.PluginsToLoad if hasattr(self.config, "PluginsToLoad") else None
        tp = loadPlugins(self.plugins_dir, plugins_to_load)
        logger.debug("total plugins loaded in node: {}".format(tp))
        # TODO: this is already happening in `start`, why here then?
        self.logNodeInfo()
        self._wallet = None
        self.seqNoDB = self.loadSeqNoDB()

        # Stores the 3 phase keys for last `ProcessedBatchMapsToKeep` batches,
        # the key is the ledger id and value is an interval tree with each
        # interval being the range of txns and value being the 3 phase key of
        # the batch in which those transactions were included. The txn range is
        # exclusive of last seq no so to store txns from 1 to 100 add a range
        # of `1:101`
        self.txn_seq_range_to_3phase_key = {}  # type: Dict[int, IntervalTree]

        # Number of rounds of catchup done during a view change.
        self.catchup_rounds_without_txns = 0
        # The start time of the catch-up during view change
        self._catch_up_start_ts = 0

        # Number of read requests the node has processed
        self.total_read_request_number = 0
        self._info_tool = self._info_tool_class(self)

        self._last_performance_check_data = {}

        self.init_config_ledger_and_req_handler()

        self.init_ledger_manager()

        HookManager.__init__(self, NodeHooks.get_all_vals())

        self._observable = Observable()
        self._observer = NodeObserver(self)

    def init_config_ledger_and_req_handler(self):
        self.configLedger = self.getConfigLedger()
        self.init_config_state()

    @property
    def viewNo(self):
        return None if self.view_changer is None else self.view_changer.view_no

    # TODO not sure that this should be allowed
    @viewNo.setter
    def viewNo(self, value):
        self.view_changer.view_no = value

    @property
    def view_change_in_progress(self):
        return (False if self.view_changer is None else
                self.view_changer.view_change_in_progress)

    def init_config_state(self):
        self.register_state(CONFIG_LEDGER_ID, self.loadConfigState())
        self.setup_config_req_handler()
        self.initConfigState()

    def _add_config_ledger(self):
        self.ledgerManager.addLedger(
            CONFIG_LEDGER_ID,
            self.configLedger,
            postCatchupCompleteClbk=self.postConfigLedgerCaughtUp,
            postTxnAddedToLedgerClbk=self.postTxnFromCatchupAddedToLedger)
        self.on_new_ledger_added(CONFIG_LEDGER_ID)

    def setup_config_req_handler(self):
        self.configReqHandler = self.getConfigReqHandler()
        self.register_req_handler(CONFIG_LEDGER_ID, self.configReqHandler)

    def getConfigLedger(self):
        return Ledger(CompactMerkleTree(hashStore=self.getHashStore('config')),
                      dataDir=self.dataLocation,
                      fileName=self.config.configTransactionsFile,
                      ensureDurability=self.config.EnsureLedgerDurability)

    def loadConfigState(self):
        return PruningState(
            initKeyValueStorage(
                self.config.configStateStorage,
                self.dataLocation,
                self.config.configStateDbName)
        )

    def initConfigState(self):
        self.initStateFromLedger(self.states[CONFIG_LEDGER_ID],
                                 self.configLedger, self.configReqHandler)

    def getConfigReqHandler(self):
        return ConfigReqHandler(self.configLedger,
                                self.states[CONFIG_LEDGER_ID])

    def postConfigLedgerCaughtUp(self, **kwargs):
        pass

    @property
    def configLedgerStatus(self):
        return self.build_ledger_status(CONFIG_LEDGER_ID)

    def reject_client_msg_handler(self, reason, frm):
        self.transmitToClient(Reject("", "", reason), frm)

    @property
    def id(self):
        if isinstance(self.poolManager, TxnPoolManager):
            return self.poolManager.id
        return None

    @property
    def wallet(self):
        if not self._wallet:
            wallet = self._wallet_class(self.name)
            # TODO: Should use DidSigner to move away from cryptonyms
            signer = SimpleSigner(seed=unhexlify(self.nodestack.keyhex))
            wallet.addIdentifier(signer=signer)
            self._wallet = wallet
        return self._wallet

    @property
    def ledger_summary(self):
        return [li.ledger_summary for li in
                self.ledgerManager.ledgerRegistry.values()]

    @property
    def view_changer(self) -> ViewChanger:
        return self._view_changer

    @view_changer.setter
    def view_changer(self, value):
        self._view_changer = value

    @property
    def elector(self) -> PrimaryDecider:
        return self._elector

    @elector.setter
    def elector(self, value):
        self._elector = value

    # EXTERNAL EVENTS

    def on_view_change_start(self):
        """
        Notifies node about the fact that view changed to let it
        prepare for election
        """
        for replica in self.replicas:
            replica.on_view_change_start()
        logger.debug("{} resetting monitor stats at view change start".
                     format(self))
        self.monitor.reset()
        self.processStashedMsgsForView(self.viewNo)

        for replica in self.replicas:
            replica.primaryName = None

        pop_keys(self.msgsForFutureViews, lambda x: x <= self.viewNo)
        self.logNodeInfo()
        # Keep on doing catchup until >(n-f) nodes LedgerStatus same on have a
        # prepared certificate the first PRE-PREPARE of the new view
        logger.info('{}{} changed to view {}, will start catchup now'.
                    format(VIEW_CHANGE_PREFIX, self, self.viewNo))

        self._schedule(action=self._check_view_change_completed,
                       seconds=self._view_change_timeout)

        # Set to 0 even when set to 0 in `on_view_change_complete` since
        # catchup might be started due to several reasons.
        self.catchup_rounds_without_txns = 0
        self._catch_up_start_ts = time.perf_counter()

    def on_view_change_complete(self):
        """
        View change completes for a replica when it has been decided which was
        the last ppSeqno and state and txn root for previous view
        """
        # TODO VCH update method description

        assert self.replicas.all_instances_have_primary

        self._cancel(self._check_view_change_completed)

        self.master_replica.on_view_change_done()
        if self.view_changer.propagate_primary:  # TODO VCH
            self.master_replica.on_propagate_primary_done()

    def create_replicas(self) -> Replicas:
        return Replicas(self, self.monitor, self.config)

    def utc_epoch(self) -> int:
        """
        Returns the UTC epoch according to it's local clock
        """
        return get_utc_epoch()

    def initPoolManager(self, nodeRegistry, ha, cliname, cliha):
        HasPoolManager.__init__(self, nodeRegistry, ha, cliname, cliha)

    def __repr__(self):
        return self.name

    def getDomainReqHandler(self):
        return DomainRequestHandler(self.domainLedger,
                                    self.states[DOMAIN_LEDGER_ID],
                                    self.config,
                                    self.reqProcessors,
                                    self.bls_bft.bls_store)

    def loadSeqNoDB(self):
        return ReqIdrToTxn(
            initKeyValueStorage(
                self.config.reqIdToTxnStorage,
                self.dataLocation,
                self.config.seqNoDbName)
        )

    # noinspection PyAttributeOutsideInit
    def setPoolParams(self):
        # TODO should be always called when nodeReg is changed - automate
        self.allNodeNames = set(self.nodeReg.keys())
        self.totalNodes = len(self.allNodeNames)
        self.f = getMaxFailures(self.totalNodes)
        self.requiredNumberOfInstances = self.f + 1  # per RBFT
        self.minimumNodes = (2 * self.f) + 1  # minimum for a functional pool
        self.quorums = Quorums(self.totalNodes)
        logger.info(
            "{} updated its pool parameters: f {}, totalNodes {}, "
            "allNodeNames {}, requiredNumberOfInstances {}, minimumNodes {}, "
            "quorums {}".format(
                self, self.f, self.totalNodes,
                self.allNodeNames, self.requiredNumberOfInstances,
                self.minimumNodes, self.quorums))

    @property
    def poolLedger(self):
        return self.poolManager.ledger \
            if isinstance(self.poolManager, TxnPoolManager) \
            else None

    @property
    def domainLedger(self):
        return self.primaryStorage

    def build_ledger_status(self, ledger_id):
        ledger = self.getLedger(ledger_id)
        ledger_size = ledger.size
        three_pc_key = self.three_phase_key_for_txn_seq_no(ledger_id,
                                                           ledger_size)
        v, p = three_pc_key if three_pc_key else (None, None)
        return LedgerStatus(ledger_id, ledger.size, v, p, ledger.root_hash)

    @property
    def poolLedgerStatus(self):
        if self.poolLedger:
            return self.build_ledger_status(POOL_LEDGER_ID)

    @property
    def domainLedgerStatus(self):
        return self.build_ledger_status(DOMAIN_LEDGER_ID)

    def getLedgerRootHash(self, ledgerId, isCommitted=True):
        ledgerInfo = self.ledgerManager.getLedgerInfoByType(ledgerId)
        if not ledgerInfo:
            raise RuntimeError('Ledger with id {} does not exist')
        ledger = ledgerInfo.ledger
        if isCommitted:
            return ledger.root_hash
        return ledger.uncommittedRootHash or ledger.root_hash

    def stateRootHash(self, ledgerId, isCommitted=True):
        state = self.states.get(ledgerId)
        if not state:
            raise RuntimeError('State with id {} does not exist')
        return state.committedHeadHash if isCommitted else state.headHash

    @property
    def is_synced(self):
        return Mode.is_done_syncing(self.mode)

    @property
    def isParticipating(self) -> bool:
        return self.mode == Mode.participating

    def start_participating(self):
        logger.info('{} started participating'.format(self))
        self.mode = Mode.participating

    @property
    def nodeStackClass(self) -> NetworkInterface:
        return nodeStackClass

    @property
    def clientStackClass(self) -> NetworkInterface:
        return clientStackClass

    def getPrimaryStorage(self):
        """
        This is usually an implementation of Ledger
        """
        if self.config.primaryStorage is None:
            # TODO: add a place for initialization of all ledgers, so it's
            # clear what ledgers we have and how they are initialized
            genesis_txn_initiator = GenesisTxnInitiatorFromFile(
                self.genesis_dir, self.config.domainTransactionsFile)
            return Ledger(
                CompactMerkleTree(
                    hashStore=self.getHashStore('domain')),
                dataDir=self.dataLocation,
                fileName=self.config.domainTransactionsFile,
                ensureDurability=self.config.EnsureLedgerDurability,
                genesis_txn_initiator=genesis_txn_initiator)
        else:
            # TODO: we need to rethink this functionality
            return initStorage(self.config.primaryStorage,
                               name=self.name + NODE_PRIMARY_STORAGE_SUFFIX,
                               dataDir=self.dataLocation,
                               config=self.config)

    def _add_pool_ledger(self):
        if isinstance(self.poolManager, TxnPoolManager):
            self.ledgerManager.addLedger(
                POOL_LEDGER_ID,
                self.poolLedger,
                postCatchupCompleteClbk=self.postPoolLedgerCaughtUp,
                postTxnAddedToLedgerClbk=self.postTxnFromCatchupAddedToLedger)
            self.on_new_ledger_added(POOL_LEDGER_ID)

    def _add_domain_ledger(self):
        self.ledgerManager.addLedger(
            DOMAIN_LEDGER_ID,
            self.domainLedger,
            postCatchupCompleteClbk=self.postDomainLedgerCaughtUp,
            postTxnAddedToLedgerClbk=self.postTxnFromCatchupAddedToLedger)
        self.on_new_ledger_added(DOMAIN_LEDGER_ID)

    def getHashStore(self, name) -> HashStore:
        """
        Create and return a hashStore implementation based on configuration
        """
        return initHashStore(self.dataLocation, name, self.config)

    def get_new_ledger_manager(self) -> LedgerManager:
        ledger_sync_order = self.ledger_ids
        return LedgerManager(self, ownedByNode=True,
                             postAllLedgersCaughtUp=self.allLedgersCaughtUp,
                             preCatchupClbk=self.preLedgerCatchUp,
                             ledger_sync_order=ledger_sync_order)

    def init_ledger_manager(self):
        self._add_pool_ledger()
        self._add_config_ledger()
        self._add_domain_ledger()

    def on_new_ledger_added(self, ledger_id):
        # If a ledger was added after a replicas were created
        self.replicas.register_new_ledger(ledger_id)

    def register_state(self, ledger_id, state):
        self.states[ledger_id] = state

    def register_req_handler(self, ledger_id: int, req_handler: RequestHandler):
        self.ledger_to_req_handler[ledger_id] = req_handler
        for txn_type in req_handler.valid_txn_types:
            self.register_txn_type(txn_type, ledger_id, req_handler)

    def register_txn_type(self, txn_type, ledger_id: int, req_handler: RequestHandler):
        if txn_type in self.txn_type_to_req_handler:
            raise ValueError('{} already registered for {}'
                             .format(txn_type, self.txn_type_to_req_handler[txn_type]))
        self.txn_type_to_req_handler[txn_type] = req_handler
        self.txn_type_to_ledger_id[txn_type] = ledger_id

    def register_executer(self, ledger_id: int, executer: Callable):
        self.requestExecuter[ledger_id] = executer

    def get_req_handler(self, ledger_id=None, txn_type=None) -> Optional[RequestHandler]:
        if ledger_id is not None:
            return self.ledger_to_req_handler.get(ledger_id)
        if txn_type is not None:
            return self.txn_type_to_req_handler.get(txn_type)

    def get_executer(self, ledger_id):
        executer = self.requestExecuter.get(ledger_id)
        if executer:
            return executer
        else:
            return partial(self.default_executer, ledger_id)

    def loadDomainState(self):
        return PruningState(
            initKeyValueStorage(
                self.config.domainStateStorage,
                self.dataLocation,
                self.config.domainStateDbName)
        )

    def _create_bls_bft(self):
        bls_factory = create_default_bls_bft_factory(self)
        bls_bft = bls_factory.create_bls_bft()
        if bls_bft.can_sign_bls():
            logger.info("{}BLS Signatures will be used for Node {}".format(BLS_PREFIX, self.name))
        else:
            # TODO: for now we allow that BLS is optional, so that we don't require it
            logger.warning(
                '{}Transactions will not be BLS signed by this Node, since BLS keys were not found. '
                'Please make sure that a script to init BLS keys was called (init_bls_keys),'
                ' and NODE txn was sent with BLS public keys.'.format(BLS_PREFIX))
        return bls_bft

    def update_bls_key(self, new_bls_key):
        bls_keys_dir = os.path.join(self.keys_dir, self.name)
        bls_crypto_factory = create_default_bls_crypto_factory(bls_keys_dir)
        self.bls_bft.bls_crypto_signer = None

        try:
            bls_crypto_signer = bls_crypto_factory.create_bls_crypto_signer_from_saved_keys()
        except LoadBLSKeyError:
            logger.warning("{}Can not enable BLS signer on the Node. BLS keys are not initialized, "
                           "although NODE txn with blskey={} is sent. Please make sure that a script to init BLS keys (init_bls_keys) "
                           "was called ".format(BLS_PREFIX, new_bls_key))
            return

        if bls_crypto_signer.pk != new_bls_key:
            logger.warning("{}Can not enable BLS signer on the Node. BLS key initialized for the Node ({}), "
                           "differs from the one sent to the Ledger via NODE txn ({}). "
                           "Please make sure that a script to init BLS keys (init_bls_keys) is called, "
                           "and the same key is saved via NODE txn."
                           .format(BLS_PREFIX, bls_crypto_signer.pk, new_bls_key))
            return

        self.bls_bft.bls_crypto_signer = bls_crypto_signer
        logger.info("{}BLS key is rotated/set for Node {}. "
                    "BLS Signatures will be used for Node.".format(BLS_PREFIX, self.name))

    def ledger_id_for_request(self, request: Request):
        assert request.operation[TXN_TYPE] is not None
        typ = request.operation[TXN_TYPE]
        return self.txn_type_to_ledger_id[typ]

    def start(self, loop):
        # Avoid calling stop and then start on the same node object as start
        # does not re-initialise states
        oldstatus = self.status
        if oldstatus in Status.going():
            logger.debug("{} is already {}, so start has no effect".
                         format(self, self.status.name))
        else:
            super().start(loop)

            # Start the ledgers
            for ledger in self.ledgers:
                ledger.start(loop)

            self.nodestack.start()
            self.clientstack.start()

            self.view_changer = self.newViewChanger()
            self.elector = self.newPrimaryDecider()

            self._schedule(action=self.propose_view_change,
                           seconds=self._view_change_timeout)

            self.schedule_node_status_dump()

            # if first time running this node
            if not self.nodestack.remotes:
                logger.info("{} first time running..." "".format(self), extra={
                    "cli": "LOW_STATUS", "tags": ["node-key-sharing"]})
            else:
                self.nodestack.maintainConnections(force=True)

            if isinstance(self.poolManager, RegistryPoolManager):
                # Node not using pool ledger so start syncing config ledger
                self.mode = Mode.discovered
                self.ledgerManager.setLedgerCanSync(
                    self.ledgerManager.ledger_sync_order[1], True)
            else:
                # Node using pool ledger so first sync pool ledger
                self.mode = Mode.starting
                self.ledgerManager.setLedgerCanSync(POOL_LEDGER_ID, True)

        self.logNodeInfo()

    def schedule_node_status_dump(self):
        # one-shot dump right after start
        self._schedule(action=self._info_tool.dump_json_file,
                       seconds=self.config.DUMP_VALIDATOR_INFO_INIT_SEC)
        self.startRepeating(
            self._info_tool.dump_json_file,
            seconds=self.config.DUMP_VALIDATOR_INFO_PERIOD_SEC,
        )

    @property
    def rank(self) -> Optional[int]:
        return self.poolManager.rank

    def get_name_by_rank(self, rank, nodeReg=None):
        return self.poolManager.get_name_by_rank(rank, nodeReg=nodeReg)

    def get_rank_by_name(self, name, nodeReg=None):
        return self.poolManager.get_rank_by_name(name, nodeReg=nodeReg)

    def newViewChanger(self):
        if self.view_changer:
            return self.view_changer
        else:
            return ViewChanger(self)

    def newPrimaryDecider(self):
        if self.primaryDecider:
            return self.primaryDecider
        else:
            return PrimarySelector(self)

    @property
    def connectedNodeCount(self) -> int:
        """
        The plus one is for this node, for example, if this node has three
        connections, then there would be four total nodes
        :return: number of connected nodes this one
        """
        return len(self.nodestack.conns) + 1

    @property
    def ledgers(self):
        return [self.ledgerManager.ledgerRegistry[lid].ledger
                for lid in self.ledger_ids if lid in self.ledgerManager.ledgerRegistry]

    def onStopping(self):
        """
        Actions to be performed on stopping the node.

        - Close the UDP socket of the nodestack
        """
        # Log stats should happen before any kind of reset or clearing
        self.logstats()

        self.reset()

        # Stop the ledgers
        for ledger in self.ledgers:
            try:
                ledger.stop()
            except Exception as ex:
                logger.warning('{} got exception while stopping ledger: {}'.
                               format(self, ex))

        self.nodestack.stop()
        self.clientstack.stop()

        self.closeAllKVStores()

        self.mode = None
        self.ledgerManager.prepare_ledgers_for_sync()

    def closeAllKVStores(self):
        # Clear leveldb lock files
        logger.debug("{} closing key-value storages".format(self), extra={"cli": False})
        for ledgerId in self.ledgerManager.ledgerRegistry:
            state = self.getState(ledgerId)
            if state:
                state.close()
        if self.seqNoDB:
            self.seqNoDB.close()
        if self.bls_bft.bls_store:
            self.bls_bft.bls_store.close()

    def reset(self):
        logger.info("{} reseting...".format(self), extra={"cli": False})
        self.nodestack.nextCheck = 0
        logger.debug(
            "{} clearing aqStash of size {}".format(
                self, len(
                    self.aqStash)))
        self.nodestack.conns.clear()
        # TODO: Should `self.clientstack.conns` be cleared too
        # self.clientstack.conns.clear()
        self.aqStash.clear()
        self.actionQueue.clear()
        self.elector = None
        self.view_changer = None

    async def prod(self, limit: int=None) -> int:
        """.opened
        This function is executed by the node each time it gets its share of
        CPU time from the event loop.

        :param limit: the number of items to be serviced in this attempt
        :return: total number of messages serviced by this node
        """
        c = 0
        if self.status is not Status.stopped:
            c += await self.serviceReplicas(limit)
            c += await self.serviceNodeMsgs(limit)
            c += await self.serviceClientMsgs(limit)
            c += self._serviceActions()
            c += self.ledgerManager.service()
            c += self.monitor._serviceActions()
            c += await self.serviceViewChanger(limit)
            c += await self.service_observable(limit)
            c += await self.service_observer(limit)
            self.nodestack.flushOutBoxes()
        if self.isGoing():
            self.nodestack.serviceLifecycle()
            self.clientstack.serviceClientStack()
        return c

    async def serviceReplicas(self, limit) -> int:
        """
        Processes messages from replicas outbox and gives it time
        for processing inbox

        :param limit: the maximum number of messages to process
        :return: the sum of messages successfully processed
        """
        inbox_processed = self.replicas.service_inboxes(limit)
        outbox_processed = self.service_replicas_outbox(limit)
        return outbox_processed + inbox_processed

    async def serviceNodeMsgs(self, limit: int) -> int:
        """
        Process `limit` number of messages from the nodeInBox.

        :param limit: the maximum number of messages to process
        :return: the number of messages successfully processed
        """
        n = await self.nodestack.service(limit)
        await self.processNodeInBox()
        return n

    async def serviceClientMsgs(self, limit: int) -> int:
        """
        Process `limit` number of messages from the clientInBox.

        :param limit: the maximum number of messages to process
        :return: the number of messages successfully processed
        """
        c = await self.clientstack.service(limit)
        await self.processClientInBox()
        return c

    async def serviceViewChanger(self, limit) -> int:
        """
        Service the view_changer's inBox, outBox and action queues.

        :return: the number of messages successfully serviced
        """
        if not self.isReady():
            return 0
        o = self.serviceViewChangerOutBox(limit)
        i = await self.serviceViewChangerInbox(limit)
        # TODO: Why is protected method accessed here?
        a = self.view_changer._serviceActions()
        return o + i + a

    async def service_observable(self, limit) -> int:
        """
        Service the observable's inBox and outBox

        :return: the number of messages successfully serviced
        """
        if not self.isReady():
            return 0
        o = self._service_observable_out_box(limit)
        i = await self._observable.serviceQueues(limit)
        return o + i

    def _service_observable_out_box(self, limit: int=None) -> int:
        """
        Service at most `limit` number of messages from the observable's outBox.

        :return: the number of messages successfully serviced.
        """
        msg_count = 0
        while True:
            if limit and msg_count >= limit:
                break

            msg = self._observable.get_output()
            if not msg:
                break

            msg_count += 1
            msg, observer_ids = msg
            # TODO: it's assumed that all Observers are connected the same way as Validators
            self.sendToNodes(msg, observer_ids)
        return msg_count

    async def service_observer(self, limit) -> int:
        """
        Service the observer's inBox and outBox

        :return: the number of messages successfully serviced
        """
        if not self.isReady():
            return 0
        return await self._observer.serviceQueues(limit)

    def onConnsChanged(self, joined: Set[str], left: Set[str]):
        """
        A series of operations to perform once a connection count has changed.

        - Set f to max number of failures this system can handle.
        - Set status to one of started, started_hungry or starting depending on
            the number of protocol instances.
        - Check protocol instances. See `checkInstances()`

        """
        _prev_status = self.status
        if self.isGoing():
            if self.connectedNodeCount == self.totalNodes:
                self.status = Status.started
            elif self.connectedNodeCount >= self.minimumNodes:
                self.status = Status.started_hungry
            else:
                self.status = Status.starting
        self.elector.nodeCount = self.connectedNodeCount

        if self.master_primary_name in joined:
            self.lost_primary_at = None
        if self.master_primary_name in left:
            logger.info(
                '{} lost connection to primary of master'.format(self))
            self.lost_master_primary()
        elif _prev_status == Status.starting and self.status == Status.started_hungry \
                and self.lost_primary_at is not None \
                and self.master_primary_name is not None:
            """
            Such situation may occur if the pool has come back to reachable consensus but
            primary is still disconnected, so view change proposal makes sense now.
            """
            self._schedule_view_change()

        if self.isReady():
            self.checkInstances()
        else:
            logger.debug("{} joined nodes {} but status is {}".format(self, joined, self.status))
        # Send ledger status whether ready (connected to enough nodes) or not
        for node in joined:
            self.send_current_state_to_lagging_node(node)
            self.send_ledger_status_to_newly_connected_node(node)

    def request_ledger_status_from_nodes(self, ledger_id):
        for node_name in self.nodeReg:
            if node_name == self.name:
                continue
            try:
                self._ask_for_ledger_status(node_name, ledger_id)
            except RemoteNotFound:
                logger.debug(
                    '{} did not find any remote for {} to send '
                    'request for ledger status'.format(
                        self, node_name))
                continue

    def _ask_for_ledger_status(self, node_name: str, ledger_id):
        """
        Ask other node for LedgerStatus
        """
        self.request_msg(LEDGER_STATUS, {f.LEDGER_ID.nm: ledger_id},
                         [node_name, ])
        logger.debug("{} asking {} for ledger status of ledger {}"
                     .format(self, node_name, ledger_id))

    def send_ledger_status_to_newly_connected_node(self, node_name):
        self.sendLedgerStatus(node_name,
                              self.ledgerManager.ledger_sync_order[0])
        # Send the domain ledger status only when it has discovered enough
        # peers otherwise very few peers will know that this node is lagging
        # behind and it will not receive sufficient consistency proofs to
        # verify the exact state of the ledger.
        if Mode.is_done_discovering(self.mode):
            for lid in self.ledgerManager.ledger_sync_order[1:]:
                self.sendLedgerStatus(node_name, lid)

    def nodeJoined(self, txn):
        logger.info("{} new node joined by txn {}".format(self, txn))
        self.setPoolParams()
        new_replicas = self.adjustReplicas()
        ledgerInfo = self.ledgerManager.getLedgerInfoByType(POOL_LEDGER_ID)
        if new_replicas > 0 and not self.view_changer.view_change_in_progress and \
                ledgerInfo.state == LedgerState.synced:
            # Select primaries must be only after pool ledger catchup
            # or if poolLedger already caughtup and we are ordering node transaction
            self.select_primaries()

    def nodeLeft(self, txn):
        logger.info("{} node left by txn {}".format(self, txn))
        self.setPoolParams()
        self.adjustReplicas()

    def sendPoolInfoToClients(self, txn):
        logger.debug("{} sending new node info {} to all clients".
                     format(self, txn))
        msg = PoolLedgerTxns(txn)
        self.clientstack.transmitToClients(
            msg, list(self.clientstack.connectedClients))

    @property
    def clientStackName(self):
        return self.getClientStackNameOfNode(self.name)

    @staticmethod
    def getClientStackNameOfNode(nodeName: str):
        return nodeName + CLIENT_STACK_SUFFIX

    def getClientStackHaOfNode(self, nodeName: str) -> HA:
        return self.cliNodeReg.get(self.getClientStackNameOfNode(nodeName))

    def send_current_state_to_lagging_node(self, nodeName: str):
        rid = self.nodestack.getRemote(nodeName).uid
        vch_messages = self.view_changer.get_msgs_for_lagged_nodes()
        message = CurrentState(viewNo=self.viewNo, primary=vch_messages)

        logger.debug("{} sending current state {} to lagged node {}".
                     format(self, message, nodeName))
        self.send(message, rid)

    def process_current_state_message(self, msg: CurrentState, frm):
        logger.debug("{} processing current state {} from {}"
                     .format(self, msg, frm))
        try:
            # TODO: parsing of internal messages should be done with other way
            # We should consider reimplementing validation so that it can
            # work with internal messages. It should not only validate them,
            # but also set parsed as field values
            messages = [ViewChangeDone(**message) for message in msg.primary]
            for message in messages:
                # TODO DRY, view change done messages are managed by routes
                self.sendToViewChanger(message, frm)
        except TypeError:
            self.discard(msg,
                         reason="{}invalid election messages".format(
                             PRIMARY_SELECTION_PREFIX),
                         logMethod=logger.warning)

    def _statusChanged(self, old: Status, new: Status) -> None:
        """
        Perform some actions based on whether this node is ready or not.

        :param old: the previous status
        :param new: the current status
        """

    def checkInstances(self) -> None:
        # TODO: Is this method really needed?
        """
        Check if this node has the minimum required number of protocol
        instances, i.e. f+1. If not, add a replica. If no election is in
        progress, this node will try to nominate one of its replicas as primary.
        This method is called whenever a connection with a  new node is
        established.
        """
        logger.debug("{} choosing to start election on the basis of count {} "
                     "and nodes {}".format(self, self.connectedNodeCount,
                                           self.nodestack.conns))

    def adjustReplicas(self):
        """
        Add or remove replicas depending on `f`
        """
        # TODO: refactor this
        newReplicas = 0
        while len(self.replicas) < self.requiredNumberOfInstances:
            self.replicas.grow()
            newReplicas += 1
            self.processStashedMsgsForReplica(len(self.replicas) - 1)
        while len(self.replicas) > self.requiredNumberOfInstances:
            self.replicas.shrink()
            newReplicas -= 1
        pop_keys(self.msgsForFutureReplicas, lambda x: x < len(self.replicas))
        return newReplicas

    def _dispatch_stashed_msg(self, msg, frm):
        # TODO DRY, in normal (non-stashed) case it's managed
        # implicitly by routes
        if isinstance(msg, (InstanceChange, ViewChangeDone)):
            self.sendToViewChanger(msg, frm)
            return True
        elif isinstance(msg, ThreePhaseType):
            self.sendToReplica(msg, frm)
            return True
        else:
            return False

    def processStashedMsgsForReplica(self, instId: int):
        if instId not in self.msgsForFutureReplicas:
            return
        i = 0
        while self.msgsForFutureReplicas[instId]:
            msg, frm = self.msgsForFutureReplicas[instId].popleft()
            if not self._dispatch_stashed_msg(msg, frm):
                self.discard(msg, reason="Unknown message type for replica id "
                                         "{}".format(instId),
                             logMethod=logger.warning)
            i += 1
        logger.debug("{} processed {} stashed msgs for replica {}".
                     format(self, i, instId))

    def processStashedMsgsForView(self, view_no: int):
        if view_no not in self.msgsForFutureViews:
            return
        i = 0
        while self.msgsForFutureViews[view_no]:
            msg, frm = self.msgsForFutureViews[view_no].popleft()
            if not self._dispatch_stashed_msg(msg, frm):
                self.discard(msg,
                             reason="{}Unknown message type for view no {}"
                             .format(VIEW_CHANGE_PREFIX, view_no),
                             logMethod=logger.warning)
            i += 1
        logger.debug("{} processed {} stashed msgs for view no {}".
                     format(self, i, view_no))

    def _check_view_change_completed(self):
        """
        This thing checks whether new primary was elected.
        If it was not - starts view change again
        """
        logger.debug('{} running the scheduled check for view change '
                     'completion'.format(self))
        if not self.view_changer.view_change_in_progress:
            logger.debug('{} already completion view change'.format(self))
            return False

        self.view_changer.on_view_change_not_completed_in_time()
        return True

    def service_replicas_outbox(self, limit: int=None) -> int:
        """
        Process `limit` number of replica messages
        """
        # TODO: rewrite this using Router

        num_processed = 0
        for message in self.replicas.get_output(limit):
            num_processed += 1
            if isinstance(message, (PrePrepare, Prepare, Commit, Checkpoint)):
                self.send(message)
            elif isinstance(message, Ordered):
                self.try_processing_ordered(message)
            elif isinstance(message, Reject):
                reqKey = (message.identifier, message.reqId)
                reject = Reject(
                    *reqKey,
                    self.reasonForClientFromException(
                        message.reason))
                # TODO: What the case when reqKey will be not in requestSender dict
                if reqKey in self.requestSender:
                    self.transmitToClient(reject, self.requestSender[reqKey])
                    self.doneProcessingReq(*reqKey)
            elif isinstance(message, Exception):
                self.processEscalatedException(message)
            else:
                # TODO: should not this raise exception?
                logger.error("Received msg {} and don't "
                             "know how to handle it".format(message))
        return num_processed

    def serviceViewChangerOutBox(self, limit: int=None) -> int:
        """
        Service at most `limit` number of messages from the view_changer's outBox.

        :return: the number of messages successfully serviced.
        """
        msgCount = 0
        while self.view_changer.outBox and (not limit or msgCount < limit):
            msgCount += 1
            msg = self.view_changer.outBox.popleft()
            if isinstance(msg, (InstanceChange, ViewChangeDone)):
                self.send(msg)
            else:
                logger.error("Received msg {} and don't know how to handle it".
                             format(msg))
        return msgCount

    async def serviceViewChangerInbox(self, limit: int=None) -> int:
        """
        Service at most `limit` number of messages from the view_changer's outBox.

        :return: the number of messages successfully serviced.
        """
        msgCount = 0
        while self.msgsToViewChanger and (not limit or msgCount < limit):
            msgCount += 1
            msg = self.msgsToViewChanger.popleft()
            self.view_changer.inBox.append(msg)
        await self.view_changer.serviceQueues(limit)
        return msgCount

    @property
    def hasPrimary(self) -> bool:
        """
        Whether this node has primary of any protocol instance
        """
        # TODO: remove this property?
        return self.replicas.some_replica_has_primary

    @property
    def has_master_primary(self) -> bool:
        """
        Whether this node has primary of master protocol instance
        """
        # TODO: remove this property?
        return self.replicas.master_replica_is_primary

    @property
    def master_primary_name(self) -> Optional[str]:
        """
        Return the name of the primary node of the master instance
        """

        master_primary_name = self.master_replica.primaryName
        if master_primary_name:
            return self.master_replica.getNodeName(master_primary_name)
        return None

    @property
    def master_last_ordered_3PC(self) -> Tuple[int, int]:
        return self.master_replica.last_ordered_3pc

    @property
    def master_replica(self):
        # TODO: this must be refactored.
        # Accessing Replica directly should be prohibited
        return self.replicas._master_replica

    def msgHasAcceptableInstId(self, msg, frm) -> bool:
        """
        Return true if the instance id of message corresponds to a correct
        replica.

        :param msg: the node message to validate
        :return:
        """
        # TODO: refactor this! this should not do anything except checking!
        instId = getattr(msg, f.INST_ID.nm, None)
        if not (isinstance(instId, int) and instId >= 0):
            return False
        if instId >= self.replicas.num_replicas:
            if instId not in self.msgsForFutureReplicas:
                self.msgsForFutureReplicas[instId] = deque()
            self.msgsForFutureReplicas[instId].append((msg, frm))
            logger.info("{} queueing message {} for future protocol "
                        "instance {}".format(self, msg, instId))
            return False
        return True

    def msgHasAcceptableViewNo(self, msg, frm) -> bool:
        """
        Return true if the view no of message corresponds to the current view
        no or a view no in the future
        :param msg: the node message to validate
        :return:
        """
        # TODO: refactor this! this should not do anything except checking!
        view_no = getattr(msg, f.VIEW_NO.nm, None)
        if not (isinstance(view_no, int) and view_no >= 0):
            return False
        if self.viewNo - view_no > 1:
            self.discard(msg, "un-acceptable viewNo {}"
                         .format(view_no), logMethod=logger.warning)
        elif view_no > self.viewNo:
            if view_no not in self.msgsForFutureViews:
                self.msgsForFutureViews[view_no] = deque()
            logger.info('{} stashing a message for a future view: {}'.
                        format(self, msg))
            self.msgsForFutureViews[view_no].append((msg, frm))
            if isinstance(msg, ViewChangeDone):
                # TODO this is put of the msgs queue scope
                self.view_changer.on_future_view_vchd_msg(view_no, frm)
        else:
            return True
        return False

    def sendToReplica(self, msg, frm):
        """
        Send the message to the intended replica.

        :param msg: the message to send
        :param frm: the name of the node which sent this `msg`
        """
        # TODO: discard or stash messages here instead of doing
        # this in msgHas* methods!!!
        if self.msgHasAcceptableInstId(msg, frm):
            if self.msgHasAcceptableViewNo(msg, frm):
                self.replicas.pass_message((msg, frm), msg.instId)

    def sendToViewChanger(self, msg, frm):
        """
        Send the message to the intended view changer.

        :param msg: the message to send
        :param frm: the name of the node which sent this `msg`
        """
        if (isinstance(msg, InstanceChange) or
                self.msgHasAcceptableViewNo(msg, frm)):
            logger.debug("{} sending message to view changer: {}".
                         format(self, (msg, frm)))
            self.msgsToViewChanger.append((msg, frm))

    def send_to_observer(self, msg, frm):
        """
        Send the message to the observer.

        :param msg: the message to send
        :param frm: the name of the node which sent this `msg`
        """
        logger.debug("{} sending message to observer: {}".
                     format(self, (msg, frm)))
        self._observer.append_input(msg, frm)

    def handleOneNodeMsg(self, wrappedMsg):
        """
        Validate and process one message from a node.

        :param wrappedMsg: Tuple of message and the name of the node that sent
        the message
        """
        try:
            vmsg = self.validateNodeMsg(wrappedMsg)
            if vmsg:
                logger.trace("{} msg validated {}".format(self, wrappedMsg),
                             extra={"tags": ["node-msg-validation"]})
                self.unpackNodeMsg(*vmsg)
            else:
                logger.info("{} invalidated msg {}".format(self, wrappedMsg),
                            extra={"tags": ["node-msg-validation"]})
        except SuspiciousNode as ex:
            self.reportSuspiciousNodeEx(ex)
        except Exception as ex:
            msg, frm = wrappedMsg
            self.discard(msg, ex, logger.info)

    def validateNodeMsg(self, wrappedMsg):
        """
        Validate another node's message sent to this node.

        :param wrappedMsg: Tuple of message and the name of the node that sent
        the message
        :return: Tuple of message from node and name of the node
        """
        msg, frm = wrappedMsg
        if self.isNodeBlacklisted(frm):
            self.discard(msg, "received from blacklisted node {}"
                         .format(frm), logger.info)
            return None

        try:
            message = node_message_factory.get_instance(**msg)
        except (MissingNodeOp, InvalidNodeOp) as ex:
            raise ex
        except Exception as ex:
            raise InvalidNodeMsg(str(ex))

        try:
            self.verifySignature(message)
        except BaseExc as ex:
            raise SuspiciousNode(frm, ex, message) from ex
<<<<<<< HEAD
        logger.debug("{} received node message from {}: {}".
                     format(self, frm, message),
                     extra={"cli": False})
=======
        logger.info("{} received node message from {}: {}".
                    format(self, frm, message),
                    extra={"cli": False})
>>>>>>> 55232e1f
        return message, frm

    def unpackNodeMsg(self, msg, frm) -> None:
        """
        If the message is a batch message validate each message in the batch,
        otherwise add the message to the node's inbox.

        :param msg: a node message
        :param frm: the name of the node that sent this `msg`
        """
        # TODO: why do we unpack batches here? Batching is a feature of
        # a transport, it should be encapsulated.

        if isinstance(msg, Batch):
            logger.trace("{} processing a batch {}".format(self, msg))
            for m in msg.messages:
                m = self.nodestack.deserializeMsg(m)
                self.handleOneNodeMsg((m, frm))
        else:
            self.postToNodeInBox(msg, frm)

    def postToNodeInBox(self, msg, frm):
        """
        Append the message to the node inbox

        :param msg: a node message
        :param frm: the name of the node that sent this `msg`
        """
        logger.trace("{} appending to nodeInbox {}".format(self, msg))
        self.nodeInBox.append((msg, frm))

    async def processNodeInBox(self):
        """
        Process the messages in the node inbox asynchronously.
        """
        while self.nodeInBox:
            m = self.nodeInBox.popleft()
            try:
                await self.nodeMsgRouter.handle(m)
            except SuspiciousNode as ex:
                self.reportSuspiciousNodeEx(ex)
                self.discard(m, ex, logger.debug)

    def handleOneClientMsg(self, wrappedMsg):
        """
        Validate and process a client message

        :param wrappedMsg: a message from a client
        """
        try:
            vmsg = self.validateClientMsg(wrappedMsg)
            if vmsg:
                self.unpackClientMsg(*vmsg)
        except BlowUp:
            raise
        except Exception as ex:
            msg, frm = wrappedMsg
            friendly = friendlyEx(ex)
            if isinstance(ex, SuspiciousClient):
                self.reportSuspiciousClient(frm, friendly)

            self.handleInvalidClientMsg(ex, wrappedMsg)

    def handleInvalidClientMsg(self, ex, wrappedMsg):
        msg, frm = wrappedMsg
        exc = ex.__cause__ if ex.__cause__ else ex
        friendly = friendlyEx(ex)
        reason = self.reasonForClientFromException(ex)
        if isinstance(msg, Request):
            msg = msg.as_dict
        identifier = idr_from_req_data(msg)
        reqId = msg.get(f.REQ_ID.nm)
        if not reqId:
            reqId = getattr(exc, f.REQ_ID.nm, None)
            if not reqId:
                reqId = getattr(ex, f.REQ_ID.nm, None)
        self.send_nack_to_client((identifier, reqId), reason, frm)
        self.discard(wrappedMsg, friendly, logger.info, cliOutput=True)

    def validateClientMsg(self, wrappedMsg):
        """
        Validate a message sent by a client.
        :param wrappedMsg: a message from a client
        :return: Tuple of clientMessage and client address
        """
        msg, frm = wrappedMsg
        if self.isClientBlacklisted(frm):
            self.discard(msg, "received from blacklisted client {}"
                         .format(frm), logger.info)
            return None

        needStaticValidation = False
        if all([msg.get(OPERATION), msg.get(f.REQ_ID.nm),
                idr_from_req_data(msg)]):
            cls = self._client_request_class
            needStaticValidation = True
        elif OP_FIELD_NAME in msg:
            op = msg[OP_FIELD_NAME]
            cls = node_message_factory.get_type(op)
            if cls not in (Batch, LedgerStatus, CatchupReq):
                raise InvalidClientMsgType(cls, msg.get(f.REQ_ID.nm))
        else:
            raise InvalidClientRequest(msg.get(f.IDENTIFIER.nm),
                                       msg.get(f.REQ_ID.nm))
        try:
            cMsg = cls(**msg)
        except TypeError as ex:
            raise InvalidClientRequest(msg.get(f.IDENTIFIER.nm),
                                       msg.get(f.REQ_ID.nm),
                                       str(ex))
        except Exception as ex:
            raise InvalidClientRequest(msg.get(f.IDENTIFIER.nm),
                                       msg.get(f.REQ_ID.nm)) from ex

        if needStaticValidation:
            self.doStaticValidation(cMsg)

        self.execute_hook(NodeHooks.PRE_SIG_VERIFICATION, cMsg)
        self.verifySignature(cMsg)
        self.execute_hook(NodeHooks.POST_SIG_VERIFICATION, cMsg)
        # Suspicions should only be raised when lot of sig failures are
        # observed
        # try:
        #     self.verifySignature(cMsg)
        # except UnknownIdentifier as ex:
        #     raise
        # except Exception as ex:
        #     raise SuspiciousClient from ex
        logger.trace("{} received CLIENT message: {}".
                     format(self.clientstack.name, cMsg))
        return cMsg, frm

    def unpackClientMsg(self, msg, frm):
        """
        If the message is a batch message validate each message in the batch,
        otherwise add the message to the node's clientInBox.

        :param msg: a client message
        :param frm: the name of the client that sent this `msg`
        """
        if isinstance(msg, Batch):
            for m in msg.messages:
                # This check is done since Client uses NodeStack (which can
                # send and receive BATCH) to talk to nodes but Node uses
                # ClientStack (which cannot send or receive BATCH).
                # TODO: The solution is to have both kind of stacks be able to
                # parse BATCH messages
                if m in (ZStack.pingMessage, ZStack.pongMessage):
                    continue
                m = self.clientstack.deserializeMsg(m)
                self.handleOneClientMsg((m, frm))
        else:
            self.postToClientInBox(msg, frm)

    def postToClientInBox(self, msg, frm):
        """
        Append the message to the node's clientInBox

        :param msg: a client message
        :param frm: the name of the node that sent this `msg`
        """
        self.clientInBox.append((msg, frm))

    async def processClientInBox(self):
        """
        Process the messages in the node's clientInBox asynchronously.
        All messages in the inBox have already been validated, including
        signature check.
        """
        while self.clientInBox:
            m = self.clientInBox.popleft()
            req, frm = m
            logger.debug("{} processing {} request {}".
                         format(self.clientstack.name, frm, req),
                         extra={"cli": True,
                                "tags": ["node-msg-processing"]})

            try:
                await self.clientMsgRouter.handle(m)
            except InvalidClientMessageException as ex:
                self.handleInvalidClientMsg(ex, m)

    def _reject_msg(self, msg, frm, reason):
        reqKey = (msg.identifier, msg.reqId)
        reject = Reject(*reqKey,
                        reason)
        self.transmitToClient(reject, frm)

    def postPoolLedgerCaughtUp(self, **kwargs):
        self.mode = Mode.discovered
        # The node might have discovered more nodes, so see if schedule
        # election if needed.
        if isinstance(self.poolManager, TxnPoolManager):
            self.checkInstances()

        # TODO: why we do it this way?
        # Initialising node id in case where node's information was not present
        # in pool ledger at the time of starting, happens when a non-genesis
        # node starts
        self.id

    def postDomainLedgerCaughtUp(self, **kwargs):
        """
        Process any stashed ordered requests and set the mode to
        `participating`
        :return:
        """
        pass

    def preLedgerCatchUp(self, ledger_id):
        # Process any Ordered requests. This causes less transactions to be
        # requested during catchup. Also commits any uncommitted state that
        # can be committed
        logger.debug('{} going to process any ordered requests before starting'
                     ' catchup.'.format(self))
        self.force_process_ordered()
        self.processStashedOrderedReqs()

        # make the node Syncing
        self.mode = Mode.syncing

        # revert uncommitted txns and state for unordered requests
        r = self.master_replica.revert_unordered_batches()
        logger.debug('{} reverted {} batches before starting catch up for '
                     'ledger {}'.format(self, r, ledger_id))

    def postTxnFromCatchupAddedToLedger(self, ledger_id: int, txn: Any):
        rh = self.postRecvTxnFromCatchup(ledger_id, txn)
        if rh:
            rh.updateState([txn], isCommitted=True)
            state = self.getState(ledger_id)
            state.commit(rootHash=state.headHash)
        self.updateSeqNoMap([txn])
        self._clear_req_key_for_txn(ledger_id, txn)

    def _clear_req_key_for_txn(self, ledger_id, txn):
        if f.IDENTIFIER.nm in txn and f.REQ_ID.nm in txn:
            self.master_replica.discard_req_key(
                ledger_id, (txn[f.IDENTIFIER.nm], txn[f.REQ_ID.nm]))

    def postRecvTxnFromCatchup(self, ledgerId: int, txn: Any):
        if ledgerId == POOL_LEDGER_ID:
            self.poolManager.onPoolMembershipChange(txn)
        if ledgerId == DOMAIN_LEDGER_ID:
            self.post_txn_from_catchup_added_to_domain_ledger(txn)
        rh = self.get_req_handler(ledgerId)
        return rh

    # TODO: should be renamed to `post_all_ledgers_caughtup`
    def allLedgersCaughtUp(self):
        if self.num_txns_caught_up_in_last_catchup() == 0:
            self.catchup_rounds_without_txns += 1
        last_caught_up_3PC = self.ledgerManager.last_caught_up_3PC
        if compare_3PC_keys(self.master_last_ordered_3PC,
                            last_caught_up_3PC) > 0:
            for replica in self.replicas:
                replica.caught_up_till_3pc(last_caught_up_3PC)
            logger.info('{}{} caught up till {}'
                        .format(CATCH_UP_PREFIX, self, last_caught_up_3PC),
                        extra={'cli': True})
        # TODO: Maybe a slight optimisation is to check result of
        # `self.num_txns_caught_up_in_last_catchup()`
        self.processStashedOrderedReqs()
        if self.is_catchup_needed():
            logger.info('{} needs to catchup again'.format(self))
            self.start_catchup()
        else:
            logger.info('{}{} does not need any more catchups'
                        .format(CATCH_UP_PREFIX, self),
                        extra={'cli': True})
            self.no_more_catchups_needed()
            # select primaries after pool ledger caughtup
            if not self.view_change_in_progress:
                self.select_primaries()

    def is_catchup_needed(self) -> bool:
        """
        Check if received a quorum of view change done messages and if yes
        check if caught up till the
        Check if all requests ordered till last prepared certificate
        Check if last catchup resulted in no txns
        """
        if self.caught_up_for_current_view():
            logger.debug('{} is caught up for the current view {}'.
                         format(self, self.viewNo))
            return False
        logger.debug('{} is not caught up for the current view {}'.
                     format(self, self.viewNo))

        if self.num_txns_caught_up_in_last_catchup() == 0:
            if self.has_ordered_till_last_prepared_certificate():
                logger.debug(
                    '{} ordered till last prepared certificate'.format(self))
                return False

            if self.is_catch_up_limit():
                return False

        return True

    def caught_up_for_current_view(self) -> bool:
        if not self.view_changer._hasViewChangeQuorum:
            logger.debug('{} does not have view change quorum for view {}'.
                         format(self, self.viewNo))
            return False
        vc = self.view_changer.get_sufficient_same_view_change_done_messages()
        if not vc:
            logger.debug('{} does not have acceptable ViewChangeDone for '
                         'view {}'.format(self, self.viewNo))
            return False
        ledger_info = vc[1]
        for lid, size, root_hash in ledger_info:
            ledger = self.ledgerManager.ledgerRegistry[lid].ledger
            if size == 0:
                continue
            if ledger.size < size:
                return False
            if ledger.hashToStr(
                    ledger.tree.merkle_tree_hash(0, size)) != root_hash:
                return False
        return True

    def has_ordered_till_last_prepared_certificate(self) -> bool:
        lst = self.master_replica.last_prepared_before_view_change
        if lst is None:
            return True
        return compare_3PC_keys(lst, self.master_replica.last_ordered_3pc) >= 0

    def is_catch_up_limit(self):
        ts_since_catch_up_start = time.perf_counter() - self._catch_up_start_ts
        if ((self.catchup_rounds_without_txns >= self.config.MAX_CATCHUPS_DONE_DURING_VIEW_CHANGE) and
                (ts_since_catch_up_start >= self.config.MIN_TIMEOUT_CATCHUPS_DONE_DURING_VIEW_CHANGE)):
            logger.debug('{} has completed {} catchup rounds for {} seconds'.format(
                self, self.catchup_rounds_without_txns, ts_since_catch_up_start))
            # No more 3PC messages will be processed since maximum catchup
            # rounds have been done
            self.master_replica.last_prepared_before_view_change = None
            return True
        return False

    def num_txns_caught_up_in_last_catchup(self) -> int:
        count = sum([l.num_txns_caught_up for l in
                     self.ledgerManager.ledgerRegistry.values()])
        logger.debug('{} caught up to {} txns in the last catchup'.
                     format(self, count))
        return count

    def no_more_catchups_needed(self):
        # This method is called when no more catchups needed
        self._catch_up_start_ts = 0
        self.mode = Mode.synced
        self.view_changer.on_catchup_complete()
        # TODO: need to think of a better way
        # If the node was not participating but has now found a primary,
        # then set mode to participating, can happen if a catchup is triggered
        # without a view change or node start
        if not self.isParticipating and self.master_replica.hasPrimary:
            logger.info('{} starting to participate since catchup is done, '
                        'primaries are selected but mode was not set to '
                        'participating'.format(self))
            self.start_participating()

    def getLedger(self, ledgerId) -> Ledger:
        return self.ledgerManager.getLedgerInfoByType(ledgerId).ledger

    def getState(self, ledgerId) -> PruningState:
        return self.states.get(ledgerId)

    def post_txn_from_catchup_added_to_domain_ledger(self, txn):
        if txn.get(TXN_TYPE) == NYM:
            self.addNewRole(txn)

    def getLedgerStatus(self, ledgerId: int):
        if ledgerId == POOL_LEDGER_ID and not self.poolLedger:
            # Since old style nodes don't know have pool ledger
            return None
        return self.build_ledger_status(ledgerId)

    def sendLedgerStatus(self, nodeName: str, ledgerId: int):
        ledgerStatus = self.getLedgerStatus(ledgerId)
        if ledgerStatus:
            self.sendToNodes(ledgerStatus, [nodeName])
        else:
            logger.debug("{} not sending ledger {} status to {} as it is null"
                         .format(self, ledgerId, nodeName))

    def doStaticValidation(self, request: Request):
        identifier, req_id, operation = request.identifier, request.reqId, request.operation
        if TXN_TYPE not in operation:
            raise InvalidClientRequest(identifier, req_id)

        self.execute_hook(NodeHooks.PRE_STATIC_VALIDATION, request=request)
        if operation[TXN_TYPE] != GET_TXN:
            # GET_TXN is generic, needs no request handler

            req_handler = self.get_req_handler(txn_type=operation[TXN_TYPE])
            if not req_handler:
                # TODO: This code should probably be removed.
                if self.opVerifiers:
                    try:
                        for v in self.opVerifiers:
                            v.verify(operation)
                    except Exception as ex:
                        raise InvalidClientRequest(identifier, req_id) from ex
                else:
                    raise InvalidClientRequest(identifier, req_id, 'invalid {}: {}'.
                                               format(TXN_TYPE, operation[TXN_TYPE]))
            else:
                req_handler.doStaticValidation(request)

        self.execute_hook(NodeHooks.POST_STATIC_VALIDATION, request=request)

    def doDynamicValidation(self, request: Request):
        """
        State based validation
        """
        self.execute_hook(NodeHooks.PRE_DYNAMIC_VALIDATION, request=request)
        operation = request.operation
        req_handler = self.get_req_handler(txn_type=operation[TXN_TYPE])
        req_handler.validate(request)
        self.execute_hook(NodeHooks.POST_DYNAMIC_VALIDATION, request=request)

    def applyReq(self, request: Request, cons_time: int):
        """
        Apply request to appropriate ledger and state. `cons_time` is the
        UTC epoch at which consensus was reached.
        """
        self.execute_hook(NodeHooks.PRE_REQUEST_APPLICATION, request=request,
                          cons_time=cons_time)
        req_handler = self.get_req_handler(txn_type=request.operation[TXN_TYPE])
        seq_no, txn = req_handler.apply(request, cons_time)
        ledger_id = self.ledger_id_for_request(request)
        self.execute_hook(NodeHooks.POST_REQUEST_APPLICATION, request=request,
                          cons_time=cons_time, ledger_id=ledger_id,
                          seq_no=seq_no, txn=txn)

    def apply_stashed_reqs(self, request_ids, cons_time: int, ledger_id):
        requests = []
        for req_key in request_ids:
            requests.append(self.requests[req_key].finalised)
        self.apply_reqs(requests, cons_time, ledger_id)

    def apply_reqs(self, requests, cons_time: int, ledger_id):
        for req in requests:
            self.applyReq(req, cons_time)
        state_root = self.stateRootHash(ledger_id, isCommitted=False)
        self.onBatchCreated(ledger_id, state_root)

    def processRequest(self, request: Request, frm: str):
        """
        Handle a REQUEST from the client.
        If the request has already been executed, the node re-sends the reply to
        the client. Otherwise, the node acknowledges the client request, adds it
        to its list of client requests, and sends a PROPAGATE to the
        remaining nodes.

        :param request: the REQUEST from the client
        :param frm: the name of the client that sent this REQUEST
        """
        logger.debug("{} received client request: {} from {}".
                     format(self.name, request, frm))
        self.nodeRequestSpikeMonitorData['accum'] += 1

        # TODO: What if client sends requests with same request id quickly so
        # before reply for one is generated, the other comes. In that
        # case we need to keep track of what requests ids node has seen
        # in-memory and once request with a particular request id is processed,
        # it should be removed from that in-memory DS.

        # If request is already processed(there is a reply for the
        # request in
        # the node's transaction store then return the reply from the
        # transaction store)
        # TODO: What if the reply was a REQNACK? Its not gonna be found in the
        # replies.

        if request.operation[TXN_TYPE] == GET_TXN:
            self.handle_get_txn_req(request, frm)
            self.total_read_request_number += 1
            return

        ledger_id = self.ledger_id_for_request(request)
        ledger = self.getLedger(ledger_id)

        if self.is_query(request.operation[TXN_TYPE]):
            self.process_query(request, frm)
            return

        reply = self.getReplyFromLedger(ledger, request)
        if reply:
            logger.debug("{} returning REPLY from already processed "
                         "REQUEST: {}".format(self, request))
            self.transmitToClient(reply, frm)
            return

        # If the node is not already processing the request
        if not self.isProcessingReq(*request.key):
            self.startedProcessingReq(*request.key, frm)
        # If not already got the propagate request(PROPAGATE) for the
        # corresponding client request(REQUEST)
        self.recordAndPropagate(request, frm)
        self.send_ack_to_client(request.key, frm)

    def is_query(self, txn_type) -> bool:
        # Does the transaction type correspond to a read?
        handler = self.get_req_handler(txn_type=txn_type)
        return handler and handler.is_query(txn_type)

    def process_query(self, request: Request, frm: str):
        # Process a read request from client
        handler = self.get_req_handler(txn_type=request.operation[TXN_TYPE])
        try:
            handler.doStaticValidation(request)
            self.send_ack_to_client(request.key, frm)
        except Exception as ex:
            self.send_nack_to_client(request.key, str(ex), frm)
        result = handler.get_query_response(request)
        self.transmitToClient(Reply(result), frm)

    # noinspection PyUnusedLocal
    def processPropagate(self, msg: Propagate, frm):
        """
        Process one propagateRequest sent to this node asynchronously

        - If this propagateRequest hasn't been seen by this node, then broadcast
        it to all nodes after verifying the the signature.
        - Add the client to blacklist if its signature is invalid

        :param msg: the propagateRequest
        :param frm: the name of the node which sent this `msg`
        """
        logger.debug("Node {} received propagated request: {}".
                     format(self.name, msg))

        reqDict = msg.request
        request = self._client_request_class(**reqDict)

        clientName = msg.senderClient

        if not self.isProcessingReq(*request.key):
            if self.seqNoDB.get(request.identifier, request.reqId) is not None:
                logger.debug("{} ignoring propagated request {} "
                             "since it has been already ordered"
                             .format(self.name, msg))
                return

            self.startedProcessingReq(*request.key, clientName)

        else:
            if clientName is not None and \
                    not self.is_sender_known_for_req(*request.key):
                # Since some propagates might not include the client name
                self.set_sender_for_req(*request.key, clientName)

        self.requests.add_propagate(request, frm)

        self.propagate(request, clientName)
        self.tryForwarding(request)

    def startedProcessingReq(self, identifier, reqId, frm):
        self.requestSender[identifier, reqId] = frm

    def isProcessingReq(self, identifier, reqId) -> bool:
        return (identifier, reqId) in self.requestSender

    def doneProcessingReq(self, identifier, reqId):
        self.requestSender.pop((identifier, reqId))

    def is_sender_known_for_req(self, identifier, reqId):
        return self.requestSender.get((identifier, reqId)) is not None

    def set_sender_for_req(self, identifier, reqId, frm):
        self.requestSender[identifier, reqId] = frm

    def send_ack_to_client(self, req_key, to_client):
        self.transmitToClient(RequestAck(*req_key), to_client)

    def send_nack_to_client(self, req_key, reason, to_client):
        self.transmitToClient(RequestNack(*req_key, reason), to_client)

    def handle_get_txn_req(self, request: Request, frm: str):
        """
        Handle GET_TXN request
        """
        ledger_id = request.operation.get(f.LEDGER_ID.nm, DOMAIN_LEDGER_ID)
        if ledger_id not in self.ledger_to_req_handler:
            self.send_nack_to_client(request.key,
                                     'Invalid ledger id {}'.format(ledger_id),
                                     frm)
            return
        seq_no = request.operation.get(DATA)
        self.send_ack_to_client(request.key, frm)
        ledger = self.getLedger(ledger_id)
        try:
            txn = self.getReplyFromLedger(ledger=ledger,
                                          seq_no=seq_no)
        except KeyError:
            logger.debug(
                "{} can not handle GET_TXN request: ledger doesn't "
                "have txn with seqNo={}". format(self, str(seq_no)))
            txn = None

        result = {
            f.IDENTIFIER.nm: request.identifier,
            f.REQ_ID.nm: request.reqId,
            TXN_TYPE: request.operation[TXN_TYPE],
            DATA: None
        }

        if txn:
            result[DATA] = txn.result
            result[f.SEQ_NO.nm] = txn.result[f.SEQ_NO.nm]

        self.transmitToClient(Reply(result), frm)

    def processOrdered(self, ordered: Ordered):
        """
        Execute ordered request

        :param ordered: an ordered request
        :return: whether executed
        """

        if ordered.instId >= self.instances.count:
            logger.warning('{} got ordered request for instance {} which '
                           'does not exist'.format(self, ordered.instId))
            return False

        if ordered.instId != self.instances.masterId:
            # Requests from backup replicas are not executed
            logger.trace("{} got ordered requests from backup replica {}"
                         .format(self, ordered.instId))
            self.monitor.requestOrdered(ordered.reqIdr,
                                        ordered.instId,
                                        byMaster=False)
            return False

        logger.trace("{} got ordered requests from master replica"
                     .format(self))
        requests = [self.requests[request_id].finalised
                    for request_id in ordered.reqIdr
                    if request_id in self.requests and
                    self.requests[request_id].finalised]

        if len(requests) != len(ordered.reqIdr):
            logger.warning('{} did not find {} finalized '
                           'requests, but still ordered'
                           .format(self, len(ordered.reqIdr) - len(requests)))
            return False

        logger.debug("{} executing Ordered batch {} {} of {} requests"
                     .format(self.name,
                             ordered.viewNo,
                             ordered.ppSeqNo,
                             len(ordered.reqIdr)))

        self.executeBatch(ordered.viewNo,
                          ordered.ppSeqNo,
                          ordered.ppTime,
                          requests,
                          ordered.ledgerId,
                          ordered.stateRootHash,
                          ordered.txnRootHash)

        self.monitor.requestOrdered(ordered.reqIdr,
                                    ordered.instId,
                                    byMaster=True)

        return True

    def force_process_ordered(self):
        """
        Take any messages from replica that have been ordered and process
        them, this should be done rarely, like before catchup starts
        so a more current LedgerStatus can be sent.
        can be called either
        1. when node is participating, this happens just before catchup starts
        so the node can have the latest ledger status or
        2. when node is not participating but a round of catchup is about to be
        started, here is forces all the replica ordered messages to be appended
        to the stashed ordered requests and the stashed ordered requests are
        processed with appropriate checks
        """

        for instance_id, messages in self.replicas.take_ordereds_out_of_turn():
            num_processed = 0
            for message in messages:
                self.try_processing_ordered(message)
                num_processed += 1
            logger.debug('{} processed {} Ordered batches for instance {} '
                         'before starting catch up'
                         .format(self, num_processed, instance_id))

    def try_processing_ordered(self, msg):
        if self.isParticipating:
            self.processOrdered(msg)
        else:
            logger.info("{} stashing {} since mode is {}".
                        format(self, msg, self.mode))
            self.stashedOrderedReqs.append(msg)

    def processEscalatedException(self, ex):
        """
        Process an exception escalated from a Replica
        """
        if isinstance(ex, SuspiciousNode):
            self.reportSuspiciousNodeEx(ex)
        else:
            raise RuntimeError("unhandled replica-escalated exception") from ex

    def _update_new_ordered_reqs_count(self):
        """
        Checks if any requests have been ordered since last performance check
        and updates the performance check data store if needed.
        :return: True if new ordered requests, False otherwise
        """
        last_num_ordered = self._last_performance_check_data.get('num_ordered')
        num_ordered = sum(num for num, _ in self.monitor.numOrderedRequests)
        if num_ordered != last_num_ordered:
            self._last_performance_check_data['num_ordered'] = num_ordered
            return True
        else:
            return False

    def checkPerformance(self) -> Optional[bool]:
        """
        Check if master instance is slow and send an instance change request.
        :returns True if master performance is OK, False if performance
        degraded, None if the check was needed
        """
        logger.trace("{} checking its performance".format(self))

        # Move ahead only if the node has synchronized its state with other
        # nodes
        if not self.isParticipating:
            return

        if not self._update_new_ordered_reqs_count():
            logger.trace("{} ordered no new requests".format(self))
            return

        if self.instances.masterId is not None:
            self.sendNodeRequestSpike()
            if self.monitor.isMasterDegraded():
                logger.info(
                    '{} master instance performance degraded'.format(self))
                self.view_changer.on_master_degradation()
                return False
            else:
                logger.trace("{}'s master has higher performance than backups".
                             format(self))
        return True

    def checkNodeRequestSpike(self):
        logger.trace("{} checking its request amount".format(self))

        if not self.isParticipating:
            return

        if self.instances.masterId is not None:
            self.sendNodeRequestSpike()

    def sendNodeRequestSpike(self):
        requests = self.nodeRequestSpikeMonitorData['accum']
        self.nodeRequestSpikeMonitorData['accum'] = 0
        return pluginManager.sendMessageUponSuspiciousSpike(
            notifierPluginTriggerEvents['nodeRequestSpike'],
            self.nodeRequestSpikeMonitorData,
            requests,
            self.config.notifierEventTriggeringConfig['nodeRequestSpike'],
            self.name,
            self.config.SpikeEventsEnabled
        )

    def primary_selected(self, instance_id):
        # If the node has primary replica of master instance
        if instance_id == 0:
            # TODO: 0 should be replaced with configurable constant
            self.monitor.hasMasterPrimary = self.has_master_primary
        if not self.lost_primary_at:
            return
        if self.nodestack.isConnectedTo(self.master_primary_name) or \
                self.master_primary_name == self.name:
            self.lost_primary_at = None

    def propose_view_change(self):
        # Sends instance change message when primary has been
        # disconnected for long enough
        self._cancel(self.propose_view_change)
        if not self.lost_primary_at:
            logger.trace('{} The primary is already connected '
                         'so view change will not be proposed'.format(self))
            return

        if not self.isReady():
            logger.trace('{} The node is not ready yet '
                         'so view change will not be proposed'.format(self))
            return

        disconnected_time = time.perf_counter() - self.lost_primary_at
        if disconnected_time >= self.config.ToleratePrimaryDisconnection:
            logger.info("{} primary has been disconnected for too long"
                        "".format(self))
            self.view_changer.on_primary_loss()

    def _schedule_view_change(self):
        logger.debug('{} scheduling a view change in {} sec'.
                     format(self, self.config.ToleratePrimaryDisconnection))
        self._schedule(self.propose_view_change,
                       self.config.ToleratePrimaryDisconnection)

    # TODO: consider moving this to pool manager
    def lost_master_primary(self):
        """
        Schedule an primary connection check which in turn can send a view
        change message
        """
        self.lost_primary_at = time.perf_counter()
        self._schedule_view_change()

    def select_primaries(self, nodeReg: Dict[str, HA]=None):
        primaries = set()
        primary_rank = None
        '''
        Build a set of names of primaries, it is needed to avoid
        duplicates of primary nodes for different replicas.
        '''
        for instance_id, replica in enumerate(self.replicas):
            if replica.primaryName is not None:
                name = replica.primaryName.split(":", 1)[0]
                primaries.add(name)
                '''
                Remember the rank of primary of master instance, it is needed
                for calculation of primaries for backup instances.
                '''
                if instance_id == 0:
                    primary_rank = self.get_rank_by_name(name, nodeReg)

        for instance_id, replica in enumerate(self.replicas):
            if replica.primaryName is not None:
                logger.debug('{} already has a primary'.format(replica))
                continue
            if instance_id == 0:
                new_primary_name, new_primary_instance_name =\
                    self.elector.next_primary_replica_name_for_master(nodeReg=nodeReg)
                primary_rank = self.get_rank_by_name(
                    new_primary_name, nodeReg)
            else:
                assert primary_rank is not None
                new_primary_name, new_primary_instance_name =\
                    self.elector.next_primary_replica_name_for_backup(
                        instance_id, primary_rank, primaries, nodeReg=nodeReg)
            primaries.add(new_primary_name)
            logger.display("{}{} selected primary {} for instance {} (view {})"
                           .format(PRIMARY_SELECTION_PREFIX, replica,
                                   new_primary_instance_name, instance_id, self.viewNo),
                           extra={"cli": "ANNOUNCE",
                                  "tags": ["node-election"]})
            if instance_id == 0:
                # The node needs to be set in participating mode since when
                # the replica is made aware of the primary, it will start
                # processing stashed requests and hence the node needs to be
                # participating.
                self.start_participating()

            replica.primaryChanged(new_primary_instance_name)
            self.primary_selected(instance_id)

            logger.display("{}{} declares view change {} as completed for "
                           "instance {}, "
                           "new primary is {}, "
                           "ledger info is {}"
                           .format(VIEW_CHANGE_PREFIX,
                                   replica,
                                   self.viewNo,
                                   instance_id,
                                   new_primary_instance_name,
                                   self.ledger_summary),
                           extra={"cli": "ANNOUNCE",
                                  "tags": ["node-election"]})

    def start_catchup(self):
        # Process any already Ordered requests by the replica

        if self.mode == Mode.starting:
            logger.debug('{} does not start the catchup procedure '
                         'because it is already in this state'.format(self))
            return
        self.force_process_ordered()

        # # revert uncommitted txns and state for unordered requests
        r = self.master_replica.revert_unordered_batches()
        logger.debug('{} reverted {} batches before starting '
                     'catch up'.format(self, r))

        self.mode = Mode.starting
        self.ledgerManager.prepare_ledgers_for_sync()
        # Pool ledger should be synced first
        ledger_id = POOL_LEDGER_ID if self._is_there_pool_ledger() else \
            self.ledgerManager.ledger_sync_order[1]
        self.ledgerManager.catchup_ledger(ledger_id)

    def _is_there_pool_ledger(self):
        # TODO isinstance is not OK
        return isinstance(self.poolManager, TxnPoolManager)

    def ordered_prev_view_msgs(self, inst_id, pp_seqno):
        logger.debug('{} ordered previous view batch {} by instance {}'.
                     format(self, pp_seqno, inst_id))

    def verifySignature(self, msg):
        """
        Validate the signature of the request
        Note: Batch is whitelisted because the inner messages are checked

        :param msg: a message requiring signature verification
        :return: None; raises an exception if the signature is not valid
        """
        if isinstance(msg, self.authnWhitelist):
            return
        if isinstance(msg, Propagate):
            typ = 'propagate'
            req = msg.request
        else:
            typ = ''
            req = msg

        if not isinstance(req, Mapping):
            req = msg.as_dict

        identifiers = self.authNr(req).authenticate(req)
        logger.debug("{} authenticated {} signature on {} request {}".
                     format(self, identifiers, typ, req['reqId']),
                     extra={"cli": True,
                            "tags": ["node-msg-processing"]})

    def authNr(self, req):
        return self.clientAuthNr

    def three_phase_key_for_txn_seq_no(self, ledger_id, seq_no):
        if ledger_id in self.txn_seq_range_to_3phase_key:
            # point query in interval tree
            s = self.txn_seq_range_to_3phase_key[ledger_id][seq_no]
            if s:
                # There should not be more than one interval for any seq no in
                # the tree
                assert len(s) == 1
                return s.pop().data
        return None

    def executeBatch(self, view_no, pp_seq_no: int, pp_time: float,
                     reqs: List[Request], ledger_id, state_root,
                     txn_root) -> None:
        """
        Execute the REQUEST sent to this Node

        :param view_no: the view number (See glossary)
        :param pp_time: the time at which PRE-PREPARE was sent
        :param reqs: list of client REQUESTs
        """
        for req in reqs:
            self.execute_hook(NodeHooks.PRE_REQUEST_COMMIT, request=req,
                              pp_time=pp_time, state_root=state_root,
                              txn_root=txn_root)
        try:
            committedTxns = self.get_executer(ledger_id)(pp_time, reqs,
                                                         state_root, txn_root)
        except Exception as exc:
            logger.warning(
                "{} commit failed for batch request, error {}, view no {}, "
                "ppSeqNo {}, ledger {}, state root {}, txn root {}, "
                "requests: {}".format(
                    self, repr(exc), view_no, pp_seq_no, ledger_id, state_root,
                    txn_root, [(req.identifier, req.reqId) for req in reqs]
                )
            )
            raise

        if not committedTxns:
            return

        # TODO is it possible to get len(committedTxns) != len(reqs)
        # someday
        for request in reqs:
            self.requests.mark_as_executed(request)
        logger.info(
            "{} committed batch request, view no {}, ppSeqNo {}, "
            "ledger {}, state root {}, txn root {}, requests: {}".
            format(self, view_no, pp_seq_no, ledger_id, state_root,
                   txn_root,
                   [(req.identifier, req.reqId) for req in reqs])
        )

        for txn in committedTxns:
            self.execute_hook(NodeHooks.POST_REQUEST_COMMIT, txn=txn,
                              pp_time=pp_time, state_root=state_root,
                              txn_root=txn_root)

        first_txn_seq_no = committedTxns[0][F.seqNo.name]
        last_txn_seq_no = committedTxns[-1][F.seqNo.name]
        if ledger_id not in self.txn_seq_range_to_3phase_key:
            self.txn_seq_range_to_3phase_key[ledger_id] = IntervalTree()
        # adding one to end of range since its exclusive
        intrv_tree = self.txn_seq_range_to_3phase_key[ledger_id]
        intrv_tree[first_txn_seq_no:last_txn_seq_no + 1] = (view_no, pp_seq_no)
        logger.debug('{} storing 3PC key {} for ledger {} range {}'.
                     format(self, (view_no, pp_seq_no), ledger_id,
                            (first_txn_seq_no, last_txn_seq_no)))
        if len(intrv_tree) > self.config.ProcessedBatchMapsToKeep:
            # Remove the first element from the interval tree
            old = intrv_tree[intrv_tree.begin()].pop()
            intrv_tree.remove(old)
            logger.debug('{} popped {} from txn to batch seqNo map'.
                         format(self, old))

        batch_committed_msg = BatchCommitted([req.as_dict for req in reqs],
                                             ledger_id,
                                             pp_time,
                                             state_root,
                                             txn_root,
                                             first_txn_seq_no,
                                             last_txn_seq_no)
        self._observable.append_input(batch_committed_msg, self.name)

    def updateSeqNoMap(self, committedTxns):
        if all([txn.get(f.REQ_ID.nm, None) for txn in committedTxns]):
            self.seqNoDB.addBatch((idr_from_req_data(txn), txn[f.REQ_ID.nm],
                                   txn[F.seqNo.name]) for txn in committedTxns)

    def commitAndSendReplies(self, reqHandler, ppTime, reqs: List[Request],
                             stateRoot, txnRoot) -> List:
        logger.trace('{} going to commit and send replies to client'.format(self))
        committedTxns = reqHandler.commit(len(reqs), stateRoot, txnRoot, ppTime)
        self.updateSeqNoMap(committedTxns)
        updated_committed_txns = list(map(self.update_txn_with_extra_data, committedTxns))
        self.execute_hook(NodeHooks.PRE_SEND_REPLY, committed_txns=updated_committed_txns,
                          pp_time=ppTime)
        self.sendRepliesToClients(updated_committed_txns, ppTime)
        self.execute_hook(NodeHooks.POST_SEND_REPLY,
                          committed_txns=updated_committed_txns,
                          pp_time=ppTime)
        return committedTxns

    def default_executer(self, ledger_id, pp_time, reqs: List[Request],
                         state_root, txn_root):
        return self.commitAndSendReplies(
            self.get_req_handler(ledger_id), pp_time, reqs, state_root,
            txn_root)

    def executeDomainTxns(self, ppTime, reqs: List[Request], stateRoot,
                          txnRoot) -> List:
        committed_txns = self.default_executer(DOMAIN_LEDGER_ID, ppTime, reqs,
                                               stateRoot, txnRoot)

        # Refactor: This is only needed for plenum as some old style tests
        # require authentication based on an in-memory map. This would be
        # removed later when we migrate old-style tests
        for txn in committed_txns:
            if txn[TXN_TYPE] == NYM:
                self.addNewRole(txn)

        return committed_txns

    def onBatchCreated(self, ledger_id, state_root):
        """
        A batch of requests has been created and has been applied but
        committed to ledger and state.
        :param ledger_id:
        :param state_root: state root after the batch creation
        :return:
        """
        if ledger_id == POOL_LEDGER_ID:
            if isinstance(self.poolManager, TxnPoolManager):
                self.get_req_handler(POOL_LEDGER_ID).onBatchCreated(state_root)
        elif self.get_req_handler(ledger_id):
            self.get_req_handler(ledger_id).onBatchCreated(state_root)
        else:
            logger.debug('{} did not know how to handle for ledger {}'.
                         format(self, ledger_id))

    def onBatchRejected(self, ledger_id):
        """
        A batch of requests has been rejected, if stateRoot is None, reject
        the current batch.
        :param ledger_id:
        :param stateRoot: state root after the batch was created
        :return:
        """
        if ledger_id == POOL_LEDGER_ID:
            if isinstance(self.poolManager, TxnPoolManager):
                self.get_req_handler(POOL_LEDGER_ID).onBatchRejected()
        elif self.get_req_handler(ledger_id):
            self.get_req_handler(ledger_id).onBatchRejected()
        else:
            logger.debug('{} did not know how to handle for ledger {}'.
                         format(self, ledger_id))

    def sendRepliesToClients(self, committedTxns, ppTime):
        for txn in committedTxns:
            # TODO: Send txn and state proof to the client
            txn[TXN_TIME] = ppTime
            self.sendReplyToClient(Reply(txn),
                                   (idr_from_req_data(txn), txn[f.REQ_ID.nm]))

    def sendReplyToClient(self, reply, reqKey):
        if self.isProcessingReq(*reqKey):
            sender = self.requestSender[reqKey]
            if sender:
                logger.trace(
                    '{} sending reply for {} to client'.format(
                        self, reqKey))
                self.transmitToClient(reply, self.requestSender[reqKey])
            else:
                logger.info('{} not sending reply for {}, since do not '
                            'know client'.format(self, reqKey))
            self.doneProcessingReq(*reqKey)

    def addNewRole(self, txn):
        """
        Adds a new client or steward to this node based on transaction type.
        """
        # If the client authenticator is a simple authenticator then add verkey.
        #  For a custom authenticator, handle appropriately.
        # NOTE: The following code should not be used in production
        if isinstance(self.clientAuthNr.core_authenticator, SimpleAuthNr):
            identifier = txn[TARGET_NYM]
            verkey = txn.get(VERKEY)
            v = DidVerifier(verkey, identifier=identifier)
            if identifier not in self.clientAuthNr.core_authenticator.clients:
                role = txn.get(ROLE)
                if role not in (STEWARD, TRUSTEE, None):
                    logger.debug("Role if present must be {} and not {}".
                                 format(Roles.STEWARD.name, role))
                    return
                self.clientAuthNr.core_authenticator.addIdr(identifier,
                                                            verkey=v.verkey,
                                                            role=role)

    def initStateFromLedger(self, state: State, ledger: Ledger, reqHandler):
        """
        If the trie is empty then initialize it by applying
        txns from ledger.
        """
        if state.isEmpty:
            logger.info('{} found state to be empty, recreating from '
                        'ledger'.format(self))
            for seq_no, txn in ledger.getAllTxn():
                txn[f.SEQ_NO.nm] = seq_no
                txn = self.update_txn_with_extra_data(txn)
                reqHandler.updateState([txn, ], isCommitted=True)
                state.commit(rootHash=state.headHash)

    def initDomainState(self):
        self.initStateFromLedger(self.states[DOMAIN_LEDGER_ID],
                                 self.domainLedger, self.get_req_handler(DOMAIN_LEDGER_ID))

    def addGenesisNyms(self):
        # THIS SHOULD NOT BE DONE FOR PRODUCTION
        for _, txn in self.domainLedger.getAllTxn():
            if txn.get(TXN_TYPE) == NYM:
                self.addNewRole(txn)

    def init_core_authenticator(self):
        state = self.getState(DOMAIN_LEDGER_ID)
        return CoreAuthNr(state=state)

    def defaultAuthNr(self) -> ReqAuthenticator:
        req_authnr = ReqAuthenticator()
        req_authnr.register_authenticator(self.init_core_authenticator())
        return req_authnr

    def processStashedOrderedReqs(self):
        i = 0
        while self.stashedOrderedReqs:
            msg = self.stashedOrderedReqs.popleft()
            if msg.instId == 0:
                if compare_3PC_keys(
                        (msg.viewNo,
                         msg.ppSeqNo),
                        self.ledgerManager.last_caught_up_3PC) >= 0:
                    logger.debug(
                        '{} ignoring stashed ordered msg {} since ledger '
                        'manager has last_caught_up_3PC as {}'.format(
                            self, msg, self.ledgerManager.last_caught_up_3PC))
                    continue
                logger.debug(
                    '{} applying stashed Ordered msg {}'.format(self, msg))
                # Since the PRE-PREPAREs ans PREPAREs corresponding to these
                # stashed ordered requests was not processed.
                self.apply_stashed_reqs(msg.reqIdr,
                                        msg.ppTime,
                                        msg.ledgerId)

            self.processOrdered(msg)
            i += 1

        logger.debug(
            "{} processed {} stashed ordered requests".format(
                self, i))
        # Resetting monitor after executing all stashed requests so no view
        # change can be proposed
        self.monitor.reset()
        return i

    def ensureKeysAreSetup(self):
        """
        Check whether the keys are setup in the local STP keep.
        Raises KeysNotFoundException if not found.
        """
        if not areKeysSetup(self.name, self.keys_dir):
            raise REx(REx.reason.format(self.name) + self.keygenScript)

    @staticmethod
    def reasonForClientFromException(ex: Exception):
        friendly = friendlyEx(ex)
        reason = "client request invalid: {}".format(friendly)
        return reason

    def reportSuspiciousNodeEx(self, ex: SuspiciousNode):
        """
        Report suspicion on a node on the basis of an exception
        """
        self.reportSuspiciousNode(ex.node, ex.reason, ex.code, ex.offendingMsg)

    def reportSuspiciousNode(self,
                             nodeName: str,
                             reason=None,
                             code: int = None,
                             offendingMsg=None):
        """
        Report suspicion on a node and add it to this node's blacklist.

        :param nodeName: name of the node to report suspicion on
        :param reason: the reason for suspicion
        """
        logger.warning("{} raised suspicion on node {} for {}; suspicion code "
                       "is {}".format(self, nodeName, reason, code))
        # TODO need a more general solution here

        # TODO: Should not blacklist client on a single InvalidSignature.
        # Should track if a lot of requests with incorrect signatures have been
        # made in a short amount of time, only then blacklist client.
        # if code == InvalidSignature.code:
        #     self.blacklistNode(nodeName,
        #                        reason=InvalidSignature.reason,
        #                        code=InvalidSignature.code)

        # TODO: Consider blacklisting nodes again.
        # if code in self.suspicions:
        #     self.blacklistNode(nodeName,
        #                        reason=self.suspicions[code],
        #                        code=code)

        if code in (s.code for s in (Suspicions.PPR_DIGEST_WRONG,
                                     Suspicions.PPR_REJECT_WRONG,
                                     Suspicions.PPR_TXN_WRONG,
                                     Suspicions.PPR_STATE_WRONG)):
            logger.info('{}{} got one of primary suspicions codes {}'
                        .format(VIEW_CHANGE_PREFIX, self, code))
            self.view_changer.on_suspicious_primary(Suspicions.get_by_code(code))

        if offendingMsg:
            self.discard(offendingMsg, reason, logger.debug)

    def reportSuspiciousClient(self, clientName: str, reason):
        """
        Report suspicion on a client and add it to this node's blacklist.

        :param clientName: name of the client to report suspicion on
        :param reason: the reason for suspicion
        """
        logger.warning("{} raised suspicion on client {} for {}"
                       .format(self, clientName, reason))
        self.blacklistClient(clientName)

    def isClientBlacklisted(self, clientName: str):
        """
        Check whether the given client is in this node's blacklist.

        :param clientName: the client to check for blacklisting
        :return: whether the client was blacklisted
        """
        return self.clientBlacklister.isBlacklisted(clientName)

    def blacklistClient(self, clientName: str,
                        reason: str = None, code: int = None):
        """
        Add the client specified by `clientName` to this node's blacklist
        """
        msg = "{} blacklisting client {}".format(self, clientName)
        if reason:
            msg += " for reason {}".format(reason)
        logger.debug(msg)
        self.clientBlacklister.blacklist(clientName)

    def isNodeBlacklisted(self, nodeName: str) -> bool:
        """
        Check whether the given node is in this node's blacklist.

        :param nodeName: the node to check for blacklisting
        :return: whether the node was blacklisted
        """
        return self.nodeBlacklister.isBlacklisted(nodeName)

    def blacklistNode(self, nodeName: str, reason: str = None, code: int = None):
        """
        Add the node specified by `nodeName` to this node's blacklist
        """
        msg = "{} blacklisting node {}".format(self, nodeName)
        if reason:
            msg += " for reason {}".format(reason)
        if code:
            msg += " for code {}".format(code)
        logger.debug(msg)
        self.nodeBlacklister.blacklist(nodeName)

    @property
    def blacklistedNodes(self):
        return {nm for nm in self.nodeReg.keys() if
                self.nodeBlacklister.isBlacklisted(nm)}

    def transmitToClient(self, msg: Any, remoteName: str):
        self.clientstack.transmitToClient(msg, remoteName)

    def send(self,
             msg: Any,
             *rids: Iterable[int],
             signer: Signer = None,
             message_splitter=None):

        if rids:
            remoteNames = [self.nodestack.remotes[rid].name for rid in rids]
            recipientsNum = len(remoteNames)
        else:
            # so it is broadcast
            remoteNames = [remote.name for remote in
                           self.nodestack.remotes.values()]
            recipientsNum = 'all'

        logger.info("{} sending message {} to {} recipients: {}"
                    .format(self, msg, recipientsNum, remoteNames))
        self.nodestack.send(msg, *rids, signer=signer, message_splitter=message_splitter)

    def sendToNodes(self, msg: Any, names: Iterable[str] = None, message_splitter=None):
        # TODO: This method exists in `Client` too, refactor to avoid
        # duplication
        rids = [rid for rid, r in self.nodestack.remotes.items(
        ) if r.name in names] if names else []
        self.send(msg, *rids, message_splitter=message_splitter)

    def getReplyFromLedger(self, ledger, request=None, seq_no=None):
        # DoS attack vector, client requesting already processed request id
        # results in iterating over ledger (or its subset)
        seq_no = seq_no if seq_no else \
            self.seqNoDB.get(request.identifier, request.reqId)
        if seq_no:
            txn = ledger.getBySeqNo(int(seq_no))
            if txn:
                txn.update(ledger.merkleInfo(txn.get(F.seqNo.name)))
                txn = self.update_txn_with_extra_data(txn)
                return Reply(txn)

    def update_txn_with_extra_data(self, txn):
        """
        All the data of the transaction might not be stored in ledger so the
        extra data that is omitted from ledger needs to be fetched from the
        appropriate data store
        :param txn:
        :return:
        """
        # All the data of any transaction is stored in the ledger
        return txn

    def transform_txn_for_ledger(self, txn):
        return self.get_req_handler(txn_type=txn[TXN_TYPE]).\
            transform_txn_for_ledger(txn)

    def __enter__(self):
        return self

    # noinspection PyUnusedLocal
    def __exit__(self, exc_type, exc_val, exc_tb):
        self.stop()

    def logstats(self):
        """
        Print the node's current statistics to log.
        """
        lines = [
            "node {} current stats".format(self),
            "--------------------------------------------------------",
            "node inbox size         : {}".format(len(self.nodeInBox)),
            "client inbox size       : {}".format(len(self.clientInBox)),
            "age (seconds)           : {}".format(time.time() - self.created),
            "next check for reconnect: {}".format(time.perf_counter() -
                                                  self.nodestack.nextCheck),
            "node connections        : {}".format(self.nodestack.conns),
            "f                       : {}".format(self.f),
            "master instance         : {}".format(self.instances.masterId),
            "replicas                : {}".format(len(self.replicas)),
            "view no                 : {}".format(self.viewNo),
            "rank                    : {}".format(self.rank),
            "msgs to replicas        : {}".format(self.replicas.sum_inbox_len),
            "msgs to view changer    : {}".format(len(self.msgsToViewChanger)),
            "action queue            : {} {}".format(len(self.actionQueue),
                                                     id(self.actionQueue)),
            "action queue stash      : {} {}".format(len(self.aqStash),
                                                     id(self.aqStash)),
        ]

        logger.info("\n".join(lines), extra={"cli": False})

    def collectNodeInfo(self):
        nodeAddress = None
        if self.poolLedger:
            for _, txn in self.poolLedger.getAllTxn():
                data = txn[DATA]
                if data[ALIAS] == self.name:
                    nodeAddress = data[NODE_IP]
                    break

        info = {
            'name': self.name,
            'rank': self.rank,
            'view': self.viewNo,
            'creationDate': self.created,
            'ledger_dir': self.ledger_dir,
            'keys_dir': self.keys_dir,
            'genesis_dir': self.genesis_dir,
            'plugins_dir': self.plugins_dir,
            'node_info_dir': self.node_info_dir,
            'portN': self.nodestack.ha[1],
            'portC': self.clientstack.ha[1],
            'address': nodeAddress
        }
        return info

    def logNodeInfo(self):
        """
        Print the node's info to log for the REST backend to read.
        """
        self.nodeInfo['data'] = self.collectNodeInfo()

        with closing(open(os.path.join(self.ledger_dir, 'node_info'), 'w')) \
                as logNodeInfoFile:
            logNodeInfoFile.write(json.dumps(self.nodeInfo['data']))

    def add_observer(self, observer_remote_id: str,
                     observer_policy_type: ObserverSyncPolicyType):
        self._observable.add_observer(
            observer_remote_id, observer_policy_type)

    def remove_observer(self, observer_remote_id):
        self._observable.remove_observer(observer_remote_id)

    def get_observers(self, observer_policy_type: ObserverSyncPolicyType):
        return self._observable.get_observers(observer_policy_type)<|MERGE_RESOLUTION|>--- conflicted
+++ resolved
@@ -1533,15 +1533,9 @@
             self.verifySignature(message)
         except BaseExc as ex:
             raise SuspiciousNode(frm, ex, message) from ex
-<<<<<<< HEAD
-        logger.debug("{} received node message from {}: {}".
-                     format(self, frm, message),
-                     extra={"cli": False})
-=======
         logger.info("{} received node message from {}: {}".
                     format(self, frm, message),
                     extra={"cli": False})
->>>>>>> 55232e1f
         return message, frm
 
     def unpackNodeMsg(self, msg, frm) -> None:
