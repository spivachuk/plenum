import os
import shutil
from binascii import hexlify
from collections import OrderedDict
from typing import Dict, Tuple

from libnacl.encode import base64_decode
from raet.raeting import AutoMode

from ledger.compact_merkle_tree import CompactMerkleTree
from ledger.ledger import Ledger
from plenum.common.raet import initRemoteKeep
from plenum.common.txn import TXN_TYPE, NEW_NODE, TARGET_NYM, DATA, PUBKEY, \
    NODE_IP, ALIAS, NODE_PORT, CLIENT_PORT, NEW_STEWARD, ClientBootStrategy, \
    NEW_CLIENT, TXN_ID, CLIENT, STEWARD
from plenum.common.types import HA
from plenum.common.types import NodeDetail, CLIENT_STACK_SUFFIX
from plenum.common.util import getlogger

logger = getlogger()


class PoolManager:
    def getStackParamsAndNodeReg(self, name, basedirpath, nodeRegistry=None,
                                 ha=None, cliname=None, cliha=None):
        """
        Returns a tuple(nodestack, clientstack, nodeReg)
        """
        raise NotImplementedError


class HasPoolManager:
    # noinspection PyUnresolvedReferences
    def __init__(self, nodeRegistry=None, ha=None, cliname=None, cliha=None):
        if not nodeRegistry:
            self.poolManager = TxnPoolManager(self)
            for type in (NEW_NODE, NEW_STEWARD, NEW_CLIENT):
                self.requestExecuter[
                    type] = self.poolManager.executePoolTxnRequest
        else:
            self.poolManager = RegistryPoolManager(self.name, self.basedirpath,
                                                   nodeRegistry, ha, cliname,
                                                   cliha)


class TxnPoolManager(PoolManager):
    def __init__(self, node):
        self.node = node
        self.name = node.name
        self.config = node.config
        self.basedirpath = node.basedirpath
        self.poolTransactionsFile = self.config.poolTransactionsFile
        self.poolTxnStore = self.getPoolTxnStore()
        self.nstack, self.cstack, self.nodeReg = \
            self.getStackParamsAndNodeReg(self.name, self.basedirpath)

    def getPoolTxnStore(self) -> Ledger:
        """
        Create and return the pool transaction ledger.
        """
        basedirpath = self.basedirpath
        if not self.node.hasFile(self.poolTransactionsFile):
            defaultTxnFile = os.path.join(basedirpath,
                                          self.poolTransactionsFile)
            if not os.path.isfile(defaultTxnFile):
                raise FileNotFoundError("Pool transactions file not found")
            else:
                shutil.copy(defaultTxnFile, self.node.getDataLocation())
<<<<<<< HEAD
        ledger = Ledger(CompactMerkleTree(), dataDir=basedirpath,
=======
        ledger = Ledger(CompactMerkleTree(), dataDir=self.node.getDataLocation(),
>>>>>>> 45a94d9e
                        fileName=self.poolTransactionsFile)
        return ledger

    def getStackParamsAndNodeReg(self, name, basedirpath, nodeRegistry=None,
                                 ha=None, cliname=None, cliha=None):
        nstack = None
        cstack = None
        nodeReg = OrderedDict()
        for _, txn in self.poolTxnStore.getAllTxn().items():
            if txn[TXN_TYPE] == NEW_NODE:
                verkey, pubkey = hexlify(
                    base64_decode(txn[TARGET_NYM].encode())), \
                                 txn[DATA][PUBKEY]
                nodeName = txn[DATA][ALIAS]
                nodeHa = (txn[DATA][NODE_IP], txn[DATA][NODE_PORT])
                nodeReg[nodeName] = HA(*nodeHa)
                if nodeName == name:
                    nstack = dict(name=name,
                                  ha=HA('0.0.0.0', txn[DATA][NODE_PORT]),
                                  main=True,
                                  auto=AutoMode.never)
                    cstack = dict(name=nodeName + CLIENT_STACK_SUFFIX,
                                  ha=HA('0.0.0.0', txn[DATA][CLIENT_PORT]),
                                  main=True,
                                  auto=AutoMode.always)
                    if basedirpath:
                        nstack['basedirpath'] = basedirpath
                        cstack['basedirpath'] = basedirpath
                else:
                    try:
                        initRemoteKeep(name, nodeName, basedirpath, pubkey,
                                       verkey)
                    except Exception as ex:
                        print(ex)
            elif txn[TXN_TYPE] in (NEW_STEWARD, NEW_CLIENT) \
                    and self.config.clientBootStrategy == \
                            ClientBootStrategy.PoolTxn:
                self.addNewRole(txn)
        return nstack, cstack, nodeReg

    async def executePoolTxnRequest(self, ppTime, req):
        """
        Execute a transaction that involves consensus pool management, like
        adding a node, client or a steward.

        :param ppTime: PrePrepare request time
        :param req: request
        """
        reply = await self.node.generateReply(ppTime, req)
        op = req.operation
        if op[TXN_TYPE] == NEW_NODE:
            self.addNewNodeAndConnect(op)
        elif op[TXN_TYPE] in (NEW_STEWARD, NEW_CLIENT) and \
                        self.config.clientBootStrategy == \
                        ClientBootStrategy.PoolTxn:
            self.addNewRole(op)
        reply.result.update(op)
        await self.poolTxnStore.append(
            identifier=req.identifier, reply=reply, txnId=reply.result[TXN_ID])
        self.node.transmitToClient(reply,
                                   self.node.clientIdentifiers[req.identifier])

    def addNewRole(self, txn):
        """
        Adds a new client or steward to this node based on transaction type.
        """
        role = STEWARD if txn[TXN_TYPE] == NEW_STEWARD else CLIENT
        identifier = txn[TARGET_NYM]
        verkey = hexlify(base64_decode(txn[TARGET_NYM].encode())).decode()
        pubkey = txn[DATA][PUBKEY]
        self.node.clientAuthNr.addClient(identifier,
                                         verkey=verkey,
                                         pubkey=pubkey,
                                         role=role)

    def addNewNodeAndConnect(self, txn):
        """
        Add a new node to remote keep and connect to it.
        """
        verkey, pubkey = hexlify(base64_decode(txn[TARGET_NYM].encode())), \
                         txn[DATA][PUBKEY]
        nodeName = txn[DATA][ALIAS]
        nodeHa = (txn[DATA][NODE_IP], txn[DATA][NODE_PORT])
        try:
            initRemoteKeep(self.name, nodeName, self.basedirpath, pubkey,
                           verkey)
        except Exception as ex:
            logger.debug("Exception while initializing keep for remote {}".
                         format(ex))
        self.node.nodestack.nodeReg[nodeName] = HA(*nodeHa)


class RegistryPoolManager(PoolManager):
    def __init__(self, name, basedirpath, nodeRegistry, ha, cliname, cliha):
        self.nstack, self.cstack, self.nodeReg = self.getStackParamsAndNodeReg(
            name=name, basedirpath=basedirpath,
            nodeRegistry=nodeRegistry, ha=ha,
            cliname=cliname, cliha=cliha)

    def getStackParamsAndNodeReg(self, name, basedirpath, nodeRegistry=None,
                                 ha=None, cliname=None, cliha=None) -> \
            Tuple[dict, dict, dict]:
        nstack, nodeReg = self.getNodeStackParams(name, nodeRegistry, ha,
                                                  basedirpath=basedirpath)
        cstack = self.getClientStackParams(name, nodeRegistry,
                                           cliname=cliname, cliha=cliha,
                                           basedirpath=basedirpath)
        return nstack, cstack, nodeReg

    @staticmethod
    def getNodeStackParams(name, nodeRegistry: Dict[str, HA],
                           ha: HA = None,
                           basedirpath: str = None) -> Tuple[dict, dict]:
        """
        Return tuple(nodeStack params, nodeReg)
        """
        me = nodeRegistry[name]
        if isinstance(me, NodeDetail):
            sha = me.ha
            nodeReg = {k: v.ha for k, v in nodeRegistry.items()}
        else:
            sha = me if isinstance(me, HA) else HA(*me[0])
            nodeReg = {k: v if isinstance(v, HA) else HA(*v[0])
                       for k, v in nodeRegistry.items()}
        if not ha:  # pull it from the registry
            ha = sha

        nstack = dict(name=name,
                      ha=ha,
                      main=True,
                      auto=AutoMode.never)

        if basedirpath:
            nstack['basedirpath'] = basedirpath

        return nstack, nodeReg

    @staticmethod
    def getClientStackParams(name, nodeRegistry: Dict[str, HA], cliname,
                             cliha, basedirpath) -> dict:
        """
        Return clientStack params
        """
        me = nodeRegistry[name]
        if isinstance(me, NodeDetail):
            sha = me.ha
            scliname = me.cliname
            scliha = me.cliha
        else:
            sha = me if isinstance(me, HA) else HA(*me[0])
            scliname = None
            scliha = None

        if not cliname:  # default to the name plus the suffix
            cliname = scliname if scliname else name + CLIENT_STACK_SUFFIX
        if not cliha:  # default to same ip, port + 1
            cliha = scliha if scliha else HA(sha[0], sha[1] + 1)

        cstack = dict(name=cliname,
                      ha=cliha,
                      main=True,
                      auto=AutoMode.always)

        if basedirpath:
            cstack['basedirpath'] = basedirpath

        return cstack<|MERGE_RESOLUTION|>--- conflicted
+++ resolved
@@ -66,11 +66,7 @@
                 raise FileNotFoundError("Pool transactions file not found")
             else:
                 shutil.copy(defaultTxnFile, self.node.getDataLocation())
-<<<<<<< HEAD
-        ledger = Ledger(CompactMerkleTree(), dataDir=basedirpath,
-=======
         ledger = Ledger(CompactMerkleTree(), dataDir=self.node.getDataLocation(),
->>>>>>> 45a94d9e
                         fileName=self.poolTransactionsFile)
         return ledger
 
