import os
from copy import deepcopy
from typing import Dict, Tuple, List

from plenum.common.constants import TXN_TYPE, NODE, TARGET_NYM, DATA, ALIAS, \
    NODE_IP, NODE_PORT, CLIENT_IP, CLIENT_PORT, VERKEY, SERVICES, \
    VALIDATOR, CLIENT_STACK_SUFFIX, POOL_LEDGER_ID, DOMAIN_LEDGER_ID
from plenum.common.exceptions import UnsupportedOperation, \
    InvalidClientRequest
from plenum.common.request import Request
from plenum.common.stack_manager import TxnStackManager
from plenum.common.txn_util import updateGenesisPoolTxnFile
from plenum.common.types import NodeDetail
from plenum.persistence.pruning_state import PruningState
from plenum.persistence.util import txnsWithMerkleInfo
from plenum.server.pool_req_handler import PoolRequestHandler
from stp_core.common.log import getlogger
from stp_core.network.auth_mode import AuthMode
from stp_core.network.exceptions import RemoteNotFound
from stp_core.types import HA

logger = getlogger()


class PoolManager:
    def getStackParamsAndNodeReg(self, name, basedirpath, nodeRegistry=None,
                                 ha=None, cliname=None, cliha=None):
        """
        Returns a tuple(nodestack, clientstack, nodeReg)
        """
        raise NotImplementedError

    @property
    def merkleRootHash(self):
        raise NotImplementedError

    @property
    def txnSeqNo(self):
        raise NotImplementedError


class HasPoolManager:
    # noinspection PyUnresolvedReferences, PyTypeChecker
    def __init__(self, nodeRegistry=None, ha=None, cliname=None, cliha=None):
        if not nodeRegistry:
            self.poolManager = TxnPoolManager(self, ha=ha, cliname=cliname,
                                              cliha=cliha)
            self.requestExecuter[POOL_LEDGER_ID] = self.poolManager.executePoolTxnBatch
        else:
            self.poolManager = RegistryPoolManager(self.name, self.basedirpath,
                                                   nodeRegistry, ha, cliname,
                                                   cliha)


class TxnPoolManager(PoolManager, TxnStackManager):
    def __init__(self, node, ha=None, cliname=None, cliha=None):
        self.node = node
        self.name = node.name
        self.config = node.config
        self.basedirpath = node.basedirpath
        self._ledger = None
        TxnStackManager.__init__(self, self.name, self.basedirpath, isNode=True)
        self.state = self.loadState()
        self.reqHandler = self.getPoolReqHandler()
        self.initPoolState()
        self.nstack, self.cstack, self.nodeReg, self.cliNodeReg = \
            self.getStackParamsAndNodeReg(self.name, self.basedirpath, ha=ha,
                                          cliname=cliname, cliha=cliha)

    def __repr__(self):
        return self.node.name

    def getPoolReqHandler(self):
        return PoolRequestHandler(self.ledger, self.state,
                                  self.node.states[DOMAIN_LEDGER_ID])

    def loadState(self):
        return PruningState(os.path.join(self.node.dataLocation,
                                         self.config.poolStateDbName))

    def initPoolState(self):
        self.node.initStateFromLedger(self.state, self.ledger, self.reqHandler)

    @property
    def hasLedger(self):
        return self.node.hasFile(self.ledgerFile)

    @property
    def ledgerLocation(self):
        return self.node.dataLocation

    @property
    def ledgerFile(self):
        return self.config.poolTransactionsFile

    def getStackParamsAndNodeReg(self, name, basedirpath, nodeRegistry=None,
                                 ha=None, cliname=None, cliha=None):
        nodeReg, cliNodeReg, nodeKeys = self.parseLedgerForHaAndKeys(self.ledger)

        self.addRemoteKeysFromLedger(nodeKeys)

        # If node name was not found in the pool transactions file
        if not ha:
            ha = nodeReg[name]

        nstack = dict(name=name,
                      ha=HA('0.0.0.0', ha[1]),
                      main=True,
                      auth_mode=AuthMode.RESTRICTED.value)
        nodeReg[name] = HA(*ha)

        cliname = cliname or (name + CLIENT_STACK_SUFFIX)
        if not cliha:
            cliha = cliNodeReg[cliname]
        cstack = dict(name=cliname or (name + CLIENT_STACK_SUFFIX),
                      ha=HA('0.0.0.0', cliha[1]),
                      main=True,
                      auth_mode=AuthMode.ALLOW_ANY.value)
        cliNodeReg[cliname] = HA(*cliha)

        if basedirpath:
            nstack['basedirpath'] = basedirpath
            cstack['basedirpath'] = basedirpath

        return nstack, cstack, nodeReg, cliNodeReg

    def executePoolTxnBatch(self, ppTime, reqs, stateRoot, txnRoot) -> List:
        """
        Execute a transaction that involves consensus pool management, like
        adding a node, client or a steward.

        :param ppTime: PrePrepare request time
        :param reqs: request
        """
        committedTxns = self.reqHandler.commit(len(reqs), stateRoot, txnRoot)
        self.node.updateSeqNoMap(committedTxns)
        for txn in committedTxns:
            self.onPoolMembershipChange(deepcopy(txn))
        committedTxns = txnsWithMerkleInfo(self.reqHandler.ledger, committedTxns)
        self.node.sendRepliesToClients(committedTxns, ppTime)
        return committedTxns

    def onPoolMembershipChange(self, txn):
        if txn[TXN_TYPE] == NODE:
            nodeName = txn[DATA][ALIAS]
            nodeNym = txn[TARGET_NYM]

            def _updateNode(txn):
                if {NODE_IP, NODE_PORT, CLIENT_IP, CLIENT_PORT}. \
                        intersection(set(txn[DATA].keys())):
                    self.nodeHaChanged(txn)
                if VERKEY in txn:
                    self.nodeKeysChanged(txn)
                if SERVICES in txn[DATA]:
                    self.nodeServicesChanged(txn)

            if nodeName in self.nodeReg:
                # The node was already part of the pool so update
                _updateNode(txn)
            else:
                seqNos, info = self.getNodeInfoFromLedger(nodeNym)
                if len(seqNos) == 1:
                    # Since only one transaction has been made, this is a new
                    # node transaction
                    self.addNewNodeAndConnect(txn)
                else:
                    self.node.nodeReg[nodeName] = HA(info[DATA][NODE_IP],
                                                     info[DATA][NODE_PORT])
                    self.node.cliNodeReg[nodeName] = HA(info[DATA][CLIENT_IP],
                                                        info[DATA][CLIENT_PORT])
                    _updateNode(txn)

            self.node.sendPoolInfoToClients(txn)
            if self.config.UpdateGenesisPoolTxnFile:
                updateGenesisPoolTxnFile(self.config.baseDir,
                                         self.config.poolTransactionsFile, txn)

    def addNewNodeAndConnect(self, txn):
        nodeName = txn[DATA][ALIAS]
        if nodeName == self.name:
            logger.debug("{} not adding itself to node registry".
                         format(self.name))
            return
        self.connectNewRemote(txn, nodeName, self.node)
        self.node.newNodeJoined(txn)

    def nodeHaChanged(self, txn):
        nodeNym = txn[TARGET_NYM]
        nodeName = self.getNodeName(nodeNym)
        # TODO: Check if new HA is same as old HA and only update if
        # new HA is different.
        if nodeName == self.name:
            self.node.nodestack.onHostAddressChanged()
            self.node.clientstack.onHostAddressChanged()
        else:
            rid = self.stackHaChanged(txn, nodeName, self.node)
            if rid:
                self.node.nodestack.outBoxes.pop(rid, None)
<<<<<<< HEAD
        self.doElectionIfNeeded(nodeName)
=======
            # self.node.sendPoolInfoToClients(txn)
        self.node.startViewChangeIfPrimaryWentOffline([nodeName])
>>>>>>> ddcaa09c

    def nodeKeysChanged(self, txn):
        # TODO: if the node whose keys are being changed is primary for any
        # protocol instance, then we should trigger an election for that
        # protocol instance. For doing that, for every replica of that
        # protocol instance, `_primaryName` as None, and then the node should
        # call its `decidePrimaries`.
        nodeNym = txn[TARGET_NYM]
        nodeName = self.getNodeName(nodeNym)
        # TODO: Check if new keys are same as old keys and only update if
        # new keys are different.
        if nodeName == self.name:
            # TODO: Why?
            logger.debug("{} not changing itself's keep".
                         format(self.name))
            return
        else:
            rid = self.stackKeysChanged(txn, nodeName, self.node)
            if rid:
                self.node.nodestack.outBoxes.pop(rid, None)
<<<<<<< HEAD
        self.doElectionIfNeeded(nodeName)
=======
            # self.node.sendPoolInfoToClients(txn)
        self.node.startViewChangeIfPrimaryWentOffline([nodeName])
>>>>>>> ddcaa09c

    def nodeServicesChanged(self, txn):
        nodeNym = txn[TARGET_NYM]
        _, nodeInfo = self.getNodeInfoFromLedger(nodeNym)
        nodeName = nodeInfo[DATA][ALIAS]
        oldServices = set(nodeInfo[DATA].get(SERVICES, []))
        newServices = set(txn[DATA].get(SERVICES, []))
        if oldServices == newServices:
            logger.debug("Node {} not changing {} since it is same as existing"
                         .format(nodeNym, SERVICES))
            return
        else:
            if self.name != nodeName:
                if VALIDATOR in newServices.difference(oldServices):
                    # If validator service is enabled
                    self.updateNodeTxns(nodeInfo, txn)
                    self.connectNewRemote(nodeInfo, nodeName, self.node)

                if VALIDATOR in oldServices.difference(newServices):
                    # If validator service is disabled
                    del self.node.nodeReg[nodeName]
                    del self.node.cliNodeReg[nodeName + CLIENT_STACK_SUFFIX]
                    try:
                        rid = self.node.nodestack.removeRemoteByName(nodeName)
                        if rid:
                            self.node.nodestack.outBoxes.pop(rid, None)
                    except RemoteNotFound:
                        logger.debug('{} did not find remote {} to remove'.
                                     format(self, nodeName))

                    self.node.nodeLeft(txn)
            self.node.startViewChangeIfPrimaryWentOffline([nodeName])

    def getNodeName(self, nym):
        # Assuming ALIAS does not change
        _, nodeTxn = self.getNodeInfoFromLedger(nym)
        return nodeTxn[DATA][ALIAS]

    def doStaticValidation(self, identifier, reqId, operation):
        checks = []
        if operation[TXN_TYPE] == NODE:
            checks.append(DATA in operation and isinstance(operation[DATA], dict))
        if not all(checks):
            raise InvalidClientRequest(identifier, reqId)

    def doDynamicValidation(self, request: Request):
        self.reqHandler.validate(request)

    def applyReq(self, request: Request):
        return self.reqHandler.apply(request)

    @property
    def merkleRootHash(self):
        return self.ledger.root_hash

    @property
    def txnSeqNo(self):
        return self.ledger.seqNo

    def getNodeData(self, nym):
        _, nodeTxn = self.getNodeInfoFromLedger(nym)
        return nodeTxn[DATA]


class RegistryPoolManager(PoolManager):
    # This is the old way of managing the pool nodes information and
    # should be deprecated.
    def __init__(self, name, basedirpath, nodeRegistry, ha, cliname, cliha):

        self.nstack, self.cstack, self.nodeReg, self.cliNodeReg = \
            self.getStackParamsAndNodeReg(name=name, basedirpath=basedirpath,
                                          nodeRegistry=nodeRegistry, ha=ha,
                                          cliname=cliname, cliha=cliha)

    def getStackParamsAndNodeReg(self, name, basedirpath, nodeRegistry=None,
                                 ha=None, cliname=None, cliha=None):
        nstack, nodeReg, cliNodeReg = self.getNodeStackParams(name,
                                                              nodeRegistry,
                                                              ha,
                                                              basedirpath)

        cstack = self.getClientStackParams(name, nodeRegistry,
                                           cliname=cliname, cliha=cliha,
                                           basedirpath=basedirpath)

        return nstack, cstack, nodeReg, cliNodeReg

    @staticmethod
    def getNodeStackParams(name, nodeRegistry: Dict[str, HA],
                           ha: HA = None,
                           basedirpath: str = None) -> Tuple[dict, dict, dict]:
        """
        Return tuple(nodeStack params, nodeReg)
        """
        me = nodeRegistry[name]
        if isinstance(me, NodeDetail):
            sha = me.ha
            nodeReg = {k: v.ha for k, v in nodeRegistry.items()}
        else:
            sha = me if isinstance(me, HA) else HA(*me[0])
            nodeReg = {k: v if isinstance(v, HA) else HA(*v[0])
                       for k, v in nodeRegistry.items()}
        if not ha:  # pull it from the registry
            ha = sha

        cliNodeReg = {r.cliname: r.cliha for r in nodeRegistry.values()}

        nstack = dict(name=name,
                      ha=ha,
                      main=True,
                      auth_mode=AuthMode.RESTRICTED.value)

        if basedirpath:
            nstack['basedirpath'] = basedirpath

        return nstack, nodeReg, cliNodeReg

    @staticmethod
    def getClientStackParams(name, nodeRegistry: Dict[str, HA], cliname,
                             cliha, basedirpath) -> dict:
        """
        Return clientStack params
        """
        me = nodeRegistry[name]
        if isinstance(me, NodeDetail):
            sha = me.ha
            scliname = me.cliname
            scliha = me.cliha
        else:
            sha = me if isinstance(me, HA) else HA(*me[0])
            scliname = None
            scliha = None

        if not cliname:  # default to the name plus the suffix
            cliname = scliname if scliname else name + CLIENT_STACK_SUFFIX
        if not cliha:  # default to same ip, port + 1
            cliha = scliha if scliha else HA(sha[0], sha[1] + 1)

        cstack = dict(name=cliname,
                      ha=cliha,
                      main=True,
                      auth_mode=AuthMode.ALLOW_ANY.value)

        if basedirpath:
            cstack['basedirpath'] = basedirpath

        return cstack

    @property
    def merkleRootHash(self):
        raise UnsupportedOperation

    @property
    def txnSeqNo(self):
        raise UnsupportedOperation<|MERGE_RESOLUTION|>--- conflicted
+++ resolved
@@ -196,12 +196,8 @@
             rid = self.stackHaChanged(txn, nodeName, self.node)
             if rid:
                 self.node.nodestack.outBoxes.pop(rid, None)
-<<<<<<< HEAD
-        self.doElectionIfNeeded(nodeName)
-=======
             # self.node.sendPoolInfoToClients(txn)
         self.node.startViewChangeIfPrimaryWentOffline([nodeName])
->>>>>>> ddcaa09c
 
     def nodeKeysChanged(self, txn):
         # TODO: if the node whose keys are being changed is primary for any
@@ -222,12 +218,8 @@
             rid = self.stackKeysChanged(txn, nodeName, self.node)
             if rid:
                 self.node.nodestack.outBoxes.pop(rid, None)
-<<<<<<< HEAD
-        self.doElectionIfNeeded(nodeName)
-=======
             # self.node.sendPoolInfoToClients(txn)
         self.node.startViewChangeIfPrimaryWentOffline([nodeName])
->>>>>>> ddcaa09c
 
     def nodeServicesChanged(self, txn):
         nodeNym = txn[TARGET_NYM]
