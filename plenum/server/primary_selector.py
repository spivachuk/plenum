from typing import Iterable, List, Optional, Tuple

from plenum.common.messages.node_messages import ViewChangeDone
from plenum.server.router import Route
from stp_core.common.log import getlogger
from plenum.server.primary_decider import PrimaryDecider
from plenum.server.replica import Replica
from plenum.common.util import mostCommonElement

logger = getlogger()


class PrimarySelector(PrimaryDecider):
    """
    Simple implementation of primary decider. 
    Decides on a primary in round-robin fashion.
    Assumes that all nodes are up
    """

    def __init__(self, node):
        super().__init__(node)
        self.previous_master_primary = None
        self._ledger_manager = self.node.ledgerManager

        self.set_defaults()

    def set_defaults(self):
        # Tracks view change done message
        self._view_change_done = {}  # replica name -> data

        # Set when an appropriate view change quorum is found which has
        # sufficient same ViewChangeDone messages
        self.primary_verified = False

        self._has_view_change_from_primary = False

        self._has_acceptable_view_change_quorum = False

        self._accepted_view_change_done_message = None

    @property
    def quorum(self) -> int:
<<<<<<< HEAD
=======
        # TODO: re-factor this, separate this two states (selection of a new primary and propagation of existing one)
        if not self.node.view_change_in_progress:
            return self.node.quorums.propagate_primary.value
        if self.node.propagate_primary:
            return self.node.quorums.propagate_primary.value
>>>>>>> 56779bb5
        return self.node.quorums.view_change_done.value

    @property
    def routes(self) -> Iterable[Route]:
        return [(ViewChangeDone, self._processViewChangeDoneMessage)]

    # overridden method of PrimaryDecider
    def get_msgs_for_lagged_nodes(self) -> List[ViewChangeDone]:
        # Should not return a list, only done for compatibility with interface
        """
        Returns the last accepted `ViewChangeDone` message.
        If no view change has happened returns ViewChangeDone
        with view no 0 to a newly joined node 
        """
        # TODO: Consider a case where more than one node joins immediately,
        # then one of the node might not have an accepted
        # ViewChangeDone message
        messages = []
<<<<<<< HEAD
        accpeted = self._accepted_view_change_done_message
        if accpeted:
            messages.append(ViewChangeDone(self.viewNo, *accpeted))
=======
        accepted = self._accepted_view_change_done_message
        if accepted:
            messages.append(ViewChangeDone(self.viewNo, *accepted))
>>>>>>> 56779bb5
        elif self.name in self._view_change_done:
                messages.append(ViewChangeDone(self.viewNo,
                                               *self._view_change_done[self.name]))
        else:
            logger.debug('{} has no ViewChangeDone message to send for view {}'.
                         format(self, self.viewNo))
        return messages

    # overridden method of PrimaryDecider
    def decidePrimaries(self):
        if self.node.is_synced and self.master_replica.isPrimary is None:
            self._send_view_change_done_message()
        self._startSelection()

    # Question: Master is always 0, until we change that rule why incur cost
    # of a method call, also name is confusing
    def _is_master_instance(self, instance_id):
        # TODO: get master instance from outside
        # Instance 0 is always master
        return instance_id == 0

    def _processViewChangeDoneMessage(self,
                                      msg: ViewChangeDone,
                                      sender: str) -> bool:
        """
        Processes ViewChangeDone messages. Once n-f messages have been
        received, decides on a primary for specific replica. 

        :param msg: ViewChangeDone message
        :param sender: the name of the node from which this message was sent
        """

        logger.debug("{}'s primary selector started processing of "
                     "ViewChangeDone msg from {} : {}"
                     .format(self.name, sender, msg))

        view_no = msg.viewNo

        if self.viewNo != view_no:
            self.discard(msg,
                         '{} got Primary from {} for view no {} '
                         'whereas current view no is {}'
                         .format(self, sender, view_no, self.viewNo),
                         logMethod=logger.warning)
            return False

        new_primary_name = msg.name
        ledger_info = msg.ledgerInfo

        if new_primary_name == self.previous_master_primary:
            self.discard(msg,
                         '{} got Primary from {} for {} who was primary of '
                         'master in previous view too'
                         .format(self, sender, new_primary_name),
                         logMethod=logger.warning)
            return False

        # Since a node can send ViewChangeDone more than one time
        self._track_view_change_done(sender,
                                     new_primary_name,
                                     ledger_info)

        if self.master_replica.hasPrimary:
            self.discard(msg,
                         "it already decided primary which is {}".
                         format(self.master_replica.primaryName),
                         logger.debug)
            return False

        self._startSelection()

    def _verify_view_change(self):
        if not self.has_acceptable_view_change_quorum:
            return False

        rv = self.has_sufficient_same_view_change_done_messages
        if rv is None:
            return False

        if not self._verify_primary(*rv):
            return False

        return True

    def _verify_primary(self, new_primary, ledger_info):
        """
        This method is called when sufficient number of ViewChangeDone
        received and makes steps to switch to the new primary
        """

        expected_primary = self.next_primary_node_name(0)
        if new_primary != expected_primary:
            logger.error("{} expected next primary to be {}, but majority "
                           "declared {} instead for view {}"
                           .format(self.name, expected_primary, new_primary,
                                   self.viewNo))
            return False

        self.primary_verified = True
        return True
        # TODO: check if ledger status is expected

    def _track_view_change_done(self, sender_name, new_primary_name,
                                ledger_summary):
        data = (new_primary_name, ledger_summary)
        self._view_change_done[sender_name] = data

    @property
    def _hasViewChangeQuorum(self):
        # This method should just be present for master instance.
        """
        Checks whether n-f nodes completed view change and whether one
        of them is the next primary
        """
        num_of_ready_nodes = len(self._view_change_done)
        diff = self.quorum - num_of_ready_nodes
        if diff > 0:
            logger.debug('{} needs {} ViewChangeDone messages'.format(self, diff))
            return False

        logger.info("{} got view change quorum ({} >= {})"
                     .format(self.name,
                             num_of_ready_nodes,
                             self.quorum))
        return True

    @property
    def has_view_change_from_primary(self) -> bool:
        if not self._has_view_change_from_primary:
            next_primary_name = self.next_primary_node_name(0)

            if next_primary_name not in self._view_change_done:
                logger.debug("{} has not received ViewChangeDone from the next "
                             "primary {}".
                             format(self.name, next_primary_name))
                return False
            else:
                self._has_view_change_from_primary = True

        logger.debug('{} received ViewChangeDone from primary {}'
                     .format(self, self.next_primary_node_name(0)))
        return True

    @property
    def has_acceptable_view_change_quorum(self):
        if not self._has_acceptable_view_change_quorum:
            self._has_acceptable_view_change_quorum = \
                self._hasViewChangeQuorum and self.has_view_change_from_primary
        return self._has_acceptable_view_change_quorum

    @property
    def has_sufficient_same_view_change_done_messages(self) -> Optional[Tuple]:
        # Returns whether has a quorum of ViewChangeDone messages that are same
        # TODO: Does not look like optimal implementation.
        if self._accepted_view_change_done_message is None and \
                self._view_change_done:
            votes = self._view_change_done.values()
            votes = [(nm, tuple(tuple(i) for i in info)) for nm, info in votes]
            new_primary, ledger_info = mostCommonElement(votes)
<<<<<<< HEAD
            if votes.count((new_primary, ledger_info)) >= self.quorum:
=======
            vote_count = votes.count((new_primary, ledger_info))
            if vote_count >= self.quorum:
>>>>>>> 56779bb5
                logger.debug('{} found acceptable primary {} and ledger info {}'.
                             format(self, new_primary, ledger_info))
                self._accepted_view_change_done_message = (new_primary,
                                                           ledger_info)
            else:
<<<<<<< HEAD
                logger.debug('{} does not have acceptable primary'.format(self))
=======
                logger.debug('{} does not have acceptable primary, only {} '
                             'votes for {}'.format(self, vote_count,
                                                   (new_primary, ledger_info)))
>>>>>>> 56779bb5

        return self._accepted_view_change_done_message

    @property
    def is_behind_for_view(self) -> bool:
        # Checks if the node is currently behind the accepted state for this
        # view, only makes sense to call when the node has an acceptable
        # view change quorum
        _, accepted_ledger_summary = self.has_sufficient_same_view_change_done_messages
        for (_, own_ledger_size, _), (_, accepted_ledger_size, _) in \
                zip(self.ledger_summary, accepted_ledger_summary):
            if own_ledger_size < accepted_ledger_size:
                print(own_ledger_size, accepted_ledger_size)
                return True
        return False

    def _startSelection(self):
        if not self._verify_view_change():
            logger.debug('{} cannot start primary selection found failure in '
                         'primary verification. This can happen due to lack '
                         'of appropriate ViewChangeDone messages'.format(self))
            return

        if not self.node.is_synced:
            logger.info('{} cannot start primary selection since mode is {}'
                        .format(self, self.node.mode))
            return

        if self.is_behind_for_view:
            logger.info('{} is synced and has an acceptable view change quorum '
                        'but is behind the accepted state'.format(self))
            self.node.start_catchup()
            return

        logger.debug("{} starting selection".format(self))
        for instance_id, replica in enumerate(self.replicas):
            if replica.primaryName is not None:
                logger.debug('{} already has a primary'.format(replica))
                continue
            new_primary_name = self.next_primary_replica_name(instance_id)
            logger.display("{} selected primary {} for instance {} (view {})"
                           .format(replica,
                                   new_primary_name,
                                   instance_id,
                                   self.viewNo),
                           extra={"cli": "ANNOUNCE",
                                  "tags": ["node-election"]})

            if instance_id == 0:
                self.previous_master_primary = None
                # The node needs to be set in participating mode since when
                # the replica is made aware of the primary, it will start
                # processing stashed requests and hence the node needs to be
                # participating.
                self.node.start_participating()

            replica.primaryChanged(new_primary_name)
            self.node.primary_selected(instance_id)

            logger.display("{} declares view change {} as completed for "
                           "instance {}, "
                           "new primary is {}, "
                           "ledger info is {}"
                           .format(replica,
                                   self.viewNo,
                                   instance_id,
                                   new_primary_name,
                                   self.ledger_summary),
                           extra={"cli": "ANNOUNCE",
                                  "tags": ["node-election"]})

    def _get_primary_id(self, view_no, instance_id):
        return (view_no + instance_id) % self.node.totalNodes

    def next_primary_node_name(self, instance_id):
        return self.node.get_name_by_rank(self._get_primary_id(
                self.viewNo, instance_id))

    def next_primary_replica_name(self, instance_id):
        """
        Returns name of the next node which is supposed to be a new Primary
        in round-robin fashion
        """
        return Replica.generateName(
            nodeName=self.next_primary_node_name(instance_id),
            instId=instance_id)

    def _send_view_change_done_message(self):
        """
        Sends ViewChangeDone message to other protocol participants
        """
        new_primary_name = self.next_primary_node_name(0)
        ledger_summary = self.ledger_summary
        message = ViewChangeDone(self.viewNo,
                                 new_primary_name,
                                 ledger_summary)
        self.send(message)
        self._track_view_change_done(self.name,
                                     new_primary_name, ledger_summary)

    def view_change_started(self, viewNo: int):
        """
        :param viewNo: the new view number.
        """
        if super().view_change_started(viewNo):
            self.set_defaults()

    # overridden method of PrimaryDecider
    def start_election_for_instance(self, instance_id):
        raise NotImplementedError("Election can be started for "
                                  "all instances only")

    @property
    def ledger_summary(self):
        return [li.ledger_summary for li in
                self._ledger_manager.ledgerRegistry.values()]<|MERGE_RESOLUTION|>--- conflicted
+++ resolved
@@ -40,14 +40,11 @@
 
     @property
     def quorum(self) -> int:
-<<<<<<< HEAD
-=======
         # TODO: re-factor this, separate this two states (selection of a new primary and propagation of existing one)
         if not self.node.view_change_in_progress:
             return self.node.quorums.propagate_primary.value
         if self.node.propagate_primary:
             return self.node.quorums.propagate_primary.value
->>>>>>> 56779bb5
         return self.node.quorums.view_change_done.value
 
     @property
@@ -66,15 +63,9 @@
         # then one of the node might not have an accepted
         # ViewChangeDone message
         messages = []
-<<<<<<< HEAD
-        accpeted = self._accepted_view_change_done_message
-        if accpeted:
-            messages.append(ViewChangeDone(self.viewNo, *accpeted))
-=======
         accepted = self._accepted_view_change_done_message
         if accepted:
             messages.append(ViewChangeDone(self.viewNo, *accepted))
->>>>>>> 56779bb5
         elif self.name in self._view_change_done:
                 messages.append(ViewChangeDone(self.viewNo,
                                                *self._view_change_done[self.name]))
@@ -234,24 +225,16 @@
             votes = self._view_change_done.values()
             votes = [(nm, tuple(tuple(i) for i in info)) for nm, info in votes]
             new_primary, ledger_info = mostCommonElement(votes)
-<<<<<<< HEAD
-            if votes.count((new_primary, ledger_info)) >= self.quorum:
-=======
             vote_count = votes.count((new_primary, ledger_info))
             if vote_count >= self.quorum:
->>>>>>> 56779bb5
                 logger.debug('{} found acceptable primary {} and ledger info {}'.
                              format(self, new_primary, ledger_info))
                 self._accepted_view_change_done_message = (new_primary,
                                                            ledger_info)
             else:
-<<<<<<< HEAD
-                logger.debug('{} does not have acceptable primary'.format(self))
-=======
                 logger.debug('{} does not have acceptable primary, only {} '
                              'votes for {}'.format(self, vote_count,
                                                    (new_primary, ledger_info)))
->>>>>>> 56779bb5
 
         return self._accepted_view_change_done_message
 
