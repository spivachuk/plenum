import math
import random
import time
from collections import Counter, deque
from functools import partial
from typing import Sequence, Any, Union, List, Iterable

from plenum.common.types import Nomination, Reelection, Primary, f
from plenum.common.util import mostCommonElement, get_strong_quorum
from stp_core.common.log import getlogger
from plenum.server import replica
from plenum.server.primary_decider import PrimaryDecider
from plenum.server.router import Router, Route

logger = getlogger()


# The elector should not blacklist nodes if it receives multiple nominations
# or primary or re-election messages, until there are roo many (over 50 maybe)
# duplicate messages. Consider a case where a node say Alpha, took part in
# election and election completed and soon after that Alpha crashed. Now Alpha
#  comes back up and receives Nominations and Primary. Now Alpha will react to
#  that and send Nominations or Primary, which will lead to it being
# blacklisted. Maybe Alpha should not react to Nomination or Primary it gets
# for elections it was not part of. Elections need to have round numbers.


class PrimaryElector(PrimaryDecider):
    """
    Responsible for managing the election of a primary for all instances for
    a particular Node. Each node has a PrimaryElector.
    """

    def __init__(self, node):
        super().__init__(node)

        # Flag variable which indicates which replica has nominated for itself
        self.replicaNominatedForItself = None

        self.nominations = {}

        self.primaryDeclarations = {}

        self.scheduledPrimaryDecisions = {}

        self.reElectionProposals = {}

        self.reElectionRounds = {}

        # # Tracks when election started for each instance, once
        # # `MaxElectionTimeoutFactor`*node_count elapses and no primary decided,
        # # re-start election
        # self.election_start_times = {}

        routerArgs = [(Nomination, self.processNominate),
                      (Primary, self.processPrimary),
                      (Reelection, self.processReelection)]
        self.inBoxRouter = Router(*routerArgs)

        # Keeps track of duplicate messages received. Used to blacklist if
        # nodes send more than 1 duplicate messages. Useful to blacklist
        # nodes. This number `1` is configurable. The reason 1 duplicate
        # message is tolerated is because sometimes when a node communicates
        # to an already lagged node, an extra NOMINATE or PRIMARY might be sent
        self.duplicateMsgs = {}   # Dict[Tuple, int]

        # Need to keep track of who was primary for the master protocol
        # instance for previous view, this variable only matters between
        # elections, the elector will set it before doing triggering new
        # election and will reset it after primary is decided for master
        # instance
        # self.previous_master_primary = None

    @property
    def routes(self) -> Iterable[Route]:
        return [(Nomination, self.processNominate),
                (Primary, self.processPrimary),
                (Reelection, self.processReelection)]

    @property
    def hasPrimaryReplica(self) -> bool:
        """
        Return whether this node has a primary replica.
        """
        return any([r.isPrimary for r in self.replicas])

    # @property
    # def was_master_primary_in_prev_view(self):
    #     return self.previous_master_primary == self.name

    def setDefaults(self, instId: int):
        """
        Set the default values for elections for a replica.

        :param instId: instance id
        """
        logger.debug(
            "{} preparing replica with instId {}".format(self.name, instId))
        self.reElectionRounds[instId] = 0
        self.setElectionDefaults(instId)

    def prepareReplicaForElection(self, replica: 'replica.Replica'):
        """
        Prepare the replica state to get ready for elections.

        :param replica: the replica to prepare for elections
        """
        instId = replica.instId
        if instId not in self.nominations:
            self.setDefaults(instId)

    def didReplicaNominate(self, instId: int):
        """
        Return whether this replica nominated a candidate for election

        :param instId: the instance id (used to identify the replica on this node)
        """
        return instId in self.nominations and \
            self.replicas[instId].name in self.nominations[instId]

    def didReplicaDeclarePrimary(self, instId: int):
        """
        Return whether this replica a candidate as primary for election

        :param instId: the instance id (used to identify the replica on this node)
        """
        return instId in self.primaryDeclarations and \
            self.replicas[instId].name in self.primaryDeclarations[instId]

    @property
    def quorum(self) -> int:
        r"""
        Return the quorum of this RBFT system. Equal to :math:`2f + 1`.
        """
        return get_strong_quorum(f=self.f)

    # overridden method of PrimaryDecider
    def decidePrimaries(self):
        self.scheduleElection()

    def scheduleElection(self):
        """
        Schedule election at some time in the future. Currently the election
        starts immediately.
        """
        self._schedule(self.startElection)

    def startElection(self):
        """
        Start the election process by nominating self as primary.
        """
        logger.debug("{} starting election".format(self))
        for r in self.replicas:
            self.prepareReplicaForElection(r)

        self.nominateItself()

    # overridden method of PrimaryDecider
    def start_election_for_instance(self, instance_id):
        self.prepareReplicaForElection(self.replicas[instance_id])
        self._schedule(self.nominateItself, random.random())

    def nominateItself(self):
        """
        Actions to perform if this node hasn't nominated any of its replicas.
        """
        if self.replicaNominatedForItself is None:
            # If does not have a primary replica then nominate a replica
            if not self.hasPrimaryReplica:
                logger.debug(
                    "{} attempting to nominate a replica".format(self.name))
                self.nominateRandomReplica()
            else:
                logger.debug(
                    "{} already has a primary replica".format(self.name))
        else:
            logger.debug(
                "{} already has an election in progress".format(self.name))

    def nominateRandomReplica(self):
        """
        Randomly nominate one of the replicas on this node (for which elections
        aren't yet completed) as primary.
        """
        if not self.node.isParticipating:
            logger.debug("{} cannot nominate a replica yet since catching up"
                         .format(self))
            return

        undecideds, chosen = self._get_undecided_inst_id()
        if chosen is not None:
            logger.debug("{} does not have a primary, "
                         "replicas {} are undecided, "
                         "choosing {} to nominate".
                         format(self, undecideds, chosen))

            # A replica has nominated for itself, so set the flag
            self.replicaNominatedForItself = chosen
            self._schedule(partial(self.nominateReplica, chosen))
        else:
            logger.debug("{} does not have a primary, "
                         "but elections for all {} instances "
                         "have been decided".
                         format(self, len(self.replicas)))

    def nominateReplica(self, instId):
        """
        Nominate the replica identified by `instId` on this node as primary.
        """
        replica = self.replicas[instId]
        if not self.didReplicaNominate(instId):
            self.nominations[instId][replica.name] = (replica.name,
                                                      replica.last_ordered_3pc[1])
            logger.info("{} nominating itself for instance {}".
                        format(replica, instId),
                        extra={"cli": "PLAIN", "tags": ["node-nomination"]})
            self.sendNomination(replica.name, instId, self.viewNo, replica.last_ordered_3pc[1])
        else:
            logger.debug(
                "{} already nominated, so hanging back".format(replica))

    def _get_undecided_inst_id(self):
        undecideds = [i for i, r in enumerate(self.replicas)
                      if r.isPrimary is None]
        if 0 in undecideds and self.was_master_primary_in_prev_view:
            logger.debug('{} was primary for master in previous view, '
                         'so will not nominate master replica'.format(self))
            undecideds.remove(0)

        if undecideds:
            return undecideds, random.choice(undecideds)
        return None, None

    # noinspection PyAttributeOutsideInit
    def setElectionDefaults(self, instId):
        """
        Set defaults for parameters used in the election process.
        """
        self.nominations[instId] = {}
        self.primaryDeclarations[instId] = {}
        self.scheduledPrimaryDecisions[instId] = None
        self.reElectionProposals[instId] = {}
        self.duplicateMsgs = {}

    def processNominate(self, nom: Nomination, sender: str):
        """
        Process a Nomination message.

        :param nom: the nomination message
        :param sender: sender address of the nomination
        """
        logger.debug("{} elector started processing nominate msg: {}".
                     format(self.name, nom))
        instId = nom.instId
        replica = self.replicas[instId]
        if instId == 0 and replica.getNodeName(nom.name) == self.previous_master_primary:
            self.discard(nom, '{} got Nomination from {} for {} who was primary'
                              ' of master in previous view too'.
                         format(self, sender, nom.name),
                         logMethod=logger.warning)
            return False

        sndrRep = replica.generateName(sender, nom.instId)

        if not self.didReplicaNominate(instId):
            if instId not in self.nominations:
                self.setDefaults(instId)
            self.nominations[instId][replica.name] = (nom.name, nom.ordSeqNo)
            self.sendNomination(nom.name, nom.instId, nom.viewNo,
                                nom.ordSeqNo)
            logger.debug("{} nominating {} for instance {}".
                         format(replica, nom.name, nom.instId),
                         extra={"cli": "PLAIN", "tags": ["node-nomination"]})

        else:
            logger.debug("{} already nominated".format(replica.name))

        # Nodes should not be able to vote more than once
        if sndrRep not in self.nominations[instId]:
            self.nominations[instId][sndrRep] = (nom.name, nom.ordSeqNo)
            logger.debug("{} attempting to decide primary based on nomination "
                         "request: {} from {}".format(replica, nom, sndrRep))
            self._schedule(partial(self.decidePrimary, instId))
        else:
            self.discard(nom,
                         "already got nomination from {}".
                         format(sndrRep),
                         logger.warning)

            key = (Nomination.typename, instId, sndrRep)
            self.duplicateMsgs[key] = self.duplicateMsgs.get(key, 0) + 1

            # If got more than one duplicate message then blacklist
            # if self.duplicateMsgs[key] > 1:
            #     self.send(BlacklistMsg(Suspicions.DUPLICATE_NOM_SENT.code, sender))

    def processPrimary(self, prim: Primary, sender: str) -> None:
        """
        Process a vote from a replica to select a particular replica as primary.
        Once 2f + 1 primary declarations have been received, decide on a
        primary replica.

        :param prim: a vote
        :param sender: the name of the node from which this message was sent
        """
        logger.debug("{}'s elector started processing primary msg from {} : {}"
                     .format(self.name, sender, prim))
        instId = prim.instId
        replica = self.replicas[instId]
        if instId == 0 and replica.getNodeName(prim.name) == self.previous_master_primary:
            self.discard(prim, '{} got Primary from {} for {} who was primary'
                               ' of master in previous view too'.
                         format(self, sender, prim.name),
                         logMethod=logger.warning)
            return

        sndrRep = replica.generateName(sender, prim.instId)

        # Nodes should not be able to declare `Primary` winner more than more
        if instId not in self.primaryDeclarations:
            self.setDefaults(instId)

        if sndrRep not in self.primaryDeclarations[instId]:
            self.primaryDeclarations[instId][sndrRep] = (prim.name,
                                                         prim.ordSeqNo)

<<<<<<< HEAD
            # If got more than 2f+1 primary declarations then in a position to
            # decide whether it is the primary or not `2f + 1` declarations
            # are enough because even when all the `f` malicious nodes declare
            # a primary, we still have f+1 primary declarations from
            # non-malicious nodes. One more assumption is that all the non
            # malicious nodes vote for the the same primary

            # Find for which node there are maximum primary declarations.
            # Cant be a tie among 2 nodes since all the non malicious nodes
            # which would be greater than or equal to f+1 would vote for the
            # same node

            if replica.hasPrimary:
                logger.debug(
                    "{} Primary already selected; ignoring PRIMARY msg".format(
                        replica))
                return

            if self.hasPrimaryQuorum(instId):
                if replica.isPrimary is None:
                    primary, seqNo = mostCommonElement(
                        self.primaryDeclarations[instId].values())
                    logger.display("{} selected primary {} for instance {} "
                                   "(view {})".format(replica, primary,
                                                      instId, self.viewNo),
                                   extra={"cli": "ANNOUNCE",
                                          "tags": ["node-election"]})
                    logger.debug("{} selected primary on the basis of {}".
                                 format(replica,
                                        self.primaryDeclarations[instId]),
                                 extra={"cli": False})

                    # If the maximum primary declarations are for this node
                    # then make it primary
                    replica.primaryChanged(primary, seqNo)

                    if instId == 0:
                        self.previous_master_primary = None

                    # If this replica has nominated itself and since the
                    # election is over, reset the flag
                    if self.replicaNominatedForItself == instId:
                        self.replicaNominatedForItself = None

                    self.node.primary_found()

                    self.scheduleElection()
                else:
                    self.discard(prim,
                                 "it already decided primary which is {}".
                                 format(replica.primaryName),
                                 logger.debug)
            else:
                logger.debug(
                    "{} received {} but does it not have primary quorum "
                    "yet".format(self.name, prim))
=======
            self.select_primary(instId, prim)
>>>>>>> ef8b49cc
        else:
            self.discard(prim,
                         "already got primary declaration from {}".
                         format(sndrRep),
                         logger.warning)

            key = (Primary.typename, instId, sndrRep)
            self.duplicateMsgs[key] = self.duplicateMsgs.get(key, 0) + 1
            # If got more than one duplicate message then blacklist
            # if self.duplicateMsgs[key] > 1:
            #     self.send(BlacklistMsg(
            #         Suspicions.DUPLICATE_PRI_SENT.code, sender))

    def select_primary(self, inst_id: int, prim: Primary):
        # If got more than 2f+1 primary declarations then in a position to
        # decide whether it is the primary or not `2f + 1` declarations
        # are enough because even when all the `f` malicious nodes declare
        # a primary, we still have f+1 primary declarations from
        # non-malicious nodes. One more assumption is that all the non
        # malicious nodes vote for the the same primary

        # Find for which node there are maximum primary declarations.
        # Cant be a tie among 2 nodes since all the non malicious nodes
        # which would be greater than or equal to f+1 would vote for the
        # same node

        replica = self.replicas[inst_id]

        if replica.isPrimary is not None:
            logger.debug(
                "{} Primary already selected; ignoring PRIMARY msg".format(
                    replica))
            return

        if self.hasPrimaryQuorum(inst_id):
            if replica.isPrimary is None:
                primary, seqNo = mostCommonElement(
                    self.primaryDeclarations[inst_id].values())
                logger.display("{} selected primary {} for instance {} "
                               "(view {})".format(replica, primary,
                                                  inst_id, self.viewNo),
                               extra={"cli": "ANNOUNCE",
                                      "tags": ["node-election"]})
                logger.debug("{} selected primary on the basis of {}".
                             format(replica,
                                    self.primaryDeclarations[inst_id]),
                             extra={"cli": False})

                # If the maximum primary declarations are for this node
                # then make it primary
                replica.primaryChanged(primary, seqNo)

                if inst_id == 0:
                    self.previous_master_primary = None

                # If this replica has nominated itself and since the
                # election is over, reset the flag
                if self.replicaNominatedForItself == inst_id:
                    self.replicaNominatedForItself = None

                self.node.primary_found()

                self.scheduleElection()
            else:
                self.discard(prim,
                             "it already decided primary which is {}".
                             format(replica.primaryName),
                             logger.debug)
        else:
            logger.debug(
                "{} received {} but does it not have primary quorum "
                "yet".format(self.name, prim))

    def processReelection(self, reelection: Reelection, sender: str):
        """
        Process reelection requests sent by other nodes.
        If quorum is achieved, proceed with the reelection process.

        :param reelection: the reelection request
        :param sender: name of the  node from which the reelection was sent
        """
        logger.debug("{}'s elector started processing reelection msg".
                     format(self.name))
        # Check for election round number to discard any previous
        # reelection round message
        instId = reelection.instId
        replica = self.replicas[instId]
        sndrRep = replica.generateName(sender, reelection.instId)

        if instId not in self.reElectionProposals:
            self.setDefaults(instId)

        expectedRoundDiff = 0 if (replica.name in
                                  self.reElectionProposals[instId]) else 1
        expectedRound = self.reElectionRounds[instId] + expectedRoundDiff

        if not reelection.round == expectedRound:
            self.discard(reelection,
                         "reelection request from {} with round "
                         "number {} does not match expected {}".
                         format(sndrRep, reelection.round, expectedRound),
                         logger.debug)
            return

        if sndrRep not in self.reElectionProposals[instId]:
            self.reElectionProposals[instId][sndrRep] = [tuple(_) for _ in
                                                         reelection.tieAmong]

            # Check if got reelection messages from at least 2f + 1 nodes (1
            # more than max faulty nodes). Necessary because some nodes may
            # turn out to be malicious and send re-election frequently

            if self.hasReelectionQuorum(instId):
                logger.debug("{} achieved reelection quorum".
                             format(replica), extra={"cli": True})
                # Need to find the most frequent tie reported to avoid `tie`s
                # from malicious nodes. Since lists are not hashable so
                # converting each tie(a list of node names) to a tuple.
                ties = [tuple(t) for t in
                        self.reElectionProposals[instId].values()]
                tieAmong = mostCommonElement(ties)

                self.setElectionDefaults(instId)

                if not self.hasPrimaryReplica and not self.was_master_primary_in_prev_view:
                    # There was a tie among this and some other node(s), so do a
                    # random wait
                    if replica.name in [_[0] for _ in tieAmong]:
                        # Try to nominate self after a random delay but dont block
                        # until that delay and because a nominate from another
                        # node might be sent
                        self._schedule(partial(self.nominateReplica, instId),
                                       random.randint(1, 3))
                    else:
                        # Now try to nominate self again as there is a reelection
                        self.nominateReplica(instId)
            else:
                logger.debug("{} does not have re-election quorum yet. "
                             "Got only {}".format(replica,
                                                  len(self.reElectionProposals[instId])))
        else:
            self.discard(reelection,
                         "already got re-election proposal from {}".
                         format(sndrRep),
                         logger.warning)

    def hasReelectionQuorum(self, instId: int) -> bool:
        """
        Are there at least `quorum` number of reelection requests received by
        this replica?

        :return: True if number of reelection requests is greater than quorum,
        False otherwise
        """
        return len(self.reElectionProposals[instId]) >= self.quorum

    def hasNominationQuorum(self, instId: int) -> bool:
        """
        Are there at least `quorum` number of nominations received by this
        replica?

        :return: True if number of nominations is greater than quorum,
        False otherwise
        """
        return len(self.nominations[instId]) >= self.quorum

    def hasPrimaryQuorum(self, instId: int) -> bool:
        """
        Are there at least `quorum` number of primary declarations received by
        this replica?

        :return: True if number of primary declarations is greater than quorum,
         False otherwise
        """
        pd = len(self.primaryDeclarations[instId])
        q = self.quorum
        result = pd >= q
        if result:
            logger.trace("{} primary declarations {} meet required "
                         "quorum {} for instance id {}".
                         format(self.node.replicas[instId], pd, q, instId))
        return result

    def hasNominationsFromAll(self, instId: int) -> bool:
        """
        Did this replica receive nominations from all the replicas in the system?

        :return: True if this replica has received nominations from all replicas
        , False otherwise
        """
        return len(self.nominations[instId]) == self.nodeCount

    def decidePrimary(self, instId: int):
        """
        Decide which one among the nominated candidates can be a primary replica.
        Refer to the documentation on the election process for more details.
        """
        # Waiting for 2f+1 votes since at the most f nodes are malicious then
        # 2f+1 nodes have to be good. Not waiting for all nodes because some
        # nodes may turn out to be malicious and not vote at all

        replica = self.replicas[instId]

        if instId not in self.primaryDeclarations:
            self.primaryDeclarations[instId] = {}
        if instId not in self.reElectionProposals:
            self.reElectionProposals[instId] = {}
        if instId not in self.scheduledPrimaryDecisions:
            self.scheduledPrimaryDecisions[instId] = {}
        if instId not in self.reElectionRounds:
            self.reElectionRounds[instId] = 0

        if replica.name in self.primaryDeclarations[instId]:
            logger.debug("{} has already sent a Primary: {}".
                         format(replica,
                                self.primaryDeclarations[instId][replica.name]))
            return

        if replica.name in self.reElectionProposals[instId]:
            logger.debug("{} has already sent a Re-Election for : {}".
                         format(replica,
                                self.reElectionProposals[instId][replica.name]))
            return

        if self.hasNominationQuorum(instId):
            logger.debug("{} has got nomination quorum now".
                         format(replica))
            primaryCandidates = self.getPrimaryCandidates(instId)

            # In case of one clear winner
            if len(primaryCandidates) == 1:
                (primaryName, seqNo), votes = primaryCandidates.pop()
                if self.hasNominationsFromAll(instId) or (
                        self.scheduledPrimaryDecisions[instId] is not None and
                        self.hasPrimaryDecisionTimerExpired(instId)):
                    logger.debug("{} has nominations from all so sending "
                                 "primary".format(replica))
                    self.sendPrimary(instId, primaryName, seqNo)
                else:
                    votesNeeded = math.ceil((self.nodeCount + 1) / 2.0)
                    if votes >= votesNeeded or (
                        self.scheduledPrimaryDecisions[instId] is not None and
                        self.hasPrimaryDecisionTimerExpired(instId)):
                        logger.debug("{} does not have nominations from "
                                     "all but has {} votes for {} so sending "
                                     "primary".
                                     format(replica, votes, primaryName))
                        self.sendPrimary(instId, primaryName, seqNo)
                        return
                    else:
                        logger.debug("{} has {} nominations for {}, but "
                                     "needs {}".format(replica, votes,
                                                       primaryName,
                                                       votesNeeded))
                        self.schedulePrimaryDecision(instId)
                        return
            else:
                logger.debug("{} has {} nominations. Attempting "
                             "reelection".
                             format(replica, self.nominations[instId]))
                if self.hasNominationsFromAll(instId) or (
                        self.scheduledPrimaryDecisions[instId] is not None and
                        self.hasPrimaryDecisionTimerExpired(instId)):
                    logger.info("{} proposing re-election".format(replica),
                                extra={"cli": True, "tags": ['node-election']})
                    self.sendReelection(instId,
                                        [n[0] for n in primaryCandidates])
                else:
                    # Does not have enough nominations for a re-election so wait
                    # for some time to get nominations from remaining nodes
                    logger.debug("{} waiting for more nominations".
                                 format(replica))
                    self.schedulePrimaryDecision(instId)

        else:
            logger.debug("{} has not got nomination quorum yet".
                         format(replica))

    def sendNomination(self, name: str, instId: int, viewNo: int,
                       lastOrderedSeqNo: int):
        """
        Broadcast a nomination message with the given parameters.

        :param name: node name
        :param instId: instance id
        :param viewNo: view number
        """
        self.send(Nomination(name, instId, viewNo, lastOrderedSeqNo))

    def sendPrimary(self, instId: int, primaryName: str,
                    lastOrderedSeqNo: int):
        """
        Declare a primary and broadcast the message.

        :param instId: the instanceId to which the primary belongs
        :param primaryName: the name of the primary replica
        """
        replica = self.replicas[instId]
        self.primaryDeclarations[instId][replica.name] = (primaryName,
                                                          lastOrderedSeqNo)
        self.scheduledPrimaryDecisions[instId] = None
        logger.debug("{} declaring primary as: {} on the basis of {}".
                     format(replica, primaryName,
                            self.nominations[instId]))
        prim = Primary(primaryName, instId, self.viewNo,
                          lastOrderedSeqNo)
        self.send(prim)
        self.select_primary(instId, prim)

    def sendReelection(self, instId: int,
                       primaryCandidates: Sequence[str] = None) -> None:
        """
        Broadcast a Reelection message.

        :param primaryCandidates: the candidates for primary election of the
        election round for which reelection is being conducted
        """
        replica = self.replicas[instId]
        self.reElectionRounds[instId] += 1
        primaryCandidates = primaryCandidates if primaryCandidates \
            else self.getPrimaryCandidates(instId)
        self.reElectionProposals[instId][replica.name] = primaryCandidates
        self.scheduledPrimaryDecisions[instId] = None
        logger.debug("{} declaring reelection round {} for: {}".
                     format(replica.name,
                            self.reElectionRounds[instId],
                            primaryCandidates))
        self.send(
            Reelection(instId, self.reElectionRounds[instId], primaryCandidates,
                       self.viewNo))

    def getPrimaryCandidates(self, instId: int):
        """
        Return the list of primary candidates, i.e. the candidates with the
        maximum number of votes
        """
        candidates = Counter(self.nominations[instId].values()).most_common()
        # Candidates with max no. of votes
        return [c for c in candidates if c[1] == candidates[0][1]]

    def schedulePrimaryDecision(self, instId: int):
        """
        Schedule a primary decision for the protocol instance specified by
        `instId` if not already done.
        """
        replica = self.replicas[instId]
        if not self.scheduledPrimaryDecisions[instId]:
            logger.debug("{} scheduling primary decision".format(replica))
            self.scheduledPrimaryDecisions[instId] = time.perf_counter()
            self._schedule(partial(self.decidePrimary, instId),
                           (1 * self.nodeCount))
        else:
            logger.debug("{} already scheduled primary decision".
                         format(replica))
            if self.hasPrimaryDecisionTimerExpired(instId):
                logger.debug("{} executing already scheduled primary "
                             "decision since timer expired".format(replica))
                self._schedule(partial(self.decidePrimary, instId))

    def hasPrimaryDecisionTimerExpired(self, instId: int) -> bool:
        """
        Check whether there has been a timeout while waiting for elections.

        :param instId: id of the instance for which elections are happening.
        """
        return (time.perf_counter() - self.scheduledPrimaryDecisions[instId]) \
               > (1 * self.nodeCount)

    def view_change_started(self, viewNo: int):
        """
        Actions to perform when a view change occurs.

        - Remove all pending messages which came for earlier views
        - Prepare for fresh elections
        - Schedule execution of any pending messages from the new view
        - Start elections again by nominating a random replica on this node

        :param viewNo: the new view number.
        """
        if super().view_change_started(viewNo):
            # Reset to defaults values for different data structures as new
            # elections would begin
            for r in self.replicas:
                self.setDefaults(r.instId)
            self.replicaNominatedForItself = None

            self.nominateRandomReplica()

        # if viewNo > self.viewNo:
        #     self.previous_master_primary = self.node.master_primary
        #
        #     self.viewNo = viewNo
        #
        #     for replica in self.replicas:
        #         replica.primaryName = None
        #
        #     # Reset to defaults values for different data structures as new
        #     # elections would begin
        #     for r in self.replicas:
        #         self.setDefaults(r.instId)
        #     self.replicaNominatedForItself = None
        #
        #     self.nominateRandomReplica()
        # else:
        #     logger.warning("Provided view no {} is not greater than the "
        #                    "current view no {}".format(viewNo, self.viewNo))

    def getElectionMsgsForInstance(self, instId: int) -> \
            Sequence[Union[Nomination, Primary]]:
        """
        Get nomination and primary messages for instance with id `instId`.
        """
        msgs = []
        replica = self.replicas[instId]
        # If a primary for this instance has been selected then send a
        # primary declaration for the selected primary
        if replica.isPrimary is not None:
            msgs.append(Primary(replica.primaryName, instId, self.viewNo,
                                replica.last_ordered_3pc[1]))
        else:
            # If a primary for this instance has not been selected then send
            # nomination and primary declaration that this node made for the
            # instance with id `instId`
            if self.didReplicaNominate(instId):
                nm, seqNo = self.nominations[instId][replica.name]
                msgs.append(Nomination(nm, instId, self.viewNo, seqNo))
            if self.didReplicaDeclarePrimary(instId):
                nm, seqNo = self.primaryDeclarations[instId][replica.name]
                msgs.append(Primary(nm, instId, self.viewNo, seqNo))
        return msgs

    def get_msgs_for_lagged_nodes(self) -> List[Union[Nomination, Primary]]:
        """
        Get nomination and primary messages for instance with id `instId` that
        need to be sent to a node which has lagged behind (for example, a newly
        started node, a node that has crashed and recovered etc.)
        """
        msgs = []
        for instId in range(len(self.replicas)):
            msgs.extend(self.getElectionMsgsForInstance(instId))
        return msgs
<|MERGE_RESOLUTION|>--- conflicted
+++ resolved
@@ -324,66 +324,7 @@
             self.primaryDeclarations[instId][sndrRep] = (prim.name,
                                                          prim.ordSeqNo)
 
-<<<<<<< HEAD
-            # If got more than 2f+1 primary declarations then in a position to
-            # decide whether it is the primary or not `2f + 1` declarations
-            # are enough because even when all the `f` malicious nodes declare
-            # a primary, we still have f+1 primary declarations from
-            # non-malicious nodes. One more assumption is that all the non
-            # malicious nodes vote for the the same primary
-
-            # Find for which node there are maximum primary declarations.
-            # Cant be a tie among 2 nodes since all the non malicious nodes
-            # which would be greater than or equal to f+1 would vote for the
-            # same node
-
-            if replica.hasPrimary:
-                logger.debug(
-                    "{} Primary already selected; ignoring PRIMARY msg".format(
-                        replica))
-                return
-
-            if self.hasPrimaryQuorum(instId):
-                if replica.isPrimary is None:
-                    primary, seqNo = mostCommonElement(
-                        self.primaryDeclarations[instId].values())
-                    logger.display("{} selected primary {} for instance {} "
-                                   "(view {})".format(replica, primary,
-                                                      instId, self.viewNo),
-                                   extra={"cli": "ANNOUNCE",
-                                          "tags": ["node-election"]})
-                    logger.debug("{} selected primary on the basis of {}".
-                                 format(replica,
-                                        self.primaryDeclarations[instId]),
-                                 extra={"cli": False})
-
-                    # If the maximum primary declarations are for this node
-                    # then make it primary
-                    replica.primaryChanged(primary, seqNo)
-
-                    if instId == 0:
-                        self.previous_master_primary = None
-
-                    # If this replica has nominated itself and since the
-                    # election is over, reset the flag
-                    if self.replicaNominatedForItself == instId:
-                        self.replicaNominatedForItself = None
-
-                    self.node.primary_found()
-
-                    self.scheduleElection()
-                else:
-                    self.discard(prim,
-                                 "it already decided primary which is {}".
-                                 format(replica.primaryName),
-                                 logger.debug)
-            else:
-                logger.debug(
-                    "{} received {} but does it not have primary quorum "
-                    "yet".format(self.name, prim))
-=======
             self.select_primary(instId, prim)
->>>>>>> ef8b49cc
         else:
             self.discard(prim,
                          "already got primary declaration from {}".
@@ -410,13 +351,11 @@
         # which would be greater than or equal to f+1 would vote for the
         # same node
 
-        replica = self.replicas[inst_id]
-
-        if replica.isPrimary is not None:
-            logger.debug(
-                "{} Primary already selected; ignoring PRIMARY msg".format(
-                    replica))
-            return
+        if replica.hasPrimary:
+          logger.debug("{} Primary already selected; "
+                       "ignoring PRIMARY msg"
+                       .format(replica))
+          return
 
         if self.hasPrimaryQuorum(inst_id):
             if replica.isPrimary is None:
@@ -824,4 +763,4 @@
         msgs = []
         for instId in range(len(self.replicas)):
             msgs.extend(self.getElectionMsgsForInstance(instId))
-        return msgs
+        return msgs