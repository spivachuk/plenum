"""
Clients are authenticated with a digital signature.
"""
import base58
from abc import abstractmethod
from typing import Dict

from plenum.common.log import getlogger
from raet.nacling import Verifier

from plenum.common.exceptions import InvalidSignature, EmptySignature, \
    MissingSignature, EmptyIdentifier, \
    MissingIdentifier, InvalidIdentifier, CouldNotAuthenticate, SigningException
from plenum.common.signing import serializeForSig
from plenum.common.types import f


logger = getlogger()


class ClientAuthNr:
    """
    Interface for client authenticators.
    """

    @abstractmethod
    def authenticate(self,
                     msg: Dict,
                     identifier: str = None,
                     signature: str = None) -> str:
        """
        Authenticate the client's message with the signature provided.

        :param identifier: some unique identifier; if None, then try to use
        msg['identifier'] as identifier
        :param signature: a utf-8 and base58 encoded signature
        :param msg: the message to authenticate
        :return: the identifier; an exception of type SigningException is
            raised if the signature is not valid
        """

    @abstractmethod
    def addClient(self, identifier, verkey, role=None):
        """
        Adding a client should be an auditable and authenticated action.
        Robust implementations of ClientAuthNr would authenticate this
        operation.

        :param identifier: an identifier that directly or indirectly identifies
            a client
        :param verkey: the public key used to verify a signature
        :return: None
        """
        pass

    @abstractmethod
    def getVerkey(self, identifier):
        """
        Get the verification key for a client based on the client's identifier

        :param identifier: client's identifier
        :return: the verification key
        """
        pass


class NaclAuthNr(ClientAuthNr):
    def authenticate(self,
                     msg: Dict,
                     identifier: str = None,
                     signature: str = None) -> str:
        try:
            if not signature:
                try:
                    signature = msg[f.SIG.nm]
                    if not signature:
                        raise EmptySignature(msg.get(f.IDENTIFIER.nm),
                                             msg.get(f.REQ_ID.nm))
                except KeyError:
                    raise MissingSignature(msg.get(f.IDENTIFIER.nm),
                                           msg.get(f.REQ_ID.nm))
            if not identifier:
                try:
                    identifier = msg[f.IDENTIFIER.nm]
                    if not identifier:
                        raise EmptyIdentifier(None, msg.get(f.REQ_ID.nm))
                except KeyError:
<<<<<<< HEAD
                    raise MissingIdentifier
            sig = base58.b58decode(signature)
=======
                    raise MissingIdentifier(identifier, msg.get(f.REQ_ID.nm))
            b64sig = signature.encode('utf-8')
            sig = b64decode(b64sig)
>>>>>>> e8dc4d1c
            ser = self.serializeForSig(msg)
            try:
                verkey = self.getVerkey(identifier)
            except KeyError:
                # TODO: Should probably be called UnknownIdentifier
                raise InvalidIdentifier(identifier, msg.get(f.REQ_ID.nm))
            vr = Verifier(verkey)
            isVerified = vr.verify(sig, ser)
            if not isVerified:
                raise InvalidSignature
        except SigningException as e:
            raise e
        except Exception as ex:
            raise CouldNotAuthenticate from ex
        return identifier

    @abstractmethod
    def addClient(self, identifier, verkey, role=None):
        pass

    @abstractmethod
    def getVerkey(self, identifier):
        pass

    def serializeForSig(self, msg):
        return serializeForSig(msg)


class SimpleAuthNr(NaclAuthNr):
    """
    Simple client authenticator. Should be replaced with a more robust and
    secure system.
    """

    def __init__(self):
        # key: some identifier, value: verification key
        self.clients = {}  # type: Dict[str, Dict]

    def addClient(self, identifier, verkey, role=None):
        if identifier in self.clients:
            # raise RuntimeError("client already added")
            logger.error("client already added")
        self.clients[identifier] = {
            "verkey": verkey,
            "role": role
        }

    def getVerkey(self, identifier):
        return self.clients[identifier]["verkey"]<|MERGE_RESOLUTION|>--- conflicted
+++ resolved
@@ -85,14 +85,8 @@
                     if not identifier:
                         raise EmptyIdentifier(None, msg.get(f.REQ_ID.nm))
                 except KeyError:
-<<<<<<< HEAD
-                    raise MissingIdentifier
+                    raise MissingIdentifier(identifier, msg.get(f.REQ_ID.nm))
             sig = base58.b58decode(signature)
-=======
-                    raise MissingIdentifier(identifier, msg.get(f.REQ_ID.nm))
-            b64sig = signature.encode('utf-8')
-            sig = b64decode(b64sig)
->>>>>>> e8dc4d1c
             ser = self.serializeForSig(msg)
             try:
                 verkey = self.getVerkey(identifier)
