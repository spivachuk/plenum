--- conflicted
+++ resolved
@@ -1,8 +1,4 @@
 import time
-<<<<<<< HEAD
-from abc import ABCMeta, abstractmethod
-=======
->>>>>>> 733fe1e8
 from datetime import datetime
 from statistics import mean
 from typing import Dict, Iterable, Optional
@@ -32,31 +28,6 @@
 logger = getlogger()
 
 
-<<<<<<< HEAD
-class AverageStrategyBase(metaclass=ABCMeta):
-    @staticmethod
-    def get_avg(metrics: List):
-        raise NotImplementedError()
-
-
-class MedianLowStrategy(AverageStrategyBase):
-    @staticmethod
-    def get_avg(metrics: List):
-        return median_low(metrics)
-
-
-class MedianMediumStrategy(AverageStrategyBase):
-    @staticmethod
-    def get_avg(metrics: List):
-        return median(metrics)
-
-
-class MedianHighStrategy(AverageStrategyBase):
-    @staticmethod
-    def get_avg(metrics: List):
-        return median_high(metrics)
-
-
 class ThroughputMeasurement:
     """
     Measure throughput params
@@ -94,91 +65,6 @@
         return self.throughput
 
 
-class LatencyMeasurement(metaclass=ABCMeta):
-    """
-    Measure latency params
-    """
-    @abstractmethod
-    def add_duration(self, identifier, duration):
-        pass
-
-    @abstractmethod
-    def get_avg_latency(self):
-        pass
-
-
-class EMALatencyMeasurementForEachClient(LatencyMeasurement):
-
-    def __init__(self, config):
-        self.min_latency_count = config.MIN_LATENCY_COUNT
-        # map of client identifier and (total_reqs, avg_latency) tuple
-        self.avg_latencies = {}    # type: Dict[str, (int, float)]
-        # This parameter defines coefficient alpha, which represents the degree of weighting decrease.
-        self.alpha = 1 / (self.min_latency_count + 1)
-        self.total_reqs = 0
-        self.avg_for_clients_cls = config.AvgStrategyForAllClients()
-
-    def add_duration(self, identifier, duration):
-        client_reqs, curr_avg_lat = self.avg_latencies.get(identifier, (0, .0))
-        client_reqs += 1
-        self.avg_latencies[identifier] = (client_reqs,
-                                          self._accumulate(curr_avg_lat,
-                                                           duration))
-        self.total_reqs += 1
-
-    def _accumulate(self, old_accum, next_val):
-        """
-        Implement exponential moving average
-        """
-        return old_accum * (1 - self.alpha) + next_val * self.alpha
-
-    def get_avg_latency(self):
-        if self.total_reqs < self.min_latency_count:
-            return None
-        latencies = [lat[1] for _, lat in self.avg_latencies.items()]
-
-        return self.avg_for_clients_cls.get_latency_for_clients(latencies)
-
-
-class EMALatencyMeasurementForAllClient(LatencyMeasurement):
-    def __init__(self, config):
-        self.min_latency_count = config.MIN_LATENCY_COUNT
-        # map of client identifier and (total_reqs, avg_latency) tuple
-        self.avg_latency = 0.0
-        # This parameter defines coefficient alpha, which represents the degree of weighting decrease.
-        self.alpha = 1 / (self.min_latency_count + 1)
-        self.total_reqs = 0
-
-    def add_duration(self, identifier, duration):
-        self.avg_latency = self._accumulate(self.avg_latency, duration)
-        self.total_reqs += 1
-
-    def _accumulate(self, old_accum, next_val):
-        """
-        Implement exponential moving average
-        """
-        return old_accum * (1 - self.alpha) + next_val * self.alpha
-
-    def get_avg_latency(self):
-        if self.total_reqs < self.min_latency_count:
-            return None
-
-        return self.avg_latency
-
-
-class ClientsLatencyForAll(metaclass=ABCMeta):
-    @abstractmethod
-    def get_latency_for_clients(self, metrics):
-        pass
-
-
-class MedianHighLatencyForAllClients(MedianHighStrategy):
-    def get_latency_for_clients(self, metrics):
-        return self.get_avg(metrics)
-
-
-=======
->>>>>>> 733fe1e8
 class RequestTimeTracker:
     """
     Request time tracking utility
@@ -377,12 +263,8 @@
             self.sendPeriodicStats = lambda: None
             self.checkPerformance = lambda: None
 
-<<<<<<< HEAD
-        self.latency_avg_for_backup_cls = self.config.AvgStrategyForBackups
+        self.latency_avg_for_backup_cls = self.config.latency_averaging_strategy_class
         self.latency_measurement_cls = self.config.LatencyMeasurementCls
-        self.throughput_avg_strategy_cls = MedianLowStrategy
-=======
-        self.latency_avg_strategy_cls = self.config.latency_averaging_strategy_class
         self.throughput_avg_strategy_cls = self.config.throughput_averaging_strategy_class
 
         self.acc_monitor = None
@@ -394,7 +276,6 @@
                 txn_delta_k=self.config.ACC_MONITOR_TXN_DELTA_K,
                 timeout=self.config.ACC_MONITOR_TIMEOUT,
                 input_rate_reaction_half_time=self.config.ACC_MONITOR_INPUT_RATE_REACTION_HALF_TIME)
->>>>>>> 733fe1e8
 
     def __repr__(self):
         return self.name
