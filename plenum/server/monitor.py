--- conflicted
+++ resolved
@@ -321,15 +321,9 @@
         self.numOrderedRequests[inst_id] = (0, 0)
         rm = self.create_throughput_measurement(self.config)
 
-<<<<<<< HEAD
         self.throughputs[inst_id] = rm
-        lm = LatencyMeasurement(min_latency_count=self.config.MIN_LATENCY_COUNT)
+        lm = self.latency_measurement_cls(self.config)
         self.clientAvgReqLatencies[inst_id] = lm
-=======
-        self.throughputs.append(rm)
-        lm = self.latency_measurement_cls(self.config)
-        self.clientAvgReqLatencies.append(lm)
->>>>>>> 28b0391b
         if self.acc_monitor:
             self.acc_monitor.add_instance(inst_id)
 
