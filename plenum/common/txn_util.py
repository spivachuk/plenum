--- conflicted
+++ resolved
@@ -10,11 +10,7 @@
 from ledger.ledger import Ledger
 from ledger.serializers.compact_serializer import CompactSerializer
 from plenum.common.txn import TXN_ID, TXN_TIME, TXN_TYPE, TARGET_NYM, ROLE, \
-<<<<<<< HEAD
     ALIAS, VERKEY, TYPE, IDENTIFIER, DATA
-=======
-    ALIAS, VERKEY
->>>>>>> c2f079a1
 from plenum.common.types import f
 from plenum.common.log import getlogger
 
