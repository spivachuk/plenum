from collections import namedtuple
from typing import NamedTuple, Any, List, Mapping, Optional, Dict, \
    Tuple

<<<<<<< HEAD
=======
from plenum.common.constants import NOMINATE, PRIMARY, REELECTION, REQACK, \
    ORDERED, PROPAGATE, PREPREPARE, REPLY, COMMIT, PREPARE, BATCH, \
    INSTANCE_CHANGE, BLACKLIST, REQNACK, LEDGER_STATUS, CONSISTENCY_PROOF, \
    CATCHUP_REQ, CATCHUP_REP, POOL_LEDGER_TXNS, CONS_PROOF_REQUEST, CHECKPOINT, \
    CHECKPOINT_STATE, THREE_PC_STATE, REJECT, OP_FIELD_NAME, POOL_LEDGER_ID, DOMAIN_LEDGER_ID, \
    VIEW_CHANGE_DONE, REQ_LEDGER_STATUS
from plenum.common.messages.client_request import ClientOperationField
from plenum.common.messages.fields import *
from plenum.common.messages.message_base import MessageBase, MessageValidator
>>>>>>> f1b73713
from stp_core.types import HA

NodeDetail = NamedTuple("NodeDetail", [
    ("ha", HA),
    ("cliname", str),
    ("cliha", HA)])

Field = namedtuple("Field", ["nm", "tp"])


class f:  # provides a namespace for reusable field constants
    REQUEST = Field('request', 'Request')
    MSG = Field('msg', str)
    NODE_NAME = Field('nodeName', str)
    NAME = Field("name", str)
    TIE_AMONG = Field("tieAmong", List[str])
    ROUND = Field("round", int)
    IDENTIFIER = Field('identifier', str)
    DIGEST = Field('digest', str)
    DIGESTS = Field('digests', List[str])
    RECEIVED_DIGESTS = Field('receivedDigests', Dict[str, str])
    SEQ_NO = Field('seqNo', int)
    PP_SEQ_NO = Field('ppSeqNo', int)  # Pre-Prepare sequence number
    ORD_SEQ_NO = Field('ordSeqNo', int)     # Last PP_SEQ_NO that was ordered
    ORD_SEQ_NOS = Field('ordSeqNos', List[int])  # Last ordered seq no of each protocol instance, sent during view change
    RESULT = Field('result', Any)
    SENDER_NODE = Field('senderNode', str)
    REQ_ID = Field('reqId', int)
    VIEW_NO = Field('viewNo', int)
    LEDGER_INFO = Field("ledgerInfo", List[tuple])
    INST_ID = Field('instId', int)
    IS_STABLE = Field('isStable', bool)
    MSGS = Field('messages', List[Mapping])
    SIG = Field('signature', Optional[str])
    SUSP_CODE = Field('suspicionCode', int)
    ELECTION_DATA = Field('electionData', Any)
    TXN_ID = Field('txnId', str)
    REASON = Field('reason', Any)
    SENDER_CLIENT = Field('senderClient', str)
    PP_TIME = Field("ppTime", float)
    REQ_IDR = Field("reqIdr", List[Tuple[str, int]])
    DISCARDED = Field("discarded", int)
    STATE_ROOT = Field("stateRootHash", str)
    TXN_ROOT = Field("txnRootHash", str)
    MERKLE_ROOT = Field("merkleRoot", str)
    OLD_MERKLE_ROOT = Field("oldMerkleRoot", str)
    NEW_MERKLE_ROOT = Field("newMerkleRoot", str)
    TXN_SEQ_NO = Field("txnSeqNo", int)
    # 0 for pool transaction ledger, 1 for domain transaction ledger
    LEDGER_ID = Field("ledgerId", int)
    SEQ_NO_START = Field("seqNoStart", int)
    SEQ_NO_END = Field("seqNoEnd", int)
    CATCHUP_TILL = Field("catchupTill", int)
    HASHES = Field("hashes", List[str])
    TXNS = Field("txns", List[Any])
    TXN = Field("txn", Any)
    NODES = Field('nodes', Dict[str, HA])
    POOL_LEDGER_STATUS = Field("poolLedgerStatus", Any)
    DOMAIN_LEDGER_STATUS = Field("domainLedgerStatus", Any)
    CONS_PROOF = Field("consProof", Any)
    POOL_CONS_PROOF = Field("poolConsProof", Any)
    DOMAIN_CONS_PROOF = Field("domainConsProof", Any)
    POOL_CATCHUP_REQ = Field("poolCatchupReq", Any)
    DOMAIN_CATCHUP_REQ = Field("domainCatchupReq", Any)
    POOL_CATCHUP_REP = Field("poolCatchupRep", Any)
    DOMAIN_CATCHUP_REP = Field("domainCatchupRep", Any)


OPERATION = 'operation'


<<<<<<< HEAD
=======
class ClientMessageValidator(MessageValidator):
    schema = (
        (f.IDENTIFIER.nm, IdentifierField()),
        (f.REQ_ID.nm, NonNegativeNumberField()),
        (OPERATION, ClientOperationField()),
        (f.SIG.nm, SignatureField(optional=True)),
        (f.DIGEST.nm, NonEmptyStringField(optional=True)),
    )


class Nomination(MessageBase):
    typename = NOMINATE

    schema = (
        (f.NAME.nm, NonEmptyStringField()),
        (f.INST_ID.nm, NonNegativeNumberField()),
        (f.VIEW_NO.nm, NonNegativeNumberField()),
        (f.ORD_SEQ_NO.nm, NonNegativeNumberField()),
    )
# Nomination = TaggedTuple(NOMINATE, [
#     f.NAME,
#     f.INST_ID,
#     f.VIEW_NO,
#     f.ORD_SEQ_NO])


class Batch(MessageBase):
    typename = BATCH

    schema = (
        (f.MSGS.nm, IterableField(SerializedValueField())),
        (f.SIG.nm, SignatureField()),
    )


# Batch = TaggedTuple(BATCH, [
#     f.MSGS,
#     f.SIG])

# Reelection messages that nodes send when they find the 2 or more nodes have
# equal nominations for primary. `round` indicates the reelection round
# number. So the first reelection would have round number 1, the one after
# that would have round number 2. If a node receives a reelection message with
# a round number that is not 1 greater than the reelections rounds it has
# already seen then it rejects that message


class Reelection(MessageBase):
    typename = REELECTION

    schema = (
        (f.INST_ID.nm, NonNegativeNumberField()),
        (f.ROUND.nm, NonNegativeNumberField()),
        (f.TIE_AMONG.nm, IterableField(TieAmongField())),
        (f.VIEW_NO.nm, NonNegativeNumberField()),
    )
# Reelection = TaggedTuple(REELECTION, [
#     f.INST_ID,
#     f.ROUND,
#     f.TIE_AMONG,
#     f.VIEW_NO])

# Declaration of a winner

class Primary(MessageBase):
    typename = PRIMARY
    schema = (
        (f.NAME.nm, NonEmptyStringField()),
        (f.INST_ID.nm, NonNegativeNumberField()),
        (f.VIEW_NO.nm, NonNegativeNumberField()),
        (f.ORD_SEQ_NO.nm, NonNegativeNumberField()),
    )
# Primary = TaggedTuple(PRIMARY, [
#     f.NAME,
#     f.INST_ID,
#     f.VIEW_NO,
#     f.ORD_SEQ_NO])

BlacklistMsg = NamedTuple(BLACKLIST, [
    f.SUSP_CODE,
    f.NODE_NAME])

RequestAck = TaggedTuple(REQACK, [
    f.IDENTIFIER,
    f.REQ_ID])

RequestNack = TaggedTuple(REQNACK, [
    f.IDENTIFIER,
    f.REQ_ID,
    f.REASON])

Reject = TaggedTuple(REJECT, [
    f.IDENTIFIER,
    f.REQ_ID,
    f.REASON])

PoolLedgerTxns = TaggedTuple(POOL_LEDGER_TXNS, [
    f.TXN
])


class Ordered(MessageBase):
    typename = ORDERED
    schema = (
        (f.INST_ID.nm, NonNegativeNumberField()),
        (f.VIEW_NO.nm, NonNegativeNumberField()),
        (f.REQ_IDR.nm, IterableField(RequestIdentifierField())),
        (f.PP_SEQ_NO.nm, NonNegativeNumberField()),
        (f.PP_TIME.nm, TimestampField()),
        (f.LEDGER_ID.nm, LedgerIdField()),
        (f.STATE_ROOT.nm, MerkleRootField(nullable=True)),
        (f.TXN_ROOT.nm, MerkleRootField(nullable=True)),
    )
# Ordered = NamedTuple(ORDERED, [
#     f.INST_ID,
#     f.VIEW_NO,
#     f.REQ_IDR,
#     f.PP_SEQ_NO,
#     f.PP_TIME,
#     f.LEDGER_ID,
#     f.STATE_ROOT,
#     f.TXN_ROOT,
#     ])

# <PROPAGATE, <REQUEST, o, s, c> σc, i>~μi
# s = client sequence number (comes from Aardvark paper)


class Propagate(MessageBase):
    typename = PROPAGATE
    schema = (
        (f.REQUEST.nm, ClientMessageValidator()),
        (f.SENDER_CLIENT.nm, NonEmptyStringField()),
    )
# Propagate = TaggedTuple(PROPAGATE, [
#     f.REQUEST,
#     f.SENDER_CLIENT])


class PrePrepare(MessageBase):
    typename = PREPREPARE
    schema = (
        (f.INST_ID.nm, NonNegativeNumberField()),
        (f.VIEW_NO.nm, NonNegativeNumberField()),
        (f.PP_SEQ_NO.nm, NonNegativeNumberField()),
        (f.PP_TIME.nm, TimestampField()),
        (f.REQ_IDR.nm, IterableField(RequestIdentifierField())),
        (f.DISCARDED.nm, NonNegativeNumberField()),
        (f.DIGEST.nm, NonEmptyStringField()),
        (f.LEDGER_ID.nm, LedgerIdField()),
        (f.STATE_ROOT.nm, MerkleRootField(nullable=True)),
        (f.TXN_ROOT.nm, MerkleRootField(nullable=True)),
    )
# PrePrepare = TaggedTuple(PREPREPARE, [
#     f.INST_ID,
#     f.VIEW_NO,
#     f.PP_SEQ_NO,
#     f.PP_TIME,
#     f.REQ_IDR,
#     f.DISCARDED,
#     f.DIGEST,
#     f.LEDGER_ID,
#     f.STATE_ROOT,
#     f.TXN_ROOT,
#     ])


class Prepare(MessageBase):
    typename = PREPARE
    schema = (
        (f.INST_ID.nm, NonNegativeNumberField()),
        (f.VIEW_NO.nm, NonNegativeNumberField()),
        (f.PP_SEQ_NO.nm, NonNegativeNumberField()),
        (f.DIGEST.nm, NonEmptyStringField()),
        (f.STATE_ROOT.nm, MerkleRootField(nullable=True)),
        (f.TXN_ROOT.nm, MerkleRootField(nullable=True)),
    )
# Prepare = TaggedTuple(PREPARE, [
#     f.INST_ID,
#     f.VIEW_NO,
#     f.PP_SEQ_NO,
#     f.DIGEST,
#     f.STATE_ROOT,
#     f.TXN_ROOT,
#     ])


class Commit(MessageBase):
    typename = COMMIT
    schema = (
        (f.INST_ID.nm, NonNegativeNumberField()),
        (f.VIEW_NO.nm, NonNegativeNumberField()),
        (f.PP_SEQ_NO.nm, NonNegativeNumberField()),
    )
# Commit = TaggedTuple(COMMIT, [
#     f.INST_ID,
#     f.VIEW_NO,
#     f.PP_SEQ_NO
#     ])


class Checkpoint(MessageBase):
    typename = CHECKPOINT
    schema = (
        (f.INST_ID.nm, NonNegativeNumberField()),
        (f.VIEW_NO.nm, NonNegativeNumberField()),
        (f.SEQ_NO_START.nm, NonNegativeNumberField()),
        (f.SEQ_NO_END.nm, NonNegativeNumberField()),
        (f.DIGEST.nm, NonEmptyStringField()),
    )
# Checkpoint = TaggedTuple(CHECKPOINT, [
#     f.INST_ID,
#     f.VIEW_NO,
#     f.SEQ_NO_START,
#     f.SEQ_NO_END,
#     f.DIGEST])


class ThreePCState(MessageBase):
    typename = THREE_PC_STATE
    schema = (
        (f.INST_ID.nm, NonNegativeNumberField()),
        (f.MSGS.nm, IterableField(ClientMessageValidator())),
    )
# ThreePCState = TaggedTuple(THREE_PC_STATE, [
#     f.INST_ID,
#     f.MSGS])


CheckpointState = NamedTuple(CHECKPOINT_STATE, [
    f.SEQ_NO,   # Current ppSeqNo in the checkpoint
    f.DIGESTS,  # Digest of all the requests in the checkpoint
    f.DIGEST,   # Final digest of the checkpoint, after all requests in its
    # range have been ordered
    f.RECEIVED_DIGESTS,
    f.IS_STABLE
    ])


Reply = TaggedTuple(REPLY, [f.RESULT])


class InstanceChange(MessageBase):
    typename = INSTANCE_CHANGE
    schema = (
        (f.VIEW_NO.nm, NonNegativeNumberField()),
        (f.REASON.nm, NonNegativeNumberField())
    )
# InstanceChange = TaggedTuple(INSTANCE_CHANGE, [
#     f.VIEW_NO,
#     f.REASON
# ])


class ViewChangeDone(MessageBase):
    """    
    Node sends this kind of message when view change steps done and it is 
    ready to switch to the new primary.
    In contrast to 'Primary' message this one does not imply election.
    """
    typename = VIEW_CHANGE_DONE

    schema = (
        # name is nullable because this message can be sent when
        # there were no view changes and instance has no primary yet
        (f.VIEW_NO.nm, NonNegativeNumberField()),
        (f.NAME.nm, NonEmptyStringField(nullable=True)),
        (f.LEDGER_INFO.nm, IterableField(LedgerInfoField()))
    )


# ViewChangeDone = TaggedTuple(VIEW_CHANGE_DONE, [
#     f.NAME,
#     f.INST_ID,
#     f.VIEW_NO,
#     f.ORD_SEQ_NO])

class ReqLedgerStatus(MessageBase):
    """
    Purpose: ask node for LedgerStatus of specific ledger   
    """
    typename = REQ_LEDGER_STATUS
    schema = (
        (f.LEDGER_ID.nm, LedgerIdField()),
    )


class LedgerStatus(MessageBase):
    """
    Purpose: spread status of ledger copy on a specific node.
    When node receives this message and see that it has different 
    status of ledger it should reply with LedgerStatus that contains its 
    status
    """
    typename = LEDGER_STATUS
    schema = (
        (f.LEDGER_ID.nm, LedgerIdField()),
        (f.TXN_SEQ_NO.nm, NonNegativeNumberField()),
        (f.VIEW_NO.nm, NonNegativeNumberField(nullable=True)),
        (f.PP_SEQ_NO.nm, NonNegativeNumberField(nullable=True)),
        (f.MERKLE_ROOT.nm, MerkleRootField()),
    )
# LedgerStatus = TaggedTuple(LEDGER_STATUS, [
#     f.LEDGER_ID,
#     f.TXN_SEQ_NO,
#     f.MERKLE_ROOT])


class ConsistencyProof(MessageBase):
    typename = CONSISTENCY_PROOF
    schema = (
        (f.LEDGER_ID.nm, LedgerIdField()),
        (f.SEQ_NO_START.nm, NonNegativeNumberField()),
        (f.SEQ_NO_END.nm, NonNegativeNumberField()),
        (f.VIEW_NO.nm, NonNegativeNumberField()),
        (f.PP_SEQ_NO.nm, NonNegativeNumberField()),
        (f.OLD_MERKLE_ROOT.nm, MerkleRootField()),
        (f.NEW_MERKLE_ROOT.nm, MerkleRootField()),
        (f.HASHES.nm, IterableField(NonEmptyStringField())),
    )
# ConsistencyProof = TaggedTuple(CONSISTENCY_PROOF, [
#     f.LEDGER_ID,
#     f.SEQ_NO_START,
#     f.SEQ_NO_END,
#     f.PP_SEQ_NO,
#     f.OLD_MERKLE_ROOT,
#     f.NEW_MERKLE_ROOT,
#     f.HASHES
# ])

# TODO: Catchup is not a good name, replace it with `sync` or something which
# is familiar

# class CatchupReq(MessageBase):
#     typename = CATCHUP_REQ
#     schema = (
#         (f.LEDGER_ID.nm, LedgerIdField()),
#         (f.SEQ_NO_START.nm, NonNegativeNumberField()),
#         (f.SEQ_NO_END.nm, NonNegativeNumberField()),
#         (f.CATCHUP_TILL.nm, NonNegativeNumberField()),
#     )
CatchupReq = TaggedTuple(CATCHUP_REQ, [
    f.LEDGER_ID,
    f.SEQ_NO_START,
    f.SEQ_NO_END,
    f.CATCHUP_TILL
])


# class CatchupRep(MessageBase):
#     typename = CATCHUP_REQ
#     schema = (
#         (f.LEDGER_ID.nm, LedgerIdField()),
#         (f.TXNS.nm, IterableField(ClientMessageValidator())),
#         (f.CONS_PROOF.nm, IterableField(HexField(length=64))),
#     )
CatchupRep = TaggedTuple(CATCHUP_REP, [
    f.LEDGER_ID,
    f.TXNS,
    f.CONS_PROOF
])

# class ConsProofRequest(MessageBase):
#     typename = CONS_PROOF_REQUEST
#     schema = (
#         (f.LEDGER_ID.nm, LedgerIdField()),
#         (f.SEQ_NO_START.nm, NonNegativeNumberField()),
#         (f.SEQ_NO_END.nm, NonNegativeNumberField()),
#     )
ConsProofRequest = TaggedTuple(CONS_PROOF_REQUEST, [
    f.LEDGER_ID,
    f.SEQ_NO_START,
    f.SEQ_NO_END
])


TaggedTuples = None  # type: Dict[str, class]


def loadRegistry():
    global TaggedTuples
    if not TaggedTuples:
        this = sys.modules[__name__]
        TaggedTuples = {getattr(this, x).__name__: getattr(this, x)
                        for x in dir(this) if
                        callable(getattr(getattr(this, x), "melted", None))
                        and getattr(getattr(this, x), "_fields", None)}
        # attach MessageBase, for pre-testing procedure
        # TODO: add MessageBase classes another way
        TaggedTuples.update(
            {getattr(this, x).typename: getattr(this, x)
             for x in dir(this)
             if getattr(getattr(this, x), "schema", None) and issubclass(getattr(this, x), MessageBase)}
        )

loadRegistry()

ThreePhaseType = (PrePrepare, Prepare, Commit)
ThreePhaseMsg = TypeVar("3PhaseMsg", *ThreePhaseType)


ElectionType = (Nomination, Primary, Reelection)
ElectionMsg = TypeVar("ElectionMsg", *ElectionType)

ThreePhaseKey = NamedTuple("ThreePhaseKey", [
                        f.VIEW_NO,
                        f.PP_SEQ_NO
                    ])

>>>>>>> f1b73713
PLUGIN_TYPE_VERIFICATION = "VERIFICATION"
PLUGIN_TYPE_PROCESSING = "PROCESSING"
PLUGIN_TYPE_STATS_CONSUMER = "STATS_CONSUMER"

EVENT_REQ_ORDERED = "req_ordered"
EVENT_NODE_STARTED = "node_started"
EVENT_PERIODIC_STATS_THROUGHPUT = "periodic_stats_throughput"
EVENT_VIEW_CHANGE = "view_changed"
EVENT_PERIODIC_STATS_LATENCIES = "periodic_stats_latencies"
EVENT_PERIODIC_STATS_NODES = "periodic_stats_nodes"
EVENT_PERIODIC_STATS_NODE_INFO = "periodic_stats_node_info"
EVENT_PERIODIC_STATS_SYSTEM_PERFORMANCE_INFO = "periodic_stats_system_performance_info"
EVENT_PERIODIC_STATS_TOTAL_REQUESTS = "periodic_stats_total_requests"<|MERGE_RESOLUTION|>--- conflicted
+++ resolved
@@ -2,18 +2,6 @@
 from typing import NamedTuple, Any, List, Mapping, Optional, Dict, \
     Tuple
 
-<<<<<<< HEAD
-=======
-from plenum.common.constants import NOMINATE, PRIMARY, REELECTION, REQACK, \
-    ORDERED, PROPAGATE, PREPREPARE, REPLY, COMMIT, PREPARE, BATCH, \
-    INSTANCE_CHANGE, BLACKLIST, REQNACK, LEDGER_STATUS, CONSISTENCY_PROOF, \
-    CATCHUP_REQ, CATCHUP_REP, POOL_LEDGER_TXNS, CONS_PROOF_REQUEST, CHECKPOINT, \
-    CHECKPOINT_STATE, THREE_PC_STATE, REJECT, OP_FIELD_NAME, POOL_LEDGER_ID, DOMAIN_LEDGER_ID, \
-    VIEW_CHANGE_DONE, REQ_LEDGER_STATUS
-from plenum.common.messages.client_request import ClientOperationField
-from plenum.common.messages.fields import *
-from plenum.common.messages.message_base import MessageBase, MessageValidator
->>>>>>> f1b73713
 from stp_core.types import HA
 
 NodeDetail = NamedTuple("NodeDetail", [
@@ -85,418 +73,6 @@
 OPERATION = 'operation'
 
 
-<<<<<<< HEAD
-=======
-class ClientMessageValidator(MessageValidator):
-    schema = (
-        (f.IDENTIFIER.nm, IdentifierField()),
-        (f.REQ_ID.nm, NonNegativeNumberField()),
-        (OPERATION, ClientOperationField()),
-        (f.SIG.nm, SignatureField(optional=True)),
-        (f.DIGEST.nm, NonEmptyStringField(optional=True)),
-    )
-
-
-class Nomination(MessageBase):
-    typename = NOMINATE
-
-    schema = (
-        (f.NAME.nm, NonEmptyStringField()),
-        (f.INST_ID.nm, NonNegativeNumberField()),
-        (f.VIEW_NO.nm, NonNegativeNumberField()),
-        (f.ORD_SEQ_NO.nm, NonNegativeNumberField()),
-    )
-# Nomination = TaggedTuple(NOMINATE, [
-#     f.NAME,
-#     f.INST_ID,
-#     f.VIEW_NO,
-#     f.ORD_SEQ_NO])
-
-
-class Batch(MessageBase):
-    typename = BATCH
-
-    schema = (
-        (f.MSGS.nm, IterableField(SerializedValueField())),
-        (f.SIG.nm, SignatureField()),
-    )
-
-
-# Batch = TaggedTuple(BATCH, [
-#     f.MSGS,
-#     f.SIG])
-
-# Reelection messages that nodes send when they find the 2 or more nodes have
-# equal nominations for primary. `round` indicates the reelection round
-# number. So the first reelection would have round number 1, the one after
-# that would have round number 2. If a node receives a reelection message with
-# a round number that is not 1 greater than the reelections rounds it has
-# already seen then it rejects that message
-
-
-class Reelection(MessageBase):
-    typename = REELECTION
-
-    schema = (
-        (f.INST_ID.nm, NonNegativeNumberField()),
-        (f.ROUND.nm, NonNegativeNumberField()),
-        (f.TIE_AMONG.nm, IterableField(TieAmongField())),
-        (f.VIEW_NO.nm, NonNegativeNumberField()),
-    )
-# Reelection = TaggedTuple(REELECTION, [
-#     f.INST_ID,
-#     f.ROUND,
-#     f.TIE_AMONG,
-#     f.VIEW_NO])
-
-# Declaration of a winner
-
-class Primary(MessageBase):
-    typename = PRIMARY
-    schema = (
-        (f.NAME.nm, NonEmptyStringField()),
-        (f.INST_ID.nm, NonNegativeNumberField()),
-        (f.VIEW_NO.nm, NonNegativeNumberField()),
-        (f.ORD_SEQ_NO.nm, NonNegativeNumberField()),
-    )
-# Primary = TaggedTuple(PRIMARY, [
-#     f.NAME,
-#     f.INST_ID,
-#     f.VIEW_NO,
-#     f.ORD_SEQ_NO])
-
-BlacklistMsg = NamedTuple(BLACKLIST, [
-    f.SUSP_CODE,
-    f.NODE_NAME])
-
-RequestAck = TaggedTuple(REQACK, [
-    f.IDENTIFIER,
-    f.REQ_ID])
-
-RequestNack = TaggedTuple(REQNACK, [
-    f.IDENTIFIER,
-    f.REQ_ID,
-    f.REASON])
-
-Reject = TaggedTuple(REJECT, [
-    f.IDENTIFIER,
-    f.REQ_ID,
-    f.REASON])
-
-PoolLedgerTxns = TaggedTuple(POOL_LEDGER_TXNS, [
-    f.TXN
-])
-
-
-class Ordered(MessageBase):
-    typename = ORDERED
-    schema = (
-        (f.INST_ID.nm, NonNegativeNumberField()),
-        (f.VIEW_NO.nm, NonNegativeNumberField()),
-        (f.REQ_IDR.nm, IterableField(RequestIdentifierField())),
-        (f.PP_SEQ_NO.nm, NonNegativeNumberField()),
-        (f.PP_TIME.nm, TimestampField()),
-        (f.LEDGER_ID.nm, LedgerIdField()),
-        (f.STATE_ROOT.nm, MerkleRootField(nullable=True)),
-        (f.TXN_ROOT.nm, MerkleRootField(nullable=True)),
-    )
-# Ordered = NamedTuple(ORDERED, [
-#     f.INST_ID,
-#     f.VIEW_NO,
-#     f.REQ_IDR,
-#     f.PP_SEQ_NO,
-#     f.PP_TIME,
-#     f.LEDGER_ID,
-#     f.STATE_ROOT,
-#     f.TXN_ROOT,
-#     ])
-
-# <PROPAGATE, <REQUEST, o, s, c> σc, i>~μi
-# s = client sequence number (comes from Aardvark paper)
-
-
-class Propagate(MessageBase):
-    typename = PROPAGATE
-    schema = (
-        (f.REQUEST.nm, ClientMessageValidator()),
-        (f.SENDER_CLIENT.nm, NonEmptyStringField()),
-    )
-# Propagate = TaggedTuple(PROPAGATE, [
-#     f.REQUEST,
-#     f.SENDER_CLIENT])
-
-
-class PrePrepare(MessageBase):
-    typename = PREPREPARE
-    schema = (
-        (f.INST_ID.nm, NonNegativeNumberField()),
-        (f.VIEW_NO.nm, NonNegativeNumberField()),
-        (f.PP_SEQ_NO.nm, NonNegativeNumberField()),
-        (f.PP_TIME.nm, TimestampField()),
-        (f.REQ_IDR.nm, IterableField(RequestIdentifierField())),
-        (f.DISCARDED.nm, NonNegativeNumberField()),
-        (f.DIGEST.nm, NonEmptyStringField()),
-        (f.LEDGER_ID.nm, LedgerIdField()),
-        (f.STATE_ROOT.nm, MerkleRootField(nullable=True)),
-        (f.TXN_ROOT.nm, MerkleRootField(nullable=True)),
-    )
-# PrePrepare = TaggedTuple(PREPREPARE, [
-#     f.INST_ID,
-#     f.VIEW_NO,
-#     f.PP_SEQ_NO,
-#     f.PP_TIME,
-#     f.REQ_IDR,
-#     f.DISCARDED,
-#     f.DIGEST,
-#     f.LEDGER_ID,
-#     f.STATE_ROOT,
-#     f.TXN_ROOT,
-#     ])
-
-
-class Prepare(MessageBase):
-    typename = PREPARE
-    schema = (
-        (f.INST_ID.nm, NonNegativeNumberField()),
-        (f.VIEW_NO.nm, NonNegativeNumberField()),
-        (f.PP_SEQ_NO.nm, NonNegativeNumberField()),
-        (f.DIGEST.nm, NonEmptyStringField()),
-        (f.STATE_ROOT.nm, MerkleRootField(nullable=True)),
-        (f.TXN_ROOT.nm, MerkleRootField(nullable=True)),
-    )
-# Prepare = TaggedTuple(PREPARE, [
-#     f.INST_ID,
-#     f.VIEW_NO,
-#     f.PP_SEQ_NO,
-#     f.DIGEST,
-#     f.STATE_ROOT,
-#     f.TXN_ROOT,
-#     ])
-
-
-class Commit(MessageBase):
-    typename = COMMIT
-    schema = (
-        (f.INST_ID.nm, NonNegativeNumberField()),
-        (f.VIEW_NO.nm, NonNegativeNumberField()),
-        (f.PP_SEQ_NO.nm, NonNegativeNumberField()),
-    )
-# Commit = TaggedTuple(COMMIT, [
-#     f.INST_ID,
-#     f.VIEW_NO,
-#     f.PP_SEQ_NO
-#     ])
-
-
-class Checkpoint(MessageBase):
-    typename = CHECKPOINT
-    schema = (
-        (f.INST_ID.nm, NonNegativeNumberField()),
-        (f.VIEW_NO.nm, NonNegativeNumberField()),
-        (f.SEQ_NO_START.nm, NonNegativeNumberField()),
-        (f.SEQ_NO_END.nm, NonNegativeNumberField()),
-        (f.DIGEST.nm, NonEmptyStringField()),
-    )
-# Checkpoint = TaggedTuple(CHECKPOINT, [
-#     f.INST_ID,
-#     f.VIEW_NO,
-#     f.SEQ_NO_START,
-#     f.SEQ_NO_END,
-#     f.DIGEST])
-
-
-class ThreePCState(MessageBase):
-    typename = THREE_PC_STATE
-    schema = (
-        (f.INST_ID.nm, NonNegativeNumberField()),
-        (f.MSGS.nm, IterableField(ClientMessageValidator())),
-    )
-# ThreePCState = TaggedTuple(THREE_PC_STATE, [
-#     f.INST_ID,
-#     f.MSGS])
-
-
-CheckpointState = NamedTuple(CHECKPOINT_STATE, [
-    f.SEQ_NO,   # Current ppSeqNo in the checkpoint
-    f.DIGESTS,  # Digest of all the requests in the checkpoint
-    f.DIGEST,   # Final digest of the checkpoint, after all requests in its
-    # range have been ordered
-    f.RECEIVED_DIGESTS,
-    f.IS_STABLE
-    ])
-
-
-Reply = TaggedTuple(REPLY, [f.RESULT])
-
-
-class InstanceChange(MessageBase):
-    typename = INSTANCE_CHANGE
-    schema = (
-        (f.VIEW_NO.nm, NonNegativeNumberField()),
-        (f.REASON.nm, NonNegativeNumberField())
-    )
-# InstanceChange = TaggedTuple(INSTANCE_CHANGE, [
-#     f.VIEW_NO,
-#     f.REASON
-# ])
-
-
-class ViewChangeDone(MessageBase):
-    """    
-    Node sends this kind of message when view change steps done and it is 
-    ready to switch to the new primary.
-    In contrast to 'Primary' message this one does not imply election.
-    """
-    typename = VIEW_CHANGE_DONE
-
-    schema = (
-        # name is nullable because this message can be sent when
-        # there were no view changes and instance has no primary yet
-        (f.VIEW_NO.nm, NonNegativeNumberField()),
-        (f.NAME.nm, NonEmptyStringField(nullable=True)),
-        (f.LEDGER_INFO.nm, IterableField(LedgerInfoField()))
-    )
-
-
-# ViewChangeDone = TaggedTuple(VIEW_CHANGE_DONE, [
-#     f.NAME,
-#     f.INST_ID,
-#     f.VIEW_NO,
-#     f.ORD_SEQ_NO])
-
-class ReqLedgerStatus(MessageBase):
-    """
-    Purpose: ask node for LedgerStatus of specific ledger   
-    """
-    typename = REQ_LEDGER_STATUS
-    schema = (
-        (f.LEDGER_ID.nm, LedgerIdField()),
-    )
-
-
-class LedgerStatus(MessageBase):
-    """
-    Purpose: spread status of ledger copy on a specific node.
-    When node receives this message and see that it has different 
-    status of ledger it should reply with LedgerStatus that contains its 
-    status
-    """
-    typename = LEDGER_STATUS
-    schema = (
-        (f.LEDGER_ID.nm, LedgerIdField()),
-        (f.TXN_SEQ_NO.nm, NonNegativeNumberField()),
-        (f.VIEW_NO.nm, NonNegativeNumberField(nullable=True)),
-        (f.PP_SEQ_NO.nm, NonNegativeNumberField(nullable=True)),
-        (f.MERKLE_ROOT.nm, MerkleRootField()),
-    )
-# LedgerStatus = TaggedTuple(LEDGER_STATUS, [
-#     f.LEDGER_ID,
-#     f.TXN_SEQ_NO,
-#     f.MERKLE_ROOT])
-
-
-class ConsistencyProof(MessageBase):
-    typename = CONSISTENCY_PROOF
-    schema = (
-        (f.LEDGER_ID.nm, LedgerIdField()),
-        (f.SEQ_NO_START.nm, NonNegativeNumberField()),
-        (f.SEQ_NO_END.nm, NonNegativeNumberField()),
-        (f.VIEW_NO.nm, NonNegativeNumberField()),
-        (f.PP_SEQ_NO.nm, NonNegativeNumberField()),
-        (f.OLD_MERKLE_ROOT.nm, MerkleRootField()),
-        (f.NEW_MERKLE_ROOT.nm, MerkleRootField()),
-        (f.HASHES.nm, IterableField(NonEmptyStringField())),
-    )
-# ConsistencyProof = TaggedTuple(CONSISTENCY_PROOF, [
-#     f.LEDGER_ID,
-#     f.SEQ_NO_START,
-#     f.SEQ_NO_END,
-#     f.PP_SEQ_NO,
-#     f.OLD_MERKLE_ROOT,
-#     f.NEW_MERKLE_ROOT,
-#     f.HASHES
-# ])
-
-# TODO: Catchup is not a good name, replace it with `sync` or something which
-# is familiar
-
-# class CatchupReq(MessageBase):
-#     typename = CATCHUP_REQ
-#     schema = (
-#         (f.LEDGER_ID.nm, LedgerIdField()),
-#         (f.SEQ_NO_START.nm, NonNegativeNumberField()),
-#         (f.SEQ_NO_END.nm, NonNegativeNumberField()),
-#         (f.CATCHUP_TILL.nm, NonNegativeNumberField()),
-#     )
-CatchupReq = TaggedTuple(CATCHUP_REQ, [
-    f.LEDGER_ID,
-    f.SEQ_NO_START,
-    f.SEQ_NO_END,
-    f.CATCHUP_TILL
-])
-
-
-# class CatchupRep(MessageBase):
-#     typename = CATCHUP_REQ
-#     schema = (
-#         (f.LEDGER_ID.nm, LedgerIdField()),
-#         (f.TXNS.nm, IterableField(ClientMessageValidator())),
-#         (f.CONS_PROOF.nm, IterableField(HexField(length=64))),
-#     )
-CatchupRep = TaggedTuple(CATCHUP_REP, [
-    f.LEDGER_ID,
-    f.TXNS,
-    f.CONS_PROOF
-])
-
-# class ConsProofRequest(MessageBase):
-#     typename = CONS_PROOF_REQUEST
-#     schema = (
-#         (f.LEDGER_ID.nm, LedgerIdField()),
-#         (f.SEQ_NO_START.nm, NonNegativeNumberField()),
-#         (f.SEQ_NO_END.nm, NonNegativeNumberField()),
-#     )
-ConsProofRequest = TaggedTuple(CONS_PROOF_REQUEST, [
-    f.LEDGER_ID,
-    f.SEQ_NO_START,
-    f.SEQ_NO_END
-])
-
-
-TaggedTuples = None  # type: Dict[str, class]
-
-
-def loadRegistry():
-    global TaggedTuples
-    if not TaggedTuples:
-        this = sys.modules[__name__]
-        TaggedTuples = {getattr(this, x).__name__: getattr(this, x)
-                        for x in dir(this) if
-                        callable(getattr(getattr(this, x), "melted", None))
-                        and getattr(getattr(this, x), "_fields", None)}
-        # attach MessageBase, for pre-testing procedure
-        # TODO: add MessageBase classes another way
-        TaggedTuples.update(
-            {getattr(this, x).typename: getattr(this, x)
-             for x in dir(this)
-             if getattr(getattr(this, x), "schema", None) and issubclass(getattr(this, x), MessageBase)}
-        )
-
-loadRegistry()
-
-ThreePhaseType = (PrePrepare, Prepare, Commit)
-ThreePhaseMsg = TypeVar("3PhaseMsg", *ThreePhaseType)
-
-
-ElectionType = (Nomination, Primary, Reelection)
-ElectionMsg = TypeVar("ElectionMsg", *ElectionType)
-
-ThreePhaseKey = NamedTuple("ThreePhaseKey", [
-                        f.VIEW_NO,
-                        f.PP_SEQ_NO
-                    ])
-
->>>>>>> f1b73713
 PLUGIN_TYPE_VERIFICATION = "VERIFICATION"
 PLUGIN_TYPE_PROCESSING = "PROCESSING"
 PLUGIN_TYPE_STATS_CONSUMER = "STATS_CONSUMER"
