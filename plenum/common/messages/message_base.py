--- conflicted
+++ resolved
@@ -33,7 +33,6 @@
             self._raise_missed_fields(*missed_required_fields)
         for k, v in dct.items():
             if k not in schema_dct:
-<<<<<<< HEAD
                 if self.schema_is_strict:
                     self._raise_unknown_fields(k, v)
             else:
@@ -43,14 +42,6 @@
 
     @staticmethod
     def _raise_invalid_type(dct):
-=======
-                self._raise_unknown_fields(k, v)
-            validation_error = schema_dct[k].validate(v)
-            if validation_error:
-                self._raise_invalid_fields(k, v, validation_error)
-
-    def _raise_invalid_type(self, dct):
->>>>>>> f1b73713
         raise TypeError("validation error: invalid type {}, dict expected"
                         .format(type(dct)))
 
