import asyncio
import time
from typing import Dict
from typing import Optional

<<<<<<< HEAD
from plenum.common.types import Reply
from plenum.persistence.storage import Storage
=======
from plenum.common.txn import TXN_ID
from plenum.common.types import Reply, f
from plenum.common.log import getlogger
from plenum.persistence.storage import Storage

logger = getlogger()
>>>>>>> 33ab75b1


class StoreStopping(Exception):
    pass


class StopTimeout(Exception):
    pass


class TransactionStore(Storage):
    """
    The TransactionStore is used to keep a record of all the transactions(client
     requests processed) in the system.
    """

    def __init__(self):
        self.running = True
        self.reset()

    # noinspection PyAttributeOutsideInit
    def reset(self):
        """
        Clear the values of all attributes of the transaction store.
        """
        self.getsCounter = 0

        # dictionary of processed requests for each client. Value for each
        # client is a dictionary with request id as key and transaction id as
        # value
        self.processedRequests = {}  # type: Dict[str, Dict[int, str]]

        # dictionary of responses to be sent for each client. Value for each
        # client is an asyncio Queue
        self.responses = {}  # type: Dict[str, asyncio.Queue]

        # dictionary with key as transaction id and `Reply` as
        # value
        self.transactions = {}  # type: Dict[str, Reply]

    # Used in test only.
    def start(self, loop):
        pass

    # Used in test only.
    def stop(self, timeout: int = 5) -> None:
        """
        Try to stop the transaction store in the given timeout or raise an
        exception.
        """
        self.running = False
        start = time.perf_counter()
        while True:
            if self.getsCounter == 0:
                return True
            elif time.perf_counter() <= start + timeout:
                time.sleep(.1)
            else:
                raise StopTimeout("Stop timed out waiting for {} gets to "
                                  "complete.".format(self.getsCounter))

    def addToProcessedTxns(self,
                           identifier: str,
                           txnId: str,
                           reply: Reply) -> None:
        """
        Add a client request to the transaction store's list of processed
        requests.
        """
        self.transactions[txnId] = reply
        if identifier not in self.processedRequests:
            self.processedRequests[identifier] = {}
        self.processedRequests[identifier][reply.reqId] = txnId

<<<<<<< HEAD
    async def append(self, identifier: str, reply: Reply, txnId: str = None) \
=======
    async def append(self, reply: Reply) \
>>>>>>> 33ab75b1
            -> None:
        """
        Add the given Reply to this transaction store's list of responses.
        Also add to processedRequests if not added previously.
        """
<<<<<<< HEAD
        logging.debug("Reply being sent {}".format(reply))
=======
        result = reply.result
        identifier = result.get(f.IDENTIFIER.nm)
        txnId = result.get(TXN_ID)
        logger.debug("Reply being sent {}".format(reply))
>>>>>>> 33ab75b1
        if self._isNewTxn(identifier, reply, txnId):
            self.addToProcessedTxns(identifier, txnId, reply)
        if identifier not in self.responses:
            self.responses[identifier] = asyncio.Queue()
<<<<<<< HEAD
        self.responses[identifier].put(reply)

    async def get(self, identifier, reqId) -> Optional[Reply]:
=======
        await self.responses[identifier].put(reply)

    def get(self, identifier, reqId, **kwargs) -> Optional[Reply]:
>>>>>>> 33ab75b1
        if identifier in self.processedRequests:
            if reqId in self.processedRequests[identifier]:
                txnId = self.processedRequests[identifier][reqId]
                return self.transactions[txnId]
        else:
            return None

    def _isNewTxn(self, identifier, reply, txnId) -> bool:
        """
        If client is not in `processedRequests` or requestId is not there in
        processed requests and txnId is present then its a new reply
        """
        return (identifier not in self.processedRequests or
                reply.reqId not in self.processedRequests[identifier]) and \
               txnId is not None

    def size(self) -> int:
        return len(self.transactions)

<<<<<<< HEAD
    # TODO: Cleanup stores transactions? Why Result object, why viewNo
=======
>>>>>>> 33ab75b1
    def getAllTxn(self):
        return {k: v.result for k, v in self.transactions.items()}<|MERGE_RESOLUTION|>--- conflicted
+++ resolved
@@ -3,17 +3,12 @@
 from typing import Dict
 from typing import Optional
 
-<<<<<<< HEAD
-from plenum.common.types import Reply
-from plenum.persistence.storage import Storage
-=======
 from plenum.common.txn import TXN_ID
 from plenum.common.types import Reply, f
 from plenum.common.log import getlogger
 from plenum.persistence.storage import Storage
 
 logger = getlogger()
->>>>>>> 33ab75b1
 
 
 class StoreStopping(Exception):
@@ -88,37 +83,23 @@
             self.processedRequests[identifier] = {}
         self.processedRequests[identifier][reply.reqId] = txnId
 
-<<<<<<< HEAD
-    async def append(self, identifier: str, reply: Reply, txnId: str = None) \
-=======
     async def append(self, reply: Reply) \
->>>>>>> 33ab75b1
             -> None:
         """
         Add the given Reply to this transaction store's list of responses.
         Also add to processedRequests if not added previously.
         """
-<<<<<<< HEAD
-        logging.debug("Reply being sent {}".format(reply))
-=======
         result = reply.result
         identifier = result.get(f.IDENTIFIER.nm)
         txnId = result.get(TXN_ID)
         logger.debug("Reply being sent {}".format(reply))
->>>>>>> 33ab75b1
         if self._isNewTxn(identifier, reply, txnId):
             self.addToProcessedTxns(identifier, txnId, reply)
         if identifier not in self.responses:
             self.responses[identifier] = asyncio.Queue()
-<<<<<<< HEAD
-        self.responses[identifier].put(reply)
-
-    async def get(self, identifier, reqId) -> Optional[Reply]:
-=======
         await self.responses[identifier].put(reply)
 
     def get(self, identifier, reqId, **kwargs) -> Optional[Reply]:
->>>>>>> 33ab75b1
         if identifier in self.processedRequests:
             if reqId in self.processedRequests[identifier]:
                 txnId = self.processedRequests[identifier][reqId]
@@ -138,9 +119,5 @@
     def size(self) -> int:
         return len(self.transactions)
 
-<<<<<<< HEAD
-    # TODO: Cleanup stores transactions? Why Result object, why viewNo
-=======
->>>>>>> 33ab75b1
     def getAllTxn(self):
         return {k: v.result for k, v in self.transactions.items()}