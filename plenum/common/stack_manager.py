import os
import shutil
from abc import abstractproperty
from collections import OrderedDict

from plenum.common.keygen_utils import initRemoteKeys
from stp_core.types import HA
from stp_core.network.exceptions import RemoteNotFound

from ledger.compact_merkle_tree import CompactMerkleTree
from ledger.stores.file_hash_store import FileHashStore
from plenum.common.constants import DATA, ALIAS, TARGET_NYM, NODE_IP, CLIENT_IP, \
    CLIENT_PORT, NODE_PORT, VERKEY, TXN_TYPE, NODE, SERVICES, VALIDATOR, CLIENT_STACK_SUFFIX
from plenum.common.util import cryptonymToHex, updateNestedDict
<<<<<<< HEAD
from plenum.common.log import getlogger
from plenum.common.ledger import Ledger


=======
from stp_core.common.log import getlogger
>>>>>>> c9a0c091
logger = getlogger()


class TxnStackManager:
    def __init__(self, name, basedirpath, isNode=True):
        self.name = name
        self.basedirpath = basedirpath
        self.isNode = isNode

    @abstractproperty
    def hasLedger(self) -> bool:
        raise NotImplementedError

    @abstractproperty
    def ledgerLocation(self) -> str:
        raise NotImplementedError

    @abstractproperty
    def ledgerFile(self) -> str:
        raise NotImplementedError

    # noinspection PyTypeChecker
    @property
    def ledger(self):
        if self._ledger is None:
            if not self.hasLedger:
                defaultTxnFile = os.path.join(self.basedirpath,
                                              self.ledgerFile)
                if not os.path.isfile(defaultTxnFile):
                    raise FileNotFoundError("Pool transactions file not "
                                            "found: {}".format(defaultTxnFile))
                else:
                    shutil.copy(defaultTxnFile, self.ledgerLocation)

            dataDir = self.ledgerLocation
            self._ledger = Ledger(CompactMerkleTree(hashStore=FileHashStore(
                dataDir=dataDir)),
                dataDir=dataDir,
                fileName=self.ledgerFile,
                ensureDurability=self.config.EnsureLedgerDurability)
        return self._ledger

    @staticmethod
    def parseLedgerForHaAndKeys(ledger, returnActive=True):
        """
        Returns validator ip, ports and keys
        :param ledger:
        :param returnActive: If returnActive is True, return only those
        validators which are not out of service
        :return:
        """
        nodeReg = OrderedDict()
        cliNodeReg = OrderedDict()
        nodeKeys = {}
        activeValidators = set()
        for _, txn in ledger.getAllTxn().items():
            if txn[TXN_TYPE] == NODE:
                nodeName = txn[DATA][ALIAS]
                clientStackName = nodeName + CLIENT_STACK_SUFFIX
                nHa = (txn[DATA][NODE_IP], txn[DATA][NODE_PORT]) \
                    if (NODE_IP in txn[DATA] and NODE_PORT in txn[DATA]) \
                    else None
                cHa = (txn[DATA][CLIENT_IP], txn[DATA][CLIENT_PORT]) \
                    if (CLIENT_IP in txn[DATA] and CLIENT_PORT in txn[DATA]) \
                    else None
                if nHa:
                    nodeReg[nodeName] = HA(*nHa)
                if cHa:
                    cliNodeReg[clientStackName] = HA(*cHa)
                verkey = cryptonymToHex(txn[TARGET_NYM])
                nodeKeys[nodeName] = verkey

                services = txn[DATA].get(SERVICES)
                if isinstance(services, list):
                    if VALIDATOR in services:
                        activeValidators.add(nodeName)
                    else:
                        activeValidators.discard(nodeName)

        if returnActive:
            allNodes = tuple(nodeReg.keys())
            for nodeName in allNodes:
                if nodeName not in activeValidators:
                    nodeReg.pop(nodeName, None)
                    cliNodeReg.pop(nodeName + CLIENT_STACK_SUFFIX, None)
                    nodeKeys.pop(nodeName, None)

            return nodeReg, cliNodeReg, nodeKeys
        else:
            return nodeReg, cliNodeReg, nodeKeys, activeValidators

    def connectNewRemote(self, txn, remoteName, nodeOrClientObj, addRemote=True):
        verkey = cryptonymToHex(txn[TARGET_NYM])

        nodeHa = (txn[DATA][NODE_IP], txn[DATA][NODE_PORT])
        cliHa = (txn[DATA][CLIENT_IP], txn[DATA][CLIENT_PORT])

        if addRemote:
            try:
                # Override any keys found, reason being the scenario where
                # before this node comes to know about the other node, the other
                # node tries to connect to it.
                initRemoteKeys(self.name, remoteName, self.basedirpath,
                                   verkey, override=True)
            except Exception as ex:
                logger.error("Exception while initializing keep for remote {}".
                             format(ex))

        if self.isNode:
            nodeOrClientObj.nodeReg[remoteName] = HA(*nodeHa)
            nodeOrClientObj.cliNodeReg[remoteName + CLIENT_STACK_SUFFIX] = HA(*cliHa)
            logger.debug("{} adding new node {} with HA {}".format(self.name,
                                                                   remoteName,
                                                                   nodeHa))
        else:
            nodeOrClientObj.nodeReg[remoteName] = HA(*cliHa)
            logger.debug("{} adding new node {} with HA {}".format(self.name,
                                                                   remoteName,
                                                                   cliHa))
        nodeOrClientObj.nodestack.maintainConnections(force=True)

    def stackHaChanged(self, txn, remoteName, nodeOrClientObj):
        nodeHa = (txn[DATA][NODE_IP], txn[DATA][NODE_PORT])
        cliHa = (txn[DATA][CLIENT_IP], txn[DATA][CLIENT_PORT])
        rid = self.removeRemote(nodeOrClientObj.nodestack, remoteName)
        if self.isNode:
            nodeOrClientObj.nodeReg[remoteName] = HA(*nodeHa)
            nodeOrClientObj.cliNodeReg[remoteName + CLIENT_STACK_SUFFIX] = HA(*cliHa)
        else:
            nodeOrClientObj.nodeReg[remoteName] = HA(*cliHa)

        nodeOrClientObj.nodestack.maintainConnections(force=True)

        return rid

    def stackKeysChanged(self, txn, remoteName, nodeOrClientObj):
        logger.debug("{} clearing remote role data in keep of {}".
                     format(nodeOrClientObj.nodestack.name, remoteName))
        logger.debug(
            "{} removing remote {}".format(nodeOrClientObj, remoteName))
        # Removing remote so that the nodestack will attempt to connect
        rid = self.removeRemote(nodeOrClientObj.nodestack, remoteName)

        verkey = txn[VERKEY]
        try:
            # Override any keys found
            initRemoteKeys(self.name, remoteName, self.basedirpath,
                                   verkey, override=True)
        except Exception as ex:
            logger.error("Exception while initializing keep for remote {}".
                         format(ex))

        nodeOrClientObj.nodestack.maintainConnections(force=True)
        return rid

    @staticmethod
    def removeRemote(stack, remoteName):
        try:
            stack.disconnectByName(remoteName)
            rid = stack.removeRemoteByName(remoteName)
            logger.debug(
                "{} removed remote {}".format(stack, remoteName))
        except RemoteNotFound as ex:
            logger.debug(str(ex))
            rid = None

        return rid

    def addRemoteKeysFromLedger(self, keys):
        for remoteName, key in keys.items():
            # If its a client then remoteName should be suffixed with
            # CLIENT_STACK_SUFFIX
            if not self.isNode:
                remoteName += CLIENT_STACK_SUFFIX
            try:
                # Override any keys found, reason being the scenario where
                # before this node comes to know about the other node, the other
                # node tries to connect to it.
                # Do it only for Nodes, not for Clients!
                #if self.isNode:
                initRemoteKeys(self.name, remoteName, self.basedirpath, key,
                                   override=True)
            except Exception as ex:
                logger.error("Exception while initializing keep for remote {}".
                             format(ex))

    def nodeExistsInLedger(self, nym):
        for txn in self.ledger.getAllTxn().values():
            if txn[TXN_TYPE] == NODE and \
                            txn[TARGET_NYM] == nym:
                return True
        return False

    @property
    def nodeIds(self) -> set:
        return {txn[TARGET_NYM] for txn in self.ledger.getAllTxn().values()}

    def getNodeInfoFromLedger(self, nym, excludeLast=True):
        # Returns the info of the node from the ledger with transaction
        # sequence numbers that added or updated the info excluding the last
        # update transaction. The reason for ignoring last transactions is that
        #  it is used after update to the ledger has already been made
        txns = []
        nodeTxnSeqNos = []
        for seqNo, txn in self.ledger.getAllTxn().items():
            if txn[TXN_TYPE] == NODE and txn[TARGET_NYM] == nym:
                txns.append(txn)
                nodeTxnSeqNos.append(seqNo)
        info = {}
        if len(txns) > 1 and excludeLast:
            txns = txns[:-1]
        for txn in txns:
            self.updateNodeTxns(info, txn)
        return nodeTxnSeqNos, info

    @staticmethod
    def updateNodeTxns(oldTxn, newTxn):
        updateNestedDict(oldTxn, newTxn, nestedKeysToUpdate=[DATA, ])
<|MERGE_RESOLUTION|>--- conflicted
+++ resolved
@@ -6,20 +6,15 @@
 from plenum.common.keygen_utils import initRemoteKeys
 from stp_core.types import HA
 from stp_core.network.exceptions import RemoteNotFound
-
+from stp_core.common.log import getlogger
 from ledger.compact_merkle_tree import CompactMerkleTree
 from ledger.stores.file_hash_store import FileHashStore
+
 from plenum.common.constants import DATA, ALIAS, TARGET_NYM, NODE_IP, CLIENT_IP, \
     CLIENT_PORT, NODE_PORT, VERKEY, TXN_TYPE, NODE, SERVICES, VALIDATOR, CLIENT_STACK_SUFFIX
 from plenum.common.util import cryptonymToHex, updateNestedDict
-<<<<<<< HEAD
-from plenum.common.log import getlogger
 from plenum.common.ledger import Ledger
 
-
-=======
-from stp_core.common.log import getlogger
->>>>>>> c9a0c091
 logger = getlogger()
 
 
