import asyncio
import glob
import os

import collections
import inspect
import ipaddress
import itertools
import json
import logging

import math
import random
import string
import time
from binascii import unhexlify, hexlify
from collections import Counter
from collections import OrderedDict
from math import floor
from os.path import basename
from typing import TypeVar, Iterable, Mapping, Set, Sequence, Any, Dict, \
    Tuple, Union, NamedTuple, Callable

import base58
import errno
import libnacl.secret
import psutil
from jsonpickle import encode, decode

from ledger.util import F
from plenum.cli.constants import WALLET_FILE_EXTENSION
from plenum.common.error import error
import ipaddress

from plenum.common.error_codes import WS_SOCKET_BIND_ERROR_ALREADY_IN_USE, \
    WS_SOCKET_BIND_ERROR_NOT_AVAILABLE
from stp_core.network.exceptions import \
    PortNotAvailable, EndpointException, MissingEndpoint, \
    InvalidEndpointIpAddress, InvalidEndpointPort
from six import iteritems, string_types
from stp_core.crypto.util import isHexKey, isHex

T = TypeVar('T')
Seconds = TypeVar("Seconds", int, float)


def randomString(size: int = 20,
                 chars: str = string.ascii_letters + string.digits) -> str:
    """
    Generate a random string of the specified size.

    Ensure that the size is less than the length of chars as this function uses random.choice
    which uses random sampling without replacement.

    :param size: size of the random string to generate
    :param chars: the set of characters to use to generate the random string. Uses alphanumerics by default.
    :return: the random string generated
    """
    assert size < len(chars), 'size should be less than the number of characters'
    return ''.join(random.sample(chars, size))


def mostCommonElement(elements: Iterable[T]) -> T:
    """
    Find the most frequent element of a collection.

    :param elements: An iterable of elements
    :return: element of type T which is most frequent in the collection
    """
    return Counter(elements).most_common(1)[0][0]


def updateNamedTuple(tupleToUpdate: NamedTuple, **kwargs):
    tplData = dict(tupleToUpdate._asdict())
    tplData.update(kwargs)
    return tupleToUpdate.__class__(**tplData)


def objSearchReplace(obj: Any, toFrom: Dict[Any, Any], checked: Set[Any] = set()
                     , logMsg: str = None, deepLevel: int = None) -> None:
    """
    Search for an attribute in an object and replace it with another.

    :param obj: the object to search for the attribute
    :param toFrom: dictionary of the attribute name before and after search and replace i.e. search for the key and replace with the value
    :param checked: set of attributes of the object for recursion. optional. defaults to `set()`
    :param logMsg: a custom log message
    """
    checked.add(id(obj))
    pairs = [(i, getattr(obj, i)) for i in dir(obj) if not i.startswith("__")]

    if isinstance(obj, Mapping):
        pairs += [x for x in iteritems(obj)]
    elif isinstance(obj, (Sequence, Set)) and not isinstance(obj, string_types):
        pairs += [x for x in enumerate(obj)]

    for nm, o in pairs:
        if id(o) not in checked:
            mutated = False
            for old, new in toFrom.items():
                if id(o) == id(old):
                    logging.debug("{}in object {}, attribute {} changed from {} to {}".
                                  format(logMsg + ": " if logMsg else "",
                                         obj, nm, old, new))
                    if isinstance(obj, dict):
                        obj[nm] = new
                    else:
                        setattr(obj, nm, new)
                    mutated = True
            if not mutated:
                if deepLevel is not None and deepLevel == 0:
                    continue
                objSearchReplace(o, toFrom, checked, logMsg, deepLevel - 1 if deepLevel is not None else deepLevel)
    checked.remove(id(obj))


def getRandomPortNumber() -> int:
    """
    Get a random port between 8090 and 65530

    :return: a random port number
    """
    return random.randint(8090, 65530)


async def runall(corogen):
    """
    Run an array of coroutines

    :param corogen: a generator that generates coroutines
    :return: list or returns of the coroutines
    """
    results = []
    for c in corogen:
        result = await c
        results.append(result)
    return results


def getSymmetricallyEncryptedVal(val, secretKey: Union[str, bytes]=None) -> Tuple[str, str]:
    """
    Encrypt the provided value with symmetric encryption

    :param val: the value to encrypt
    :param secretKey: Optional key, if provided should be either in hex or bytes
    :return: Tuple of the encrypted value and secret key encoded in hex
    """
    if isinstance(val, str):
        val = val.encode("utf-8")
    if secretKey:
        if isHex(secretKey):
            secretKey = bytes(bytearray.fromhex(secretKey))
        elif not isinstance(secretKey, bytes):
            error("Secret key must be either in hex or bytes")
        box = libnacl.secret.SecretBox(secretKey)
    else:
        box = libnacl.secret.SecretBox()
    return box.encrypt(val).hex(), box.sk.hex()


def getMaxFailures(nodeCount: int) -> int:
    r"""
    The maximum number of Byzantine failures permissible by the RBFT system.
    Calculated as :math:`f = (N-1)/3`

    :param nodeCount: number of nodes in the system
    :return: maximum permissible Byzantine failures in the system
    """
    if nodeCount >= 4:
        return floor((nodeCount - 1) / 3)
    else:
        return 0


def getQuorum(nodeCount: int = None, f: int = None) -> int:
    r"""
    Return the minimum number of nodes where the number of correct nodes is
    greater than the number of faulty nodes.
    Calculated as :math:`2*f + 1`

    :param nodeCount: the number of nodes in the system
    :param f: the max. number of failures
    """
    if nodeCount is not None:
        f = getMaxFailures(nodeCount)
    if f is not None:
        return 2 * f + 1


def getNoInstances(nodeCount: int) -> int:
    """
    Return the number of protocol instances which is equal to f + 1. See
    `getMaxFailures`

    :param nodeCount: number of nodes
    :return: number of protocol instances
    """
    return getMaxFailures(nodeCount) + 1


def prime_gen() -> int:
    # credit to David Eppstein, Wolfgang Beneicke, Paul Hofstra
    """
    A generator for prime numbers starting from 2.
    """
    D = {}
    yield 2
    for q in itertools.islice(itertools.count(3), 0, None, 2):
        p = D.pop(q, None)
        if p is None:
            D[q * q] = 2 * q
            yield q
        else:
            x = p + q
            while x in D:
                x += p
            D[x] = p


class adict(dict):
    """Dict with attr access to keys."""
    marker = object()

    def __init__(self, **kwargs):
        super().__init__()
        for key in kwargs:
            self.__setitem__(key, kwargs[key])

    def __setitem__(self, key, value):
        if isinstance(value, dict) and not isinstance(value, adict):
            value = adict(**value)
        super(adict, self).__setitem__(key, value)

    def __getitem__(self, key):
        found = self.get(key, adict.marker)
        if found is adict.marker:
            found = adict()
            super(adict, self).__setitem__(key, found)
        return found

    __setattr__ = __setitem__
    __getattr__ = __getitem__


async def untilTrue(condition, *args, timeout=5) -> bool:
    """
    Keep checking the condition till it is true or a timeout is reached

    :param condition: the condition to check (a function that returns bool)
    :param args: the arguments to the condition
    :return: True if the condition is met in the given timeout, False otherwise
    """
    result = False
    start = time.perf_counter()
    elapsed = 0
    while elapsed < timeout:
        result = condition(*args)
        if result:
            break
        await asyncio.sleep(.1)
        elapsed = time.perf_counter() - start
    return result


def firstKey(d: Dict):
    return next(iter(d.keys()))


def firstValue(d: Dict):
    return next(iter(d.values()))


def getCryptonym(identifier):
    return base58.b58encode(unhexlify(identifier.encode())).decode() \
        if isHexKey(identifier) else identifier


def getFriendlyIdentifier(dest):
    return hexToFriendly(dest) if isHexKey(dest) else dest


def hexToFriendly(hx):
    if isinstance(hx, str):
        hx = hx.encode()
    raw = unhexlify(hx)
    return rawToFriendly(raw)


def rawToFriendly(raw):
    return base58.b58encode(raw)


def friendlyToRaw(f):
    return base58.b58decode(f)


def cryptonymToHex(cryptonym: str) -> bytes:
    return hexlify(base58.b58decode(cryptonym.encode()))


def runWithLoop(loop, callback, *args, **kwargs):
    if loop.is_running():
        loop.call_soon(asyncio.async, callback(*args, **kwargs))
    else:
        loop.run_until_complete(callback(*args, **kwargs))


def checkIfMoreThanFSameItems(items, maxF):
    jsonifiedItems = [json.dumps(item, sort_keys=True) for item in items]
    counts = {}
    for jItem in jsonifiedItems:
        counts[jItem] = counts.get(jItem, 0) + 1
    if counts and counts[max(counts, key=counts.get)] > maxF:
        return json.loads(max(counts, key=counts.get))
    else:
        return False


def friendlyEx(ex: Exception) -> str:
    curEx = ex
    friendly = ""
    end = ""
    while curEx:
        if len(friendly):
            friendly += " [caused by "
            end += "]"
        friendly += "{}".format(curEx)
        curEx = curEx.__cause__
    friendly += end
    return friendly


def updateFieldsWithSeqNo(fields):
    r = OrderedDict()
    r[F.seqNo.name] = (str, int)
    r.update(fields)
    return r


def compareNamedTuple(tuple1: NamedTuple, tuple2: NamedTuple, *fields):
    """
    Compare provided fields of 2 named tuples for equality and returns true
    :param tuple1:
    :param tuple2:
    :param fields:
    :return:
    """
    tuple1 = tuple1._asdict()
    tuple2 = tuple2._asdict()
    comp = []
    for field in fields:
        comp.append(tuple1[field] == tuple2[field])
    return all(comp)


def bootstrapClientKeys(identifier, verkey, nodes):
    # bootstrap client verification key to all nodes
    for n in nodes:
        n.clientAuthNr.addIdr(identifier, verkey)


def prettyDateDifference(startTime, finishTime=None):
    """
    Get a datetime object or a int() Epoch timestamp and return a
    pretty string like 'an hour ago', 'Yesterday', '3 months ago',
    'just now', etc
    """
    from datetime import datetime

    if startTime is None:
        return None

    if not isinstance(startTime, (int, datetime)):
        raise RuntimeError("Cannot parse time")

    endTime = finishTime or datetime.now()

    if isinstance(startTime, int):
        diff = endTime - datetime.fromtimestamp(startTime)
    elif isinstance(startTime, datetime):
        diff = endTime - startTime
    else:
        diff = endTime - endTime

    second_diff = diff.seconds
    day_diff = diff.days

    if day_diff < 0:
        return ''

    if day_diff == 0:
        if second_diff < 10:
            return "just now"
        if second_diff < 60:
            return str(second_diff) + " seconds ago"
        if second_diff < 120:
            return "a minute ago"
        if second_diff < 3600:
            return str(int(second_diff / 60)) + " minutes ago"
        if second_diff < 7200:
            return "an hour ago"
        if second_diff < 86400:
            return str(int(second_diff / 3600)) + " hours ago"
    if day_diff == 1:
        return "Yesterday"
    if day_diff < 7:
        return str(day_diff) + " days ago"


INITIAL_WALL_TIME = time.time()


INITIAL_PERF_COUNTER = time.perf_counter()


def preciseTime():
    perfCounterDelta = time.perf_counter() - INITIAL_PERF_COUNTER
    return INITIAL_WALL_TIME + perfCounterDelta


TIME_BASED_REQ_ID_PRECISION = 1000000


def getTimeBasedId():
    return int(preciseTime() * TIME_BASED_REQ_ID_PRECISION)


def convertTimeBasedReqIdToMillis(reqId):
    return (reqId / TIME_BASED_REQ_ID_PRECISION) * 1000


def isMaxCheckTimeExpired(startTime, maxCheckForMillis):
    curTimeRounded = round(time.time() * 1000)
    startTimeRounded = round(startTime * 1000)
    return startTimeRounded + maxCheckForMillis < curTimeRounded


def randomSeed(size=32):
    return ''.join(random.choice(string.hexdigits)
                   for _ in range(size)).encode()


def lxor(a, b):
    # Logical xor of 2 items, return true when one of them is truthy and
    # one of them falsy
    return bool(a) != bool(b)


def getCallableName(callable: Callable):
    # If it is a function or method then access its `__name__`
    if inspect.isfunction(callable) or inspect.ismethod(callable):
        if hasattr(callable, "__name__"):
            return callable.__name__
        # If it is a partial then access its `func`'s `__name__`
        elif hasattr(callable, "func"):
            return callable.func.__name__
        else:
            RuntimeError("Do not know how to get name of this callable")
    else:
        TypeError("This is not a callable")


def updateNestedDict(d, u, nestedKeysToUpdate=None):
    for k, v in u.items():
        if isinstance(v, collections.Mapping) and \
                (not nestedKeysToUpdate or k in nestedKeysToUpdate):
            r = updateNestedDict(d.get(k, {}), v)
            d[k] = r
        else:
            d[k] = u[k]
    return d


def createDirIfNotExists(dir):
    if not os.path.exists(dir):
<<<<<<< HEAD
        os.makedirs(dir)
=======
        os.makedirs(dir)


def is_valid_port(port):
    return port.isdigit() and int(port) in range(1, 65536)


def check_endpoint_valid(endpoint, required: bool=True):
    if not endpoint:
        if required:
            raise MissingEndpoint()
        else:
            return
    ip, port = endpoint.split(':')
    try:
        ipaddress.ip_address(ip)
    except Exception as exc:
        raise InvalidEndpointIpAddress(endpoint) from exc
    if not is_valid_port(port):
        raise InvalidEndpointPort(endpoint)


def getOpenConnections():
    pr = psutil.Process(os.getpid())
    return pr.connections()


def getFormattedErrorMsg(msg):
    msgHalfLength = int(len(msg) / 2)
    errorLine = "-" * msgHalfLength + "ERROR" + "-" * msgHalfLength
    return "\n\n" + errorLine + "\n  " + msg + "\n" + errorLine + "\n"

def normalizedWalletFileName(walletName):
    return "{}.{}".format(walletName.lower(), WALLET_FILE_EXTENSION)


def getWalletFilePath(basedir, walletFileName):
    return os.path.join(basedir, walletFileName)


def saveGivenWallet(wallet, fileName, contextDir):
    createDirIfNotExists(contextDir)
    walletFilePath = getWalletFilePath(
        contextDir, fileName)
    with open(walletFilePath, "w+") as walletFile:
        encodedWallet = encode(wallet)
        walletFile.write(encodedWallet)
    return walletFilePath


def getWalletByPath(walletFilePath):
    with open(walletFilePath) as walletFile:
        wallet = decode(walletFile.read())
        return wallet


def getLastSavedWalletFileName(dir):
    def getLastModifiedTime(file):
        return os.stat(file).st_mtime_ns

    filePattern = "*.{}".format(WALLET_FILE_EXTENSION)
    newest = max(glob.iglob('{}/{}'.format(dir, filePattern)),
                 key=getLastModifiedTime)
    return basename(newest)
>>>>>>> c9a0c091
<|MERGE_RESOLUTION|>--- conflicted
+++ resolved
@@ -473,9 +473,6 @@
 
 def createDirIfNotExists(dir):
     if not os.path.exists(dir):
-<<<<<<< HEAD
-        os.makedirs(dir)
-=======
         os.makedirs(dir)
 
 
@@ -539,5 +536,4 @@
     filePattern = "*.{}".format(WALLET_FILE_EXTENSION)
     newest = max(glob.iglob('{}/{}'.format(dir, filePattern)),
                  key=getLastModifiedTime)
-    return basename(newest)
->>>>>>> c9a0c091
+    return basename(newest)