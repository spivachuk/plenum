--- conflicted
+++ resolved
@@ -1,12 +1,7 @@
 import asyncio
-<<<<<<< HEAD
-import importlib.util
-import inspect
-=======
 import base64
 import getpass
 import importlib.util
->>>>>>> 33ab75b1
 import itertools
 import json
 import logging
@@ -17,10 +12,7 @@
 import string
 import sys
 import time
-<<<<<<< HEAD
-=======
 from binascii import unhexlify, hexlify
->>>>>>> 33ab75b1
 from collections import Counter
 from collections import OrderedDict
 from importlib import import_module
@@ -29,11 +21,7 @@
     Tuple, Union, List, NamedTuple
 
 import libnacl.secret
-<<<<<<< HEAD
-from ioflo.base.consoling import getConsole, Console
-=======
 import semver
->>>>>>> 33ab75b1
 from libnacl import crypto_hash_sha256
 from six import iteritems, string_types
 
@@ -353,28 +341,13 @@
         raise FileNotFoundError("No file found at location {}".format(configPath))
 
 
-<<<<<<< HEAD
-def getConfig():
-=======
 def getConfig(homeDir=None):
->>>>>>> 33ab75b1
     """
     Reads a file called config.py in the project directory
 
     :raises: FileNotFoundError
     :return: the configuration as a python object
     """
-<<<<<<< HEAD
-    refConfig = importlib.import_module("plenum.config")
-    try:
-        homeDir = os.path.expanduser("~")
-        configDir = os.path.join(homeDir, ".plenum")
-        config = getInstalledConfig(configDir, "plenum_config.py")
-        refConfig.__dict__.update(config.__dict__)
-    except FileNotFoundError:
-        pass
-    return refConfig
-=======
     global CONFIG
     if not CONFIG:
         refConfig = importlib.import_module("plenum.config")
@@ -391,7 +364,6 @@
         CONFIG = refConfig
     return CONFIG
 
->>>>>>> 33ab75b1
 
 async def untilTrue(condition, *args, timeout=5) -> bool:
     """
@@ -410,9 +382,6 @@
             break
         await asyncio.sleep(.1)
         elapsed = time.perf_counter() - start
-<<<<<<< HEAD
-    return result
-=======
     return result
 
 
@@ -569,5 +538,4 @@
 def bootstrapClientKeys(identifier, verkey, nodes):
     # bootstrap client verification key to all nodes
     for n in nodes:
-        n.clientAuthNr.addClient(identifier, verkey)
->>>>>>> 33ab75b1
+        n.clientAuthNr.addClient(identifier, verkey)